use std::{collections::HashSet, num::NonZeroUsize, time::Duration};

use anyhow::Context;
use async_broadcast::{
    broadcast, Receiver as BroadcastReceiver, RecvError, Sender as BroadcastSender, TryRecvError,
};
use async_compatibility_layer::{
    art::{async_sleep, async_spawn},
    channel::{unbounded, UnboundedReceiver, UnboundedSender},
};
use async_lock::RwLock;
use async_std::sync::Arc;
use espresso_types::{
    eth_signature_key::EthKeyPair,
    v0_3::{ChainConfig, RollupRegistration},
    FeeAmount, L1Client, MarketplaceVersion, MockSequencerVersions, NamespaceId, NodeState,
    Payload, SeqTypes, SequencerVersions, ValidatedState, V0_1,
};
use ethers::{
    core::k256::ecdsa::SigningKey,
    signers::{coins_bip39::English, MnemonicBuilder, Signer as _, Wallet},
    types::{Address, U256},
};
use hotshot::traits::BlockPayload;
use hotshot_builder_api::v0_3::builder::{
    BuildError, Error as BuilderApiError, Options as HotshotBuilderApiOptions,
};
use hotshot_events_service::{
    events::{Error as EventStreamApiError, Options as EventStreamingApiOptions},
    events_source::{EventConsumer, EventsStreamer},
};
use hotshot_types::{
    data::{fake_commitment, Leaf, ViewNumber},
    traits::{
        block_contents::{vid_commitment, GENESIS_VID_NUM_STORAGE_NODES},
        node_implementation::{ConsensusTime, NodeType, Versions},
        EncodeBytes,
    },
    utils::BuilderCommitment,
};
use marketplace_builder_core::{
    builder_state::{
        BuildBlockInfo, BuilderState, BuiltFromProposedBlock, MessageType, ResponseMessage,
    },
    service::{
        run_builder_service, BroadcastSenders, BuilderHooks, GlobalState, ProxyGlobalState,
        ReceivedTransaction,
    },
};
use marketplace_solver::SolverError;
use sequencer::{catchup::StatePeers, L1Params, NetworkParams, SequencerApiVersion};
use surf::http::headers::ACCEPT;
use surf_disco::Client;
use tide_disco::{app, method::ReadState, App, Url};
use vbs::version::{StaticVersion, StaticVersionType};

use crate::hooks::{
    self, fetch_namespaces_to_skip, BidConfig, EspressoFallbackHooks, EspressoReserveHooks,
};

#[derive(Clone, Debug)]
pub struct BuilderConfig {
    pub global_state: Arc<RwLock<GlobalState<SeqTypes>>>,
    pub hotshot_events_api_url: Url,
    pub hotshot_builder_apis_url: Url,
}

pub fn build_instance_state<V: Versions>(
    chain_config: ChainConfig,
    l1_params: L1Params,
    state_peers: Vec<Url>,
) -> anyhow::Result<NodeState> {
    let l1_client = L1Client::new(l1_params.url, l1_params.events_max_block_range);

    let instance_state = NodeState::new(
        u64::MAX, // dummy node ID, only used for debugging
        chain_config,
        l1_client,
        Arc::new(StatePeers::<SequencerApiVersion>::from_urls(
            state_peers,
            Default::default(),
        )),
        V::Base::version(),
    );
    Ok(instance_state)
}

impl BuilderConfig {
    async fn start_service<H>(
        global_state: Arc<RwLock<GlobalState<SeqTypes>>>,
        senders: BroadcastSenders<SeqTypes>,
        hooks: Arc<H>,
        builder_key_pair: EthKeyPair,
        events_api_url: Url,
        builder_api_url: Url,
        api_timeout: Duration,
    ) -> anyhow::Result<()>
    where
        H: BuilderHooks<SeqTypes>,
    {
        // create the proxy global state it will server the builder apis
        let app = ProxyGlobalState::new(
            global_state.clone(),
            Arc::clone(&hooks),
            (builder_key_pair.fee_account(), builder_key_pair.clone()),
            api_timeout,
        )
        .into_app()
        .context("Failed to construct builder API app")?;

        async_spawn(async move {
            tracing::info!("Starting builder API app at {builder_api_url}");
            let res = app
                .serve(builder_api_url, MarketplaceVersion::instance())
                .await;
            tracing::error!(?res, "Builder API app exited");
        });

        // spawn the builder service
        tracing::info!("Running builder against hotshot events API at {events_api_url}",);

        let stream = marketplace_builder_core::utils::EventServiceStream::<
            SeqTypes,
            SequencerApiVersion,
        >::connect(events_api_url)
        .await?;

        async_spawn(async move {
            let res = run_builder_service::<SeqTypes>(hooks, senders, stream).await;
            tracing::error!(?res, "Builder service exited");
            if res.is_err() {
                panic!("Builder should restart.");
            }
        });

        Ok(())
    }

    #[allow(clippy::too_many_arguments)]
    pub async fn init(
        is_reserve: bool,
        builder_key_pair: EthKeyPair,
        bootstrapped_view: ViewNumber,
        tx_channel_capacity: NonZeroUsize,
        event_channel_capacity: NonZeroUsize,
        instance_state: NodeState,
        validated_state: ValidatedState,
        events_api_url: Url,
        builder_api_url: Url,
        api_timeout: Duration,
        buffered_view_num_count: usize,
        maximize_txns_count_timeout_duration: Duration,
        base_fee: FeeAmount,
        bid_config: Option<BidConfig>,
        solver_base_url: Url,
    ) -> anyhow::Result<Self> {
        tracing::info!(
            address = %builder_key_pair.fee_account(),
            ?bootstrapped_view,
            %tx_channel_capacity,
            %event_channel_capacity,
            ?api_timeout,
            buffered_view_num_count,
            ?maximize_txns_count_timeout_duration,
            "initializing builder",
        );

        let (mut senders, receivers) =
            marketplace_builder_core::service::broadcast_channels(event_channel_capacity.get());

        senders.transactions.set_capacity(tx_channel_capacity.get());

        // builder api request channel
        let (req_sender, req_receiver) =
            broadcast::<MessageType<SeqTypes>>(event_channel_capacity.get());

        let (genesis_payload, genesis_ns_table) =
            Payload::from_transactions([], &validated_state, &instance_state)
                .await
                .expect("genesis payload construction failed");

        let builder_commitment = genesis_payload.builder_commitment(&genesis_ns_table);

        let vid_commitment = {
            let payload_bytes = genesis_payload.encode();
            vid_commitment(&payload_bytes, GENESIS_VID_NUM_STORAGE_NODES)
        };

        // create the global state
        let global_state: GlobalState<SeqTypes> = GlobalState::<SeqTypes>::new(
            req_sender,
            senders.transactions.clone(),
            vid_commitment,
            bootstrapped_view,
        );

        let global_state = Arc::new(RwLock::new(global_state));

        let builder_state = BuilderState::<SeqTypes>::new(
            BuiltFromProposedBlock {
                view_number: bootstrapped_view,
                vid_commitment,
                leaf_commit: fake_commitment(),
                builder_commitment,
            },
            &receivers,
            req_receiver,
            Vec::new() /* tx_queue */,
            Arc::clone(&global_state),
            maximize_txns_count_timeout_duration,
            base_fee
                .as_u64()
                .context("the base fee exceeds the maximum amount that a builder can pay (defined by u64::MAX)")?,
            Arc::new(instance_state),
            Duration::from_secs(60),
            Arc::new(validated_state),
        );

        // Start builder event loop
        builder_state.event_loop();

        if is_reserve {
            let bid_config = bid_config.expect("Missing bid config for the reserve builder.");
            let hooks = Arc::new(hooks::EspressoReserveHooks {
                namespaces: bid_config.namespaces.into_iter().collect(),
                solver_base_url,
                builder_api_base_url: builder_api_url.clone(),
                bid_key_pair: builder_key_pair.clone(),
                bid_amount: bid_config.amount,
            });
            Self::start_service(
                Arc::clone(&global_state),
                senders,
                hooks,
                builder_key_pair,
                events_api_url.clone(),
                builder_api_url.clone(),
                api_timeout,
            )
            .await?;
        } else {
            // Fetch the namespaces upon initialization. It will be fetched every 20 views when
            // handling events.
            let namespaces_to_skip = fetch_namespaces_to_skip(solver_base_url.clone()).await;
            let hooks = Arc::new(hooks::EspressoFallbackHooks {
                solver_base_url,
                namespaces_to_skip: RwLock::new(namespaces_to_skip),
            });
            Self::start_service(
                Arc::clone(&global_state),
                senders,
                hooks,
                builder_key_pair,
                events_api_url.clone(),
                builder_api_url.clone(),
                api_timeout,
            )
            .await?;
        }

        tracing::info!("Builder init finished");

        Ok(Self {
            global_state,
            hotshot_events_api_url: events_api_url,
            hotshot_builder_apis_url: builder_api_url,
        })
    }
}

#[cfg(test)]
mod test {
    use std::{
        str::FromStr,
        time::{Duration, Instant},
    };

    use anyhow::Error;
    use async_compatibility_layer::{
        art::{async_sleep, async_spawn},
        logging::{setup_backtrace, setup_logging},
    };
    use async_lock::RwLock;
    use async_std::{prelude::FutureExt, stream::StreamExt, task};
    use committable::Commitment;
    use committable::Committable;
    use espresso_types::{
        mock::MockStateCatchup,
        v0_3::{RollupRegistration, RollupRegistrationBody},
        FeeAccount, MarketplaceVersion, NamespaceId, PubKey, SeqTypes, SequencerVersions,
        Transaction,
    };
    use ethers::utils::Anvil;
    use hooks::connect_to_solver;
    use hotshot::types::{
        BLSPrivKey, Event,
        EventType::{Decide, *},
    };
    use hotshot::{rand, types::EventType};
    use hotshot_builder_api::v0_3::builder::BuildError;
    use hotshot_events_service::{
        events::{Error as EventStreamApiError, Options as EventStreamingApiOptions},
        events_source::{EventConsumer, EventsStreamer},
    };
    use hotshot_query_service::{availability::LeafQueryData, VidCommitment};
    use hotshot_types::{
        bundle::Bundle,
        event::LeafInfo,
        light_client::StateKeyPair,
        signature_key::BLSPubKey,
        traits::{
            block_contents::{BlockHeader, BlockPayload, GENESIS_VID_NUM_STORAGE_NODES},
            node_implementation::{NodeType, Versions},
            signature_key::{BuilderSignatureKey, SignatureKey},
        },
    };
    use marketplace_builder_core::{
        builder_state::{self, RequestMessage, TransactionSource},
        service::run_builder_service,
        utils::BuilderStateId,
    };
    use marketplace_solver::{testing::MockSolver, SolverError};
    use portpicker::pick_unused_port;
    use sequencer::{
        api::test_helpers::TestNetworkConfigBuilder,
        persistence::no_storage::{self, NoStorage},
        testing::TestConfigBuilder,
        SequencerApiVersion,
    };
    use sequencer::{
        api::{fs::DataSource, options::HotshotEvents, test_helpers::TestNetwork, Options},
        persistence,
    };
    use sequencer_utils::test_utils::setup_test;
    use surf_disco::{
        socket::{Connection, Unsupported},
        Client,
    };
    use tempfile::TempDir;
    use tide_disco::error::ServerError;
    use vbs::version::StaticVersion;

    use super::*;

    const REGISTERED_NAMESPACE: u64 = 10;
    const UNREGISTERED_NAMESPACE: u64 = 20;

    /// Ports for the query and event APIs, respectively.
    struct Ports {
        query: u16,
        event: u16,
    }

    /// URLs for the query, event, and builder APIs, respectively.
    #[derive(Clone)]
    struct Urls {
        query: Url,
        event: Url,
        builder: Url,
    }

    /// Pick unused ports for URLs, then set up and start the network.
    ///
    /// Returns ports and URLs that will be used later.
    async fn pick_urls_and_start_network() -> (Ports, Urls) {
        let query_port = pick_unused_port().expect("No ports free");
        let query_api_url: Url = format!("http://localhost:{query_port}").parse().unwrap();

        let event_port = pick_unused_port().expect("No ports free");
        let event_service_url: Url = format!("http://localhost:{event_port}").parse().unwrap();

        let builder_port = pick_unused_port().expect("No ports free");
        let builder_api_url: Url = format!("http://localhost:{builder_port}").parse().unwrap();

        (
            Ports {
                query: query_port,
                event: event_port,
            },
            Urls {
                query: query_api_url,
                event: event_service_url,
                builder: builder_api_url,
            },
        )
    }

    /// Initiate a mock solver and register a rollup.
    ///
    /// Returns the solver and its base URL.
    async fn init_mock_solver_and_register_rollup() -> (MockSolver, Url) {
        let mock_solver = MockSolver::init().await;
        let solver_base_url = mock_solver.solver_url.clone();
        let client = connect_to_solver(solver_base_url.clone());

        // Create a list of signature keys for rollup registration data
        let mut signature_keys = Vec::new();
        for _ in 0..10 {
            let private_key =
                <BLSPubKey as SignatureKey>::PrivateKey::generate(&mut rand::thread_rng());
            signature_keys.push(BLSPubKey::from_private(&private_key))
        }

        // Add an extra key which will be used to sign the registration.
        let private_key =
            <BLSPubKey as SignatureKey>::PrivateKey::generate(&mut rand::thread_rng());
        let signature_key = BLSPubKey::from_private(&private_key);
        signature_keys.push(signature_key);

        // Initialize a rollup registration with namespace id = `REGISTERED_NAMESPACE`.
        let reg_ns_1_body = RollupRegistrationBody {
            namespace_id: REGISTERED_NAMESPACE.into(),
            reserve_url: Some(Url::from_str("http://localhost").unwrap()),
            reserve_price: 200.into(),
            active: true,
            signature_keys: signature_keys.clone(),
            text: "test".to_string(),
            signature_key,
        };

        // Sign the registration body
        let reg_signature = <SeqTypes as NodeType>::SignatureKey::sign(
            &private_key,
            reg_ns_1_body.commit().as_ref(),
        )
        .expect("failed to sign");

        let reg_ns_1 = RollupRegistration {
            body: reg_ns_1_body,
            signature: reg_signature,
        };

        // registering a rollup
        let _: RollupRegistration = client
            .post("register_rollup")
            .body_json(&reg_ns_1)
            .unwrap()
            .send()
            .await
            .unwrap();
        let result: Vec<RollupRegistration> =
            client.get("rollup_registrations").send().await.unwrap();
        assert_eq!(result, vec![reg_ns_1]);

        (mock_solver, solver_base_url)
    }

    /// Connect to the builder.
    async fn connect_to_builder(urls: Urls) -> Client<ServerError, MarketplaceVersion> {
        // Wait for at least one empty block to be sequenced (after consensus starts VID).
        let sequencer_client: Client<ServerError, SequencerApiVersion> = Client::new(urls.query);
        sequencer_client.connect(None).await;
        sequencer_client
            .socket("availability/stream/leaves/0")
            .subscribe::<LeafQueryData<SeqTypes>>()
            .await
            .unwrap()
            .next()
            .await
            .unwrap()
            .unwrap();

        //  Connect to builder
        let builder_client: Client<ServerError, MarketplaceVersion> =
            Client::new(urls.builder.clone());
        builder_client.connect(None).await;

        builder_client
    }

    /// Submit transactions via the private mempool.
    ///
    /// Returns the subscribed events.
    async fn submit_transactions_via_private_mempool(
        transactions: Vec<Transaction>,
        urls: Urls,
    ) -> Connection<
        Event<SeqTypes>,
        Unsupported,
        hotshot_events_service::events::Error,
        SequencerApiVersion,
    > {
        let txn_submission_client: Client<ServerError, SequencerApiVersion> =
            Client::new(urls.builder.clone());
        txn_submission_client.connect(None).await;

        // Test submitting transactions
        txn_submission_client
            .post::<Vec<Commitment<Transaction>>>("txn_submit/batch")
            .body_json(&transactions)
            .unwrap()
            .send()
            .await
            .unwrap();

        let events_service_client = Client::<
            hotshot_events_service::events::Error,
            SequencerApiVersion,
        >::new(urls.event.clone());
        events_service_client.connect(None).await;

        events_service_client
            .socket("hotshot-events/events")
            .subscribe::<Event<SeqTypes>>()
            .await
            .unwrap()
    }

    /// Verify that the bundle associated with the received quorum proposal contains the expected
    /// transaction.
    ///
    /// # Returns
    /// * `true` if the verification succeeds.
    /// * `false` if the expected quorum proposal isn't received yet.
    ///
    /// # Panics
    /// * If the verification fails.
    async fn verify_bundle(
        event: Event<SeqTypes>,
        builder_client: Client<ServerError, MarketplaceVersion>,
        transaction: Transaction,
    ) -> bool {
        if let EventType::QuorumProposal { proposal, .. } = event.event {
            let parent_view_number = *proposal.data.view_number;
            let parent_commitment = Leaf::from_quorum_proposal(&proposal.data).payload_commitment();
            if let Ok(bundle) = builder_client
                .get::<Bundle<SeqTypes>>(
                    format!(
                        "block_info/bundle/{parent_view_number}/{parent_commitment}/{}",
                        parent_view_number + 1
                    )
                    .as_str(),
                )
                .send()
                .await
            {
                if bundle.transactions.is_empty() {
                    return false;
                }
                assert_eq!(bundle.transactions, vec![transaction]);
                return true;
            } else {
                return false;
            }
        }
        false
    }

    async fn test_marketplace_reserve_builder(public_mempool: bool) {
        setup_test();

        let (ports, urls) = pick_urls_and_start_network().await;

        // Run the network.
        let anvil = Anvil::new().spawn();
        let l1 = anvil.endpoint().parse().unwrap();
        let network_config = TestConfigBuilder::default().l1_url(l1).build();
        let tmpdir = TempDir::new().unwrap();
        let config = TestNetworkConfigBuilder::default()
            .api_config(
                Options::with_port(ports.query)
                    .submit(Default::default())
                    .query_fs(
                        Default::default(),
                        persistence::fs::Options::new(tmpdir.path().to_owned()),
                    )
                    .hotshot_events(HotshotEvents {
                        events_service_port: ports.event,
                    }),
            )
            .network_config(network_config)
            .build();
        let network = TestNetwork::new(config, MockSequencerVersions::new()).await;

        // Register a rollup using the mock solver.
        // Use `_mock_solver` here to avoid it being dropped.
        let (_mock_solver, solver_base_url) = init_mock_solver_and_register_rollup().await;

        // Start and connect to a reserve builder.
        let init = BuilderConfig::init(
            true,
            FeeAccount::test_key_pair(),
            ViewNumber::genesis(),
            NonZeroUsize::new(1024).unwrap(),
            NonZeroUsize::new(1024).unwrap(),
            NodeState::default(),
            ValidatedState::default(),
            urls.event.clone(),
            urls.builder.clone(),
            Duration::from_secs(2),
            5,
            Duration::from_secs(2),
            FeeAmount::from(10),
            Some(BidConfig {
                namespaces: vec![NamespaceId::from(REGISTERED_NAMESPACE)],
                amount: FeeAmount::from(10),
            }),
            solver_base_url,
        );
        let _ = init.await.unwrap();
        let builder_client = connect_to_builder(urls.clone()).await;

        // Submit transactions.
        let registered_transaction =
            Transaction::new(REGISTERED_NAMESPACE.into(), vec![1, 1, 1, 1]);
        let unregistered_transaction =
            Transaction::new(UNREGISTERED_NAMESPACE.into(), vec![1, 1, 1, 2]);
        let transactions = vec![registered_transaction.clone(), unregistered_transaction];
        if public_mempool {
            let server = &network.server;
            for transaction in transactions {
                let _ = server.submit_transaction(transaction).await;
            }
<<<<<<< HEAD
            let mut events = server.event_stream().await;
            task::sleep(std::time::Duration::from_millis(1000)).await;

            let start = Instant::now();
            loop {
                if start.elapsed() > Duration::from_secs(10) {
                    panic!("Didn't get a quorum proposal in 10 seconds");
                }
                let event = events.next().await.unwrap();

                if verify_bundle(
                    event,
                    builder_client.clone(),
                    registered_transaction.clone(),
                )
                .await
                {
                    break;
                }
            }
        } else {
            let mut events = submit_transactions_via_private_mempool(transactions, urls).await;
            task::sleep(std::time::Duration::from_millis(1000)).await;

            let start = Instant::now();
            loop {
                if start.elapsed() > Duration::from_secs(10) {
                    panic!("Didn't get a quorum proposal in 10 seconds");
                }
                let event = events.next().await.unwrap().unwrap();
                if verify_bundle(
                    event,
                    builder_client.clone(),
                    registered_transaction.clone(),
                )
                .await
                {
                    break;
                }
=======

            let event = subscribed_events.next().await.unwrap().unwrap();
            if let EventType::QuorumProposal { proposal, .. } = event.event {
                let parent_view_number = *proposal.data.view_number;
                let parent_commitment =
                    Leaf::from_quorum_proposal(&proposal.data).payload_commitment();
                let bundle = builder_client
                    .get::<Bundle<SeqTypes>>(
                        format!(
                            "bundle_info/bundle/{parent_view_number}/{parent_commitment}/{}",
                            parent_view_number + 1
                        )
                        .as_str(),
                    )
                    .send()
                    .await
                    .unwrap();
                assert_eq!(bundle.transactions, vec![registered_transaction]);
                break;
>>>>>>> 52ad3fa1
            }
        }
    }

    async fn test_marketplace_fallback_builder(public_mempool: bool) {
        setup_test();

        let (ports, urls) = pick_urls_and_start_network().await;

        // Run the network.
        let anvil = Anvil::new().spawn();
        let l1 = anvil.endpoint().parse().unwrap();
        let network_config = TestConfigBuilder::default().l1_url(l1).build();
        let tmpdir = TempDir::new().unwrap();
        let config = TestNetworkConfigBuilder::default()
            .api_config(
                Options::with_port(ports.query)
                    .submit(Default::default())
                    .query_fs(
                        Default::default(),
                        persistence::fs::Options::new(tmpdir.path().to_owned()),
                    )
                    .hotshot_events(HotshotEvents {
                        events_service_port: ports.event,
                    }),
            )
            .network_config(network_config)
            .build();
        let network = TestNetwork::new(config, MockSequencerVersions::new()).await;

        // Register a rollup using the mock solver.
        // Use `_mock_solver` here to avoid it being dropped.
        let (_mock_solver, solver_base_url) = init_mock_solver_and_register_rollup().await;

        // Start and connect to a fallback builder.
        let init = BuilderConfig::init(
            false,
            FeeAccount::test_key_pair(),
            ViewNumber::genesis(),
            NonZeroUsize::new(1024).unwrap(),
            NonZeroUsize::new(1024).unwrap(),
            NodeState::default(),
            ValidatedState::default(),
            urls.event.clone(),
            urls.builder.clone(),
            Duration::from_secs(2),
            5,
            Duration::from_secs(2),
            FeeAmount::from(10),
            None,
            solver_base_url,
        );
        let _ = init.await.unwrap();
        let builder_client = connect_to_builder(urls.clone()).await;

        // Submit transactions.
        let registered_transaction =
            Transaction::new(REGISTERED_NAMESPACE.into(), vec![1, 1, 1, 1]);
        let unregistered_transaction =
            Transaction::new(UNREGISTERED_NAMESPACE.into(), vec![1, 1, 1, 2]);
        let transactions = vec![registered_transaction, unregistered_transaction.clone()];
        if public_mempool {
            let server = &network.server;
            for transaction in transactions {
                let _ = server.submit_transaction(transaction).await;
            }
<<<<<<< HEAD
            let mut events = server.event_stream().await;
            task::sleep(std::time::Duration::from_millis(1000)).await;

            let start = Instant::now();
            loop {
                if start.elapsed() > Duration::from_secs(10) {
                    panic!("Didn't get a quorum proposal in 10 seconds");
                }
                let event = events.next().await.unwrap();

                if verify_bundle(
                    event,
                    builder_client.clone(),
                    unregistered_transaction.clone(),
                )
                .await
                {
                    break;
                }
            }
        } else {
            let mut events = submit_transactions_via_private_mempool(transactions, urls).await;
            task::sleep(std::time::Duration::from_millis(1000)).await;

            let start = Instant::now();
            loop {
                if start.elapsed() > Duration::from_secs(15) {
                    panic!("Didn't get a quorum proposal in 10 seconds");
                }
                let event = events.next().await.unwrap().unwrap();
                if verify_bundle(
                    event,
                    builder_client.clone(),
                    unregistered_transaction.clone(),
                )
                .await
                {
                    break;
                }
=======

            let event = subscribed_events.next().await.unwrap().unwrap();
            if let EventType::QuorumProposal { proposal, .. } = event.event {
                let parent_view_number = *proposal.data.view_number;
                let parent_commitment =
                    Leaf::from_quorum_proposal(&proposal.data).payload_commitment();
                let bundle = builder_client
                    .get::<Bundle<SeqTypes>>(
                        format!(
                            "bundle_info/bundle/{parent_view_number}/{parent_commitment}/{}",
                            parent_view_number + 1
                        )
                        .as_str(),
                    )
                    .send()
                    .await
                    .unwrap();
                assert_eq!(bundle.transactions, vec![unregistered_transaction]);
                break;
>>>>>>> 52ad3fa1
            }
        }
    }

    #[async_std::test]
    async fn test_marketplace_reserve_builder_with_public_mempool() {
        test_marketplace_reserve_builder(true).await;
    }

    #[async_std::test]
    async fn test_marketplace_reserve_builder_with_private_mempool() {
        test_marketplace_reserve_builder(false).await;
    }

    #[async_std::test]
    async fn test_marketplace_fallback_builder_with_public_mempool() {
        test_marketplace_fallback_builder(true).await;
    }

    #[async_std::test]
    async fn test_marketplace_fallback_builder_with_private_mempool() {
        test_marketplace_fallback_builder(false).await;
    }
}<|MERGE_RESOLUTION|>--- conflicted
+++ resolved
@@ -526,7 +526,7 @@
             if let Ok(bundle) = builder_client
                 .get::<Bundle<SeqTypes>>(
                     format!(
-                        "block_info/bundle/{parent_view_number}/{parent_commitment}/{}",
+                        "bundle_info/bundle/{parent_view_number}/{parent_commitment}/{}",
                         parent_view_number + 1
                     )
                     .as_str(),
@@ -611,7 +611,6 @@
             for transaction in transactions {
                 let _ = server.submit_transaction(transaction).await;
             }
-<<<<<<< HEAD
             let mut events = server.event_stream().await;
             task::sleep(std::time::Duration::from_millis(1000)).await;
 
@@ -651,27 +650,6 @@
                 {
                     break;
                 }
-=======
-
-            let event = subscribed_events.next().await.unwrap().unwrap();
-            if let EventType::QuorumProposal { proposal, .. } = event.event {
-                let parent_view_number = *proposal.data.view_number;
-                let parent_commitment =
-                    Leaf::from_quorum_proposal(&proposal.data).payload_commitment();
-                let bundle = builder_client
-                    .get::<Bundle<SeqTypes>>(
-                        format!(
-                            "bundle_info/bundle/{parent_view_number}/{parent_commitment}/{}",
-                            parent_view_number + 1
-                        )
-                        .as_str(),
-                    )
-                    .send()
-                    .await
-                    .unwrap();
-                assert_eq!(bundle.transactions, vec![registered_transaction]);
-                break;
->>>>>>> 52ad3fa1
             }
         }
     }
@@ -738,7 +716,6 @@
             for transaction in transactions {
                 let _ = server.submit_transaction(transaction).await;
             }
-<<<<<<< HEAD
             let mut events = server.event_stream().await;
             task::sleep(std::time::Duration::from_millis(1000)).await;
 
@@ -778,27 +755,6 @@
                 {
                     break;
                 }
-=======
-
-            let event = subscribed_events.next().await.unwrap().unwrap();
-            if let EventType::QuorumProposal { proposal, .. } = event.event {
-                let parent_view_number = *proposal.data.view_number;
-                let parent_commitment =
-                    Leaf::from_quorum_proposal(&proposal.data).payload_commitment();
-                let bundle = builder_client
-                    .get::<Bundle<SeqTypes>>(
-                        format!(
-                            "bundle_info/bundle/{parent_view_number}/{parent_commitment}/{}",
-                            parent_view_number + 1
-                        )
-                        .as_str(),
-                    )
-                    .send()
-                    .await
-                    .unwrap();
-                assert_eq!(bundle.transactions, vec![unregistered_transaction]);
-                break;
->>>>>>> 52ad3fa1
             }
         }
     }
