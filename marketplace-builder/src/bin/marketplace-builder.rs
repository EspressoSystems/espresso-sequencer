use std::{num::NonZeroUsize, path::PathBuf, time::Duration};

use async_compatibility_layer::logging::{setup_backtrace, setup_logging};
use clap::Parser;
use espresso_types::{
<<<<<<< HEAD
    eth_signature_key::EthKeyPair, parse_duration, FeeAmount, NamespaceId, SequencerVersions, V0_1,
    V0_2, V0_3,
=======
    eth_signature_key::EthKeyPair, parse_duration, BaseVersion, FeeAmount, NamespaceId,
>>>>>>> 443f817c
};
use hotshot::traits::ValidatedState;
use hotshot_types::{data::ViewNumber, traits::node_implementation::ConsensusTime};
use marketplace_builder::{
    builder::{build_instance_state, BuilderConfig},
    hooks::BidConfig,
};
use sequencer::{Genesis, L1Params};
use url::Url;
use vbs::version::StaticVersionType;

#[derive(Parser, Clone, Debug)]
struct NonPermissionedBuilderOptions {
    /// Whether this is a reserve builder.
    ///
    /// If not, it's a fallback builder that only builds for unregistered rollups.
    #[clap(short, long, env = "ESPRESSO_MARKETPLACE_BUILDER_IS_RESERVE")]
    is_reserve: bool,

    /// URL of hotshot events API running on Espresso Sequencer DA committee node
    /// The builder will subscribe to this server to receive hotshot events
    #[clap(
        long,
        env = "ESPRESSO_SEQUENCER_HOTSHOT_EVENT_STREAMING_API_URL",
        default_value = "http://localhost:22001"
    )]
    hotshot_event_streaming_url: Url,

    /// Mnemonic phrase for builder account.
    ///
    /// This is the address fees will be charged to.
    /// It must be funded with ETH in the Espresso fee ledger
    #[clap(long, env = "ESPRESSO_BUILDER_ETH_MNEMONIC")]
    eth_mnemonic: String,

    /// Index of a funded account derived from eth-mnemonic.
    #[clap(long, env = "ESPRESSO_BUILDER_ETH_ACCOUNT_INDEX", default_value = "8")]
    eth_account_index: u32,

    /// Url we will use for RPC communication with L1.
    #[clap(long, env = "ESPRESSO_BUILDER_L1_PROVIDER")]
    l1_provider_url: Url,

    /// Peer nodes use to fetch missing state
    #[clap(long, env = "ESPRESSO_SEQUENCER_STATE_PEERS", value_delimiter = ',')]
    state_peers: Vec<Url>,

    /// Port to run the builder server on.
    #[clap(short, long, env = "ESPRESSO_BUILDER_SERVER_PORT")]
    port: u16,

    /// Bootstrapping View number
    #[clap(short, long, env = "ESPRESSO_BUILDER_BOOTSTRAPPED_VIEW")]
    view_number: u64,

    /// BUILDER TRANSACTIONS CHANNEL CAPACITY
    #[clap(long, env = "ESPRESSO_BUILDER_TX_CHANNEL_CAPACITY")]
    pub tx_channel_capacity: NonZeroUsize,

    /// BUILDER HS EVENTS CHANNEL CAPACITY
    #[clap(long, env = "ESPRESSO_BUILDER_EVENT_CHANNEL_CAPACITY")]
    pub event_channel_capacity: NonZeroUsize,

    /// NETWORK INITIAL NODE COUNT
    #[clap(short, long, env = "ESPRESSO_BUILDER_INIT_NODE_COUNT")]
    node_count: NonZeroUsize,

    /// The amount of time a builder can wait before timing out a request to the API.
    #[clap(
        short,
        long,
        env = "ESPRESSO_BUILDER_WEBSERVER_RESPONSE_TIMEOUT_DURATION",
        default_value = "1s",
        value_parser = parse_duration
    )]
    max_api_timeout_duration: Duration,

    /// The number of views to buffer before a builder garbage collects its state
    #[clap(
        long,
        env = "ESPRESSO_BUILDER_BUFFER_VIEW_NUM_COUNT",
        default_value = "15"
    )]
    buffer_view_num_count: usize,

    /// Path to TOML file containing genesis state.
    #[clap(long, name = "GENESIS_FILE", env = "ESPRESSO_BUILDER_GENESIS_FILE")]
    genesis_file: PathBuf,

    /// Namespace to build for
    #[clap(
        short,
        long,
        env = "ESPRESSO_MARKETPLACE_BUILDER_NAMESPACE",
        default_value = "1",
        value_delimiter = ','
    )]
    pub namespaces: Vec<u32>,

    /// Url we will use to communicate to solver
    #[clap(long, env = "ESPRESSO_MARKETPLACE_SOLVER_API_URL")]
    solver_url: Url,

    /// Bid amount in WEI.
    /// Builder will submit the same bid for every view
    #[clap(
        long,
        env = "ESPRESSO_MARKETPLACE_BUILDER_BID_AMOUNT",
        default_value = "1"
    )]
    bid_amount: FeeAmount,
}

#[async_std::main]
async fn main() -> anyhow::Result<()> {
    setup_logging();
    setup_backtrace();

    let opt = NonPermissionedBuilderOptions::parse();

    let genesis = Genesis::from_file(&opt.genesis_file)?;
    tracing::info!(?genesis, "genesis");

    let base = genesis.base_version;
    let upgrade = genesis.upgrade_version;

    match (base, upgrade) {
        (V0_1::VERSION, V0_2::VERSION) => {
            run(genesis, opt, SequencerVersions::<V0_1, V0_2>::new()).await
        }
        (V0_2::VERSION, V0_3::VERSION) => {
            run(genesis, opt, SequencerVersions::<V0_2, V0_3>::new()).await
        }
        _ => panic!(
            "Invalid base ({base}) and upgrade ({upgrade}) versions specified in the toml file."
        ),
    }
}

async fn run<V: Versions>(
    genesis: Genesis,
    opt: NonPermissionedBuilderOptions,
    versions: V,
) -> anyhow::Result<()> {
    let l1_params = L1Params {
        url: opt.l1_provider_url,
        events_max_block_range: 10000,
    };

    let is_reserve = opt.is_reserve;
    let bid_config = if opt.is_reserve {
        Some(BidConfig {
            amount: opt.bid_amount,
            namespaces: opt.namespaces.into_iter().map(NamespaceId::from).collect(),
        })
    } else {
        None
    };

    let builder_key_pair = EthKeyPair::from_mnemonic(&opt.eth_mnemonic, opt.eth_account_index)?;
    let bootstrapped_view = ViewNumber::new(opt.view_number);

    let builder_server_url: Url = format!("http://0.0.0.0:{}", opt.port).parse().unwrap();

<<<<<<< HEAD
    let instance_state =
        build_instance_state::<V>(genesis.chain_config, l1_params, opt.state_peers).unwrap();
=======
    let instance_state = build_instance_state(
        genesis.chain_config,
        l1_params,
        opt.state_peers,
        BaseVersion::instance(),
    )
    .unwrap();
>>>>>>> 443f817c

    let base_fee = genesis.max_base_fee();

    let validated_state = ValidatedState::genesis(&instance_state).0;

    let api_response_timeout_duration = opt.max_api_timeout_duration;

    // make the txn timeout as 1/4 of the api_response_timeout_duration
    let txn_timeout_duration = api_response_timeout_duration / 4;

    let buffer_view_num_count = opt.buffer_view_num_count;

    let _builder_config = BuilderConfig::init(
        is_reserve,
        builder_key_pair,
        bootstrapped_view,
        opt.tx_channel_capacity,
        opt.event_channel_capacity,
        opt.node_count,
        instance_state,
        validated_state,
        opt.hotshot_event_streaming_url,
        builder_server_url,
        api_response_timeout_duration,
        buffer_view_num_count,
        txn_timeout_duration,
        base_fee,
        bid_config,
        opt.solver_url,
        versions,
    )
    .await?;

    // Sleep forever
    async_std::future::pending::<()>().await;

    Ok(())
}<|MERGE_RESOLUTION|>--- conflicted
+++ resolved
@@ -3,15 +3,11 @@
 use async_compatibility_layer::logging::{setup_backtrace, setup_logging};
 use clap::Parser;
 use espresso_types::{
-<<<<<<< HEAD
     eth_signature_key::EthKeyPair, parse_duration, FeeAmount, NamespaceId, SequencerVersions, V0_1,
     V0_2, V0_3,
-=======
-    eth_signature_key::EthKeyPair, parse_duration, BaseVersion, FeeAmount, NamespaceId,
->>>>>>> 443f817c
 };
 use hotshot::traits::ValidatedState;
-use hotshot_types::{data::ViewNumber, traits::node_implementation::ConsensusTime};
+use hotshot_types::{data::ViewNumber, traits::node_implementation::{ConsensusTime, Versions}};
 use marketplace_builder::{
     builder::{build_instance_state, BuilderConfig},
     hooks::BidConfig,
@@ -173,18 +169,8 @@
 
     let builder_server_url: Url = format!("http://0.0.0.0:{}", opt.port).parse().unwrap();
 
-<<<<<<< HEAD
     let instance_state =
         build_instance_state::<V>(genesis.chain_config, l1_params, opt.state_peers).unwrap();
-=======
-    let instance_state = build_instance_state(
-        genesis.chain_config,
-        l1_params,
-        opt.state_peers,
-        BaseVersion::instance(),
-    )
-    .unwrap();
->>>>>>> 443f817c
 
     let base_fee = genesis.max_base_fee();
 
