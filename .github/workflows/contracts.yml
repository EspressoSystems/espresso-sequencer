name: Contracts

on:
  push:
    branches:
      - main
      - release-*
    tags:
      # YYYYMMDD
      - "20[0-9][0-9][0-1][0-9][0-3][0-9]*"
  pull_request:
    branches:
  workflow_dispatch:

concurrency:
  group: ${{ github.workflow }}-${{ github.ref }}
  cancel-in-progress: true

env:
  RUST_LOG: info,libp2p=off

jobs:
  contracts:
    timeout-minutes: 30
    runs-on: ubuntu-latest
    steps:
      - name: Install Nix
        uses: cachix/install-nix-action@v26

      - name: Enable Cachix
        uses: cachix/cachix-action@v14
        # If PR is from a non-collaborator (e. g. dependabot) the secrets are missing and the login to cachix fails.
        continue-on-error: true
        with:
          name: espresso-systems-private
          authToken: "${{ secrets.CACHIX_AUTH_TOKEN }}"
          extraPullNames: nix-community
          skipPush: ${{ github.actor == 'dependabot[bot]' }}

      - name: Checkout Repository
        uses: actions/checkout@v4
        with:
          submodules: recursive

      - uses: Swatinem/rust-cache@v2
        name: Enable Rust Caching
        with:
          prefix-key: v2-rust

      - name: Check toolchain versions
        run: nix develop --accept-flake-config -c ./scripts/show-toolchain-versions

      - name: Format check
        run: nix develop --accept-flake-config -c pre-commit run forge-fmt --all-files --show-diff-on-failure

      - name: Solhint solidity linter
        run: nix develop --accept-flake-config -c pre-commit run solhint --all-files --show-diff-on-failure

      - name: Build non-test contracts without warnings
        run: nix develop --accept-flake-config -c forge build --skip test --deny-warnings

      - name: Build all contracts
        run: nix develop --accept-flake-config -c forge build

      - name: Check if bindings up to date
        run: nix develop --accept-flake-config -c pre-commit run contract-bindings --all-files --show-diff-on-failure

      - name: Print changes to bindings
        if: ${{ failure() }}
        run: |
          git status
          git diff

      - name: Build diff-test
        run: |
          nix develop --accept-flake-config -c cargo build --locked --bin diff-test --release

      - name: Run tests (quick version for PR)
        if: ${{ github.event_name == 'pull_request' }}
        run: |
          export FOUNDRY_PROFILE=quick
          export AZTEC_SRS_PATH="$PWD/data/aztec20/kzg10-aztec20-srs-65544.bin"
          ./scripts/download_srs_aztec.sh
          nix develop --accept-flake-config -c forge test -vvv

      - name: Run tests (full version for main)
        if: ${{ github.event_name != 'pull_request' }}
        run: |
<<<<<<< HEAD
=======
          export AZTEC_SRS_PATH="$PWD/data/aztec20/kzg10-aztec20-srs-65544.bin"
          ./scripts/download_srs_aztec.sh
>>>>>>> 376a36c5
          nix develop --accept-flake-config -c forge test -vvv<|MERGE_RESOLUTION|>--- conflicted
+++ resolved
@@ -86,9 +86,6 @@
       - name: Run tests (full version for main)
         if: ${{ github.event_name != 'pull_request' }}
         run: |
-<<<<<<< HEAD
-=======
           export AZTEC_SRS_PATH="$PWD/data/aztec20/kzg10-aztec20-srs-65544.bin"
           ./scripts/download_srs_aztec.sh
->>>>>>> 376a36c5
           nix develop --accept-flake-config -c forge test -vvv