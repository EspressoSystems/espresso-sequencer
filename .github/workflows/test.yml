name: Test

on:
  push:
    branches:
      - main
      - release-*
    tags:
      # YYYYMMDD
      - "20[0-9][0-9][0-1][0-9][0-3][0-9]*"
  schedule:
    - cron: "0 0 * * 1"
  pull_request:
  workflow_dispatch:

concurrency:
  group: ${{ github.workflow }}-${{ github.ref }}
  cancel-in-progress: true

env:
  RUSTFLAGS: '--cfg async_executor_impl="async-std" --cfg async_channel_impl="async-std"'
  RUST_LOG: info,libp2p=off,node=error

jobs:
  test:
    runs-on: ubuntu-latest
    steps:
      - name: Fix submodule permissions check
        run: |
          git config --global --add safe.directory '*'

      - name: Install Foundry
        uses: foundry-rs/foundry-toolchain@v1
        with:
          version: nightly

      - uses: taiki-e/install-action@nextest

      - name: Checkout Repository
        uses: actions/checkout@v4
        with:
          submodules: recursive

      - name: Enable Rust Caching
        uses: Swatinem/rust-cache@v2

<<<<<<< HEAD
      # sometimes `Test` fail with out-of-disk-space error
      # thus free some space first
      - name: Free Disk Space (Ubuntu)
        uses: jlumbroso/free-disk-space@v1.3.1
        with:
          # this might remove tools that are actually needed,
          # if set to "true" but frees about 6 GB
          tool-cache: false

      - name: Test
=======
      - name: Build
>>>>>>> 4968ecea
        # Build test binary with `testing` feature, which requires `hotshot_example` config
        run: |
          export RUSTFLAGS="$RUSTFLAGS --cfg hotshot_example"
          export PATH="$PWD/target/release:$PATH"
          cargo build --locked --bin diff-test --release
<<<<<<< HEAD
          cargo test --locked --release --workspace --all-features --no-run
          cargo test --locked --release --workspace --all-features --verbose -- --test-threads 1 --nocapture
        timeout-minutes: 40
=======
          cargo nextest run --locked --release --workspace --all-features --no-run
        timeout-minutes: 90

      - name: Test
        env:
          CARGO_TERM_COLOR: always
        # Build test binary with `testing` feature, which requires `hotshot_example` config
        run: |
          export RUSTFLAGS="$RUSTFLAGS --cfg hotshot_example"
          export PATH="$PWD/target/release:$PATH"
          cargo nextest run --locked --release --workspace --all-features --retries 2 --verbose -E '!test(slow_)'
        timeout-minutes: 5
>>>>>>> 4968ecea
<|MERGE_RESOLUTION|>--- conflicted
+++ resolved
@@ -44,30 +44,12 @@
       - name: Enable Rust Caching
         uses: Swatinem/rust-cache@v2
 
-<<<<<<< HEAD
-      # sometimes `Test` fail with out-of-disk-space error
-      # thus free some space first
-      - name: Free Disk Space (Ubuntu)
-        uses: jlumbroso/free-disk-space@v1.3.1
-        with:
-          # this might remove tools that are actually needed,
-          # if set to "true" but frees about 6 GB
-          tool-cache: false
-
-      - name: Test
-=======
       - name: Build
->>>>>>> 4968ecea
         # Build test binary with `testing` feature, which requires `hotshot_example` config
         run: |
           export RUSTFLAGS="$RUSTFLAGS --cfg hotshot_example"
           export PATH="$PWD/target/release:$PATH"
           cargo build --locked --bin diff-test --release
-<<<<<<< HEAD
-          cargo test --locked --release --workspace --all-features --no-run
-          cargo test --locked --release --workspace --all-features --verbose -- --test-threads 1 --nocapture
-        timeout-minutes: 40
-=======
           cargo nextest run --locked --release --workspace --all-features --no-run
         timeout-minutes: 90
 
@@ -79,5 +61,4 @@
           export RUSTFLAGS="$RUSTFLAGS --cfg hotshot_example"
           export PATH="$PWD/target/release:$PATH"
           cargo nextest run --locked --release --workspace --all-features --retries 2 --verbose -E '!test(slow_)'
-        timeout-minutes: 5
->>>>>>> 4968ecea
+        timeout-minutes: 5