--- conflicted
+++ resolved
@@ -52,15 +52,9 @@
         run: |
           export RUSTFLAGS="$RUSTFLAGS --cfg hotshot_example"
           export PATH="$PWD/target/release:$PATH"
-<<<<<<< HEAD
+          export AZTEC_SRS_PATH="$PWD/data/aztec20/kzg10-aztec20-srs-65544.bin"
+          ./scripts/download_srs_aztec.sh
           cargo build --locked --bin diff-test --release
           cargo test --locked --release --workspace --all-features --no-run
           cargo test --locked --release --workspace --all-features --verbose -- --test-threads 1 --nocapture
-=======
-          export AZTEC_SRS_PATH="$PWD/data/aztec20/kzg10-aztec20-srs-65544.bin"
-          ./scripts/download_srs_aztec.sh
-          cargo build --bin diff-test --release
-          cargo test --release --workspace --all-features --no-run
-          cargo test --release --workspace --all-features --verbose -- --test-threads 1 --nocapture
->>>>>>> 376a36c5
         timeout-minutes: 30