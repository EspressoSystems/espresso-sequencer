--- conflicted
+++ resolved
@@ -212,16 +212,11 @@
         version: [02, 03, 99]
         include:
           - version: 02
-<<<<<<< HEAD
-            compose: "-f process-compose.yaml -D"
+            compose: "-f process-compose.yaml"
+          
           - version: 03
-            env:
-              ESPRESSO_SEQUENCER_GENESIS_FILE=data/genesis/demo-pos.toml
-            compose: "-f process-compose.yaml -D"
-=======
             compose: "-f process-compose.yaml"
 
->>>>>>> 984bcf51
           - version: 99
             compose: "-f process-compose.yaml -f process-compose-mp.yml"
       fail-fast: false
