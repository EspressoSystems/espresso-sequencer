name: Test

on:
  push:
    branches:
      - main
      - release-*
    tags:
      # YYYYMMDD
      - "20[0-9][0-9][0-1][0-9][0-3][0-9]*"
  schedule:
    - cron: "0 0 * * 1"
  pull_request:
  workflow_dispatch:

concurrency:
  group: ${{ github.workflow }}-${{ github.ref }}
  cancel-in-progress: true

env:
  RUSTFLAGS: '--cfg async_executor_impl="async-std" --cfg async_channel_impl="async-std" --cfg hotshot_example'
  RUST_LOG: info,libp2p=off,node=error
  CARGO_TERM_COLOR: always

jobs:
  build-test-artifacts:
    name: Build test artifacts
    runs-on: buildjet-8vcpu-ubuntu-2204
    steps:
      - uses: rui314/setup-mold@v1

      - uses: actions/checkout@v4
        with:
          submodules: recursive
      - name: Install nextest
        uses: taiki-e/install-action@nextest

      - name: Enable Rust Caching
        uses: Swatinem/rust-cache@v2
        with:
          cache-all-crates: true
          cache-provider: buildjet

      - name: Build and archive tests
        run: cargo nextest archive --locked --workspace --all-features --archive-file nextest-archive.tar.zst

      - name: Upload archive to workflow
        uses: actions/upload-artifact@v4
        with:
          name: nextest-archive
          path: nextest-archive.tar.zst

  build-test-bins:
    name: Build test binaries
    runs-on: buildjet-8vcpu-ubuntu-2204
    steps:
      - uses: rui314/setup-mold@v1

      - uses: actions/checkout@v4
        with:
          submodules: recursive

      - name: Enable Rust Caching
        uses: Swatinem/rust-cache@v2
        with:
          cache-all-crates: true
          cache-provider: buildjet

      - name: Build Bins
        run: cargo build --locked --profile test --bins
        timeout-minutes: 30

      - name: Upload archive to workflow
        uses: actions/upload-artifact@v4
        with:
          name: test-binaries
          path: |
            target/debug/orchestrator
            target/debug/cdn-broker
            target/debug/cdn-marshal
            target/debug/cdn-whitelist
            target/debug/state-relay-server
            target/debug/state-prover
            target/debug/sequencer
            target/debug/cli
            target/debug/submit-transactions
            target/debug/reset-storage
            target/debug/utils
            target/debug/deploy
            target/debug/keygen
            target/debug/permissionless-builder
            target/debug/nasty-client
            target/debug/espresso-dev-node
            target/debug/pub-key
            target/debug/espresso-bridge
            target/debug/marketplace-solver
            target/debug/marketplace-builder
            target/debug/node-metrics
            target/debug/dev-rollup

  test:
    needs: build-test-artifacts
    runs-on: ubuntu-latest
    steps:
      - name: Fix submodule permissions check
        run: |
          git config --global --add safe.directory '*'

      - name: Install Foundry
        uses: foundry-rs/foundry-toolchain@v1
        with:
          version: nightly

      - uses: actions/checkout@v4
        with:
          submodules: recursive

      - name: Install nextest
        uses: taiki-e/install-action@nextest
      - name: Download archive
        uses: actions/download-artifact@v4
        with:
          name: nextest-archive

      - name: Test
        run: |
          cargo nextest run --archive-file nextest-archive.tar.zst  --verbose --no-fail-fast \
          --workspace-remap $PWD
        timeout-minutes: 20

  test-integration:
    needs: [build-test-artifacts, build-test-bins]
    strategy:
      matrix:
        version: [02,03]
        include:
          - version: 02
            compose: "-f process-compose.yaml -D"
          - version: 03
            compose: "-f process-compose.yaml -f process-compose-mp.yml -D"
    runs-on: ubuntu-latest
    steps:
      - name: Install Nix
        uses: cachix/install-nix-action@V27

      - name: Configure PATH
        run: PATH="$PWD/target/debug:$PATH"

      - name: Fix submodule permissions check
        run: |
          git config --global --add safe.directory '*'

      - name: Install Foundry
        uses: foundry-rs/foundry-toolchain@v1
        with:
          version: nightly

      - uses: actions/checkout@v4
        with:
          submodules: recursive

      - uses: taiki-e/install-action@nextest

      - name: Download archive
        uses: actions/download-artifact@v4

      - name: Move files
        run: |
          mv nextest-archive/* .
          mkdir -p target/debug
          mv test-binaries/* target/debug
          chmod -c +x target/debug/*

      - name: Install process-compose
        run: nix profile install nixpkgs#process-compose

      - name: Pull Docker Images
        run: docker compose pull || docker-compose pull

      - name: Run Demo-Native ${{matrix.version}}
        run: bash -x scripts/demo-native ${{matrix.compose}}

      - name: Test Integration
        env:
          NEXTEST_PROFILE: integration
<<<<<<< HEAD
        run: cargo nextest run --locked --release --all-features --verbose --nocapture --test integration smoke
=======
          INTEGRATION_TEST_SEQUENCER_VERSION: ${{matrix.version}}
        run: |
          cargo nextest run --archive-file nextest-archive.tar.zst  --verbose --no-fail-fast \
          --workspace-remap $PWD
>>>>>>> ac219428
        timeout-minutes: 40

      - name: Process Compose Down
        run: process-compose down

  demo-native:
    needs: build-test-bins
    runs-on: ubuntu-latest
    steps:
      - name: Install Foundry
        uses: foundry-rs/foundry-toolchain@v1

      - name: Install Nix
        uses: cachix/install-nix-action@V27

      - uses: actions/checkout@v4
        with:
          submodules: recursive

      - name: Download archive
        uses: actions/download-artifact@v4
        with:
          name: test-binaries
          path: target/debug

      - name: chmod +x
        run: chmod -c +x target/debug/*

      - name: Install process-compose
        run: nix profile install nixpkgs#process-compose

      - name: Test Demo
        run: |
          export PATH="$PWD/target/debug:$PATH"
          set -o pipefail
          scripts/demo-native --tui=false &
          timeout -v 600 scripts/smoke-test-demo | sed -e 's/^/smoke-test: /;'

      - name: Process Compose Down
        run: process-compose down<|MERGE_RESOLUTION|>--- conflicted
+++ resolved
@@ -183,14 +183,9 @@
       - name: Test Integration
         env:
           NEXTEST_PROFILE: integration
-<<<<<<< HEAD
-        run: cargo nextest run --locked --release --all-features --verbose --nocapture --test integration smoke
-=======
-          INTEGRATION_TEST_SEQUENCER_VERSION: ${{matrix.version}}
         run: |
           cargo nextest run --archive-file nextest-archive.tar.zst  --verbose --no-fail-fast \
-          --workspace-remap $PWD
->>>>>>> ac219428
+          --workspace-remap $PWD -test integration smoke
         timeout-minutes: 40
 
       - name: Process Compose Down
