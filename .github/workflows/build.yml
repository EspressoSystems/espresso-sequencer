name: Build

on:
  push:
    branches:
      - main
      - release-*
    tags:
      # YYYYMMDD
      - "20[0-9][0-9][0-1][0-9][0-3][0-9]*"
  schedule:
    - cron: "0 0 * * 1"
  pull_request:
  workflow_dispatch:

concurrency:
  group: ${{ github.workflow }}-${{ github.ref }}
  cancel-in-progress: true

env:
  RUSTFLAGS: '--cfg async_executor_impl="async-std" --cfg async_channel_impl="async-std"'
  RUST_LOG: info,libp2p=off,node=error

jobs:
  build:
    runs-on: ubuntu-latest
    steps:
      - name: Fix submodule permissions check
        run: |
          git config --global --add safe.directory '*'

      - name: Install Foundry
        uses: foundry-rs/foundry-toolchain@v1

      - name: Install just command runner
        run: |
          sudo snap install --edge --classic just
          just --version

      - name: Checkout Repository
        uses: actions/checkout@v4
        with:
          submodules: recursive

      - name: Enable Rust Caching
        uses: Swatinem/rust-cache@v2
        with:
          prefix-key: v1-rust

      - name: Build
        # Build in release without `testing` feature, this should work without `hotshot_example` config.
        run: |
          cargo build --locked --release --workspace

      - name: Upload artifacts
        uses: actions/upload-artifact@v3
        with:
          name: x86_64-unknown-linux-gnu-services
          path: |
            target/release/orchestrator
            target/release/cdn-broker
            target/release/cdn-marshal
            target/release/cdn-whitelist
            target/release/state-relay-server
            target/release/state-prover
            target/release/sequencer
            target/release/cli
            target/release/commitment-task
            target/release/submit-transactions
            target/release/reset-storage
            target/release/deploy
            target/release/keygen
            target/release/permissionless-builder
            target/release/nasty-client
<<<<<<< HEAD
            target/release/espresso-test-node
=======
            target/release/pub-key
>>>>>>> 31bbd412

  build-arm:
    runs-on: buildjet-4vcpu-ubuntu-2204-arm
    steps:
      - name: Fix submodule permissions check
        run: |
          git config --global --add safe.directory '*'

      - name: Install Foundry
        uses: foundry-rs/foundry-toolchain@v1

      - name: Checkout Repository
        uses: actions/checkout@v4
        with:
          submodules: recursive

      - name: Enable Rust Caching
        uses: Swatinem/rust-cache@v2

      - name: Build
        run: |
          cargo build --locked --release --workspace

      - name: Upload artifacts
        uses: actions/upload-artifact@v3
        with:
          name: aarch64-unknown-linux-gnu-services
          path: |
            target/release/orchestrator
            target/release/cdn-broker
            target/release/cdn-marshal
            target/release/cdn-whitelist
            target/release/state-relay-server
            target/release/state-prover
            target/release/sequencer
            target/release/cli
            target/release/commitment-task
            target/release/submit-transactions
            target/release/reset-storage
            target/release/deploy
            target/release/keygen
            target/release/permissionless-builder
            target/release/nasty-client
<<<<<<< HEAD
            target/release/espresso-test-node
=======
            target/release/pub-key
>>>>>>> 31bbd412

  build-dockers:
    runs-on: ubuntu-latest
    needs: [build, build-arm]
    outputs:
      sequencer-tag: ${{ steps.sequencer.outputs.tags }}
      cdn-broker-tag: ${{ steps.cdn-broker.outputs.tags }}
      cdn-marshal-tag: ${{ steps.cdn-marshal.outputs.tags }}
      cdn-whitelist-tag: ${{ steps.cdn-whitelist.outputs.tags }}
      state-relay-server-tag: ${{ steps.state-relay-server.outputs.tags }}
      prover-service-tag: ${{ steps.prover-service.outputs.tags }}
      orchestrator-tag: ${{ steps.orchestrator.outputs.tags }}
      commitment-task-tag: ${{ steps.commitment-task.outputs.tags }}
      submit-transactions-tag: ${{ steps.submit-transactions.outputs.tags }}
      deploy-tag: ${{ steps.deploy.outputs.tags }}
      builder-tag: ${{ steps.builder.outputs.tags }}
      nasty-client-tag: ${{ steps.nasty-client.outputs.tags }}
      espresso-test-node-tag: ${{ steps.espresso-test-node.outputs.tags }}
    steps:
      - name: Checkout Repository
        uses: actions/checkout@v4
        with:
          submodules: recursive

      - name: Download executables AMD
        uses: actions/download-artifact@v3
        with:
          name: x86_64-unknown-linux-gnu-services
          path: target/amd64/release

      - name: Download executables ARM
        uses: actions/download-artifact@v3
        with:
          name: aarch64-unknown-linux-gnu-services
          path: target/arm64/release

      - name: Setup Docker BuildKit (buildx)
        uses: docker/setup-buildx-action@v3

      - name: Login to Github Container Repo
        uses: docker/login-action@v3
        if: github.event_name != 'pull_request'
        with:
          registry: ghcr.io
          username: ${{ github.repository_owner }}
          password: ${{ secrets.GITHUB_TOKEN }}

      - name: Generate sequencer docker metadata
        uses: docker/metadata-action@v5
        id: sequencer
        with:
          images: ghcr.io/espressosystems/espresso-sequencer/sequencer

      - name: Generate cdn-broker docker metadata
        uses: docker/metadata-action@v5
        id: cdn-broker
        with:
          images: ghcr.io/espressosystems/espresso-sequencer/cdn-broker

      - name: Generate cdn-marshal docker metadata
        uses: docker/metadata-action@v5
        id: cdn-marshal
        with:
          images: ghcr.io/espressosystems/espresso-sequencer/cdn-marshal

      - name: Generate cdn-whitelist docker metadata
        uses: docker/metadata-action@v5
        id: cdn-whitelist
        with:
          images: ghcr.io/espressosystems/espresso-sequencer/cdn-whitelist

      - name: Generate state-relay-server docker metadata
        uses: docker/metadata-action@v5
        id: state-relay-server
        with:
          images: ghcr.io/espressosystems/espresso-sequencer/state-relay-server

      - name: Generate prover-service docker metadata
        uses: docker/metadata-action@v5
        id: prover-service
        with:
          images: ghcr.io/espressosystems/espresso-sequencer/prover-service

      - name: Generate orchestrator docker metadata
        uses: docker/metadata-action@v5
        id: orchestrator
        with:
          images: ghcr.io/espressosystems/espresso-sequencer/orchestrator

      - name: Generate commitment task docker metadata
        uses: docker/metadata-action@v5
        id: commitment-task
        with:
          images: ghcr.io/espressosystems/espresso-sequencer/commitment-task

      - name: Generate submit-transactions docker metadata
        uses: docker/metadata-action@v5
        id: submit-transactions
        with:
          images: ghcr.io/espressosystems/espresso-sequencer/submit-transactions

      - name: Generate deploy metadata
        uses: docker/metadata-action@v5
        id: deploy
        with:
          images: ghcr.io/espressosystems/espresso-sequencer/deploy

      - name: Generate builder metadata
        uses: docker/metadata-action@v5
        id: builder
        with:
          images: ghcr.io/espressosystems/espresso-sequencer/builder

      - name: Generate nasty-client metadata
        uses: docker/metadata-action@v5
        id: nasty-client
        with:
          images: ghcr.io/espressosystems/espresso-sequencer/nasty-client

      - name: Generate espresso-test-node metadata
        uses: docker/metadata-action@v5
        id: test-node
        with:
          images: ghcr.io/espressosystems/espresso-sequencer/espresso-test-node

      - name: Build and push sequencer docker
        uses: docker/build-push-action@v5
        with:
          context: ./
          file: ./docker/sequencer.Dockerfile
          platforms: linux/amd64,linux/arm64
          push: ${{ github.event_name != 'pull_request' }}
          tags: ${{ steps.sequencer.outputs.tags }}
          labels: ${{ steps.sequencer.outputs.labels }}

      - name: Build and push cdn-broker docker
        uses: docker/build-push-action@v5
        with:
          context: ./
          file: ./docker/cdn-broker.Dockerfile
          platforms: linux/amd64,linux/arm64
          push: ${{ github.event_name != 'pull_request' }}
          tags: ${{ steps.cdn-broker.outputs.tags }}
          labels: ${{ steps.cdn-broker.outputs.labels }}

      - name: Build and push cdn-marshal docker
        uses: docker/build-push-action@v5
        with:
          context: ./
          file: ./docker/cdn-marshal.Dockerfile
          platforms: linux/amd64,linux/arm64
          push: ${{ github.event_name != 'pull_request' }}
          tags: ${{ steps.cdn-marshal.outputs.tags }}
          labels: ${{ steps.cdn-marshal.outputs.labels }}

      - name: Build and push cdn-whitelist docker
        uses: docker/build-push-action@v5
        with:
          context: ./
          file: ./docker/cdn-whitelist.Dockerfile
          platforms: linux/amd64,linux/arm64
          push: ${{ github.event_name != 'pull_request' }}
          tags: ${{ steps.cdn-whitelist.outputs.tags }}
          labels: ${{ steps.cdn-whitelist.outputs.labels }}

      - name: Build and push state-relay-server docker
        uses: docker/build-push-action@v5
        with:
          context: ./
          file: ./docker/state-relay-server.Dockerfile
          platforms: linux/amd64,linux/arm64
          push: ${{ github.event_name != 'pull_request' }}
          tags: ${{ steps.state-relay-server.outputs.tags }}
          labels: ${{ steps.state-relay-server.outputs.labels }}

      - name: Build and push prover-service docker
        uses: docker/build-push-action@v5
        with:
          context: ./
          file: ./docker/prover-service.Dockerfile
          platforms: linux/amd64,linux/arm64
          push: ${{ github.event_name != 'pull_request' }}
          tags: ${{ steps.prover-service.outputs.tags }}
          labels: ${{ steps.prover-service.outputs.labels }}

      - name: Build and push orchestrator docker
        uses: docker/build-push-action@v5
        with:
          context: ./
          file: ./docker/orchestrator.Dockerfile
          platforms: linux/amd64,linux/arm64
          push: ${{ github.event_name != 'pull_request' }}
          tags: ${{ steps.orchestrator.outputs.tags }}
          labels: ${{ steps.orchestrator.outputs.labels }}

      - name: Build and push commitment-task docker
        uses: docker/build-push-action@v5
        with:
          context: ./
          file: ./docker/commitment-task.Dockerfile
          platforms: linux/amd64,linux/arm64
          push: ${{ github.event_name != 'pull_request' }}
          tags: ${{ steps.commitment-task.outputs.tags }}
          labels: ${{ steps.commitment-task.outputs.labels }}

      - name: Build and push submit-transactions docker
        uses: docker/build-push-action@v5
        with:
          context: ./
          file: ./docker/submit-transactions.Dockerfile
          platforms: linux/amd64,linux/arm64
          push: ${{ github.event_name != 'pull_request' }}
          tags: ${{ steps.submit-transactions.outputs.tags }}
          labels: ${{ steps.submit-transactions.outputs.labels }}

      - name: Build and push deploy docker
        uses: docker/build-push-action@v5
        with:
          context: ./
          file: ./docker/deploy.Dockerfile
          platforms: linux/amd64,linux/arm64
          push: ${{ github.event_name != 'pull_request' }}
          tags: ${{ steps.deploy.outputs.tags }}
          labels: ${{ steps.deploy.outputs.labels }}

      - name: Build and push builder docker
        uses: docker/build-push-action@v5
        with:
          context: ./
          file: ./docker/permissionless-builder.Dockerfile
          platforms: linux/amd64,linux/arm64
          push: ${{ github.event_name != 'pull_request' }}
          tags: ${{ steps.builder.outputs.tags }}
          labels: ${{ steps.builder.outputs.labels }}

      - name: Build and push nasty-client docker
        uses: docker/build-push-action@v5
        with:
          context: ./
          file: ./docker/nasty-client.Dockerfile
          platforms: linux/amd64,linux/arm64
          push: ${{ github.event_name != 'pull_request' }}
          tags: ${{ steps.nasty-client.outputs.tags }}
          labels: ${{ steps.nasty-client.outputs.labels }}

      - name: Build and push espresso-test-node docker
        uses: docker/build-push-action@v5
        with:
          context: ./
          file: ./docker/nasty-client.Dockerfile
          platforms: linux/amd64,linux/arm64
          push: ${{ github.event_name != 'pull_request' }}
          tags: ${{ steps.espresso-test-node.outputs.tags }}
          labels: ${{ steps.espresso-test-node.outputs.labels }}

  test-demo:
    if: ${{ github.event_name != 'pull_request' }}
    runs-on: ubuntu-latest
    needs: [build-dockers]
    steps:
      - name: Install just command runner
        run: |
          sudo snap install --edge --classic just
          just --version

      - name: Checkout Repository
        uses: actions/checkout@v4

      - name: Pull docker images
        run: |
          docker pull ${{ needs.build-dockers.outputs.sequencer-tag }}
          docker pull ${{ needs.build-dockers.outputs.cdn-broker-tag }}
          docker pull ${{ needs.build-dockers.outputs.cdn-marshal-tag }}
          docker pull ${{ needs.build-dockers.outputs.cdn-whitelist-tag }}
          docker pull ${{ needs.build-dockers.outputs.state-relay-server-tag }}
          docker pull ${{ needs.build-dockers.outputs.prover-service-tag }}
          docker pull ${{ needs.build-dockers.outputs.orchestrator-tag }}
          docker pull ${{ needs.build-dockers.outputs.commitment-task-tag }}
          docker pull ${{ needs.build-dockers.outputs.submit-transactions-tag }}
          docker pull ${{ needs.build-dockers.outputs.deploy-tag }}
          docker pull ${{ needs.build-dockers.outputs.builder-tag }}
          docker pull ${{ needs.build-dockers.outputs.nasty-client-tag }}
      - name: Tag new docker images
        run: |
          docker tag ${{ needs.build-dockers.outputs.sequencer-tag }} ghcr.io/espressosystems/espresso-sequencer/sequencer:main
          docker tag ${{ needs.build-dockers.outputs.cdn-broker-tag }} ghcr.io/espressosystems/espresso-sequencer/cdn-broker:main
          docker tag ${{ needs.build-dockers.outputs.cdn-marshal-tag }} ghcr.io/espressosystems/espresso-sequencer/cdn-marshal:main
          docker tag ${{ needs.build-dockers.outputs.cdn-whitelist-tag }} ghcr.io/espressosystems/espresso-sequencer/cdn-whitelist:main
          docker tag ${{ needs.build-dockers.outputs.state-relay-server-tag }} ghcr.io/espressosystems/espresso-sequencer/state-relay-server:main
          docker tag ${{ needs.build-dockers.outputs.prover-service-tag }} ghcr.io/espressosystems/espresso-sequencer/prover-service:main
          docker tag ${{ needs.build-dockers.outputs.orchestrator-tag }} ghcr.io/espressosystems/espresso-sequencer/orchestrator:main
          docker tag ${{ needs.build-dockers.outputs.commitment-task-tag }} ghcr.io/espressosystems/espresso-sequencer/commitment-task:main
          docker tag ${{ needs.build-dockers.outputs.submit-transactions-tag }} ghcr.io/espressosystems/espresso-sequencer/submit-transactions:main
          docker tag ${{ needs.build-dockers.outputs.deploy-tag }} ghcr.io/espressosystems/espresso-sequencer/deploy:main
          docker tag ${{ needs.build-dockers.outputs.builder-tag }} ghcr.io/espressosystems/espresso-sequencer/builder:main
          docker tag ${{ needs.build-dockers.outputs.nasty-client-tag }} ghcr.io/espressosystems/espresso-sequencer/nasty-client:main

      - name: Test docker demo
        run: |
          just demo &
          timeout 600 scripts/smoke-test-demo<|MERGE_RESOLUTION|>--- conflicted
+++ resolved
@@ -72,11 +72,8 @@
             target/release/keygen
             target/release/permissionless-builder
             target/release/nasty-client
-<<<<<<< HEAD
             target/release/espresso-test-node
-=======
             target/release/pub-key
->>>>>>> 31bbd412
 
   build-arm:
     runs-on: buildjet-4vcpu-ubuntu-2204-arm
@@ -120,11 +117,8 @@
             target/release/keygen
             target/release/permissionless-builder
             target/release/nasty-client
-<<<<<<< HEAD
             target/release/espresso-test-node
-=======
             target/release/pub-key
->>>>>>> 31bbd412
 
   build-dockers:
     runs-on: ubuntu-latest
