name: SlowEst

on:
  push:
    branches:
      - main
      - release-*
    tags:
      # YYYYMMDD
      - "20[0-9][0-9][0-1][0-9][0-3][0-9]*"
  schedule:
    - cron: "0 0 * * 1"
  pull_request:
  workflow_dispatch:

concurrency:
  group: ${{ github.workflow }}-${{ github.ref }}
  cancel-in-progress: ${{ !contains(github.ref, 'main')}}

env:
  RUSTFLAGS: '--cfg async_executor_impl="async-std" --cfg async_channel_impl="async-std"'
  RUST_LOG: info,libp2p=off,node=error

jobs:
  slowest:
    runs-on: ubuntu-latest
    steps:
      - name: Fix submodule permissions check
        run: |
          git config --global --add safe.directory '*'

      - name: Install Foundry
        uses: foundry-rs/foundry-toolchain@v1
        with:
          version: nightly

      - uses: taiki-e/install-action@nextest

      - name: Checkout Repository
        uses: actions/checkout@v4
        with:
          submodules: recursive

      - name: Enable Rust Caching
        uses: Swatinem/rust-cache@v2

      - name: Build
        # Build test binary with `testing` feature, which requires `hotshot_example` config
        run: |
          export RUSTFLAGS="$RUSTFLAGS --cfg hotshot_example"
          export PATH="$PWD/target/release:$PATH"
          cargo build --locked --bin diff-test --release
          cargo nextest run --locked --release --workspace --all-features --no-run
        timeout-minutes: 90

      - name: SlowEst
        env:
          CARGO_TERM_COLOR: always
          NEXTEST_PROFILE: slow
        # Build test binary with `testing` feature, which requires `hotshot_example` config
        run: |
          export RUSTFLAGS="$RUSTFLAGS --cfg hotshot_example"
          export PATH="$PWD/target/release:$PATH"
<<<<<<< HEAD
          cargo nextest run --locked --release --workspace --all-features --verbose -E 'test(slow_)' --nocapture
        timeout-minutes: 40
=======
          cargo nextest run --locked --release --workspace --all-features --verbose --no-fail-fast
        timeout-minutes: 25
>>>>>>> 0e9e62ba
<|MERGE_RESOLUTION|>--- conflicted
+++ resolved
@@ -61,10 +61,5 @@
         run: |
           export RUSTFLAGS="$RUSTFLAGS --cfg hotshot_example"
           export PATH="$PWD/target/release:$PATH"
-<<<<<<< HEAD
-          cargo nextest run --locked --release --workspace --all-features --verbose -E 'test(slow_)' --nocapture
-        timeout-minutes: 40
-=======
-          cargo nextest run --locked --release --workspace --all-features --verbose --no-fail-fast
-        timeout-minutes: 25
->>>>>>> 0e9e62ba
+          cargo nextest run --locked --release --workspace --all-features --verbose --no-fail-fast --nocapture
+        timeout-minutes: 40