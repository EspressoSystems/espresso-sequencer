--- conflicted
+++ resolved
@@ -91,14 +91,10 @@
             ${{ env.CARGO_TARGET_DIR }}/${{ env.TARGET_TRIPLET }}/release/pub-key
             ${{ env.CARGO_TARGET_DIR }}/${{ env.TARGET_TRIPLET }}/release/espresso-bridge
             ${{ env.CARGO_TARGET_DIR }}/${{ env.TARGET_TRIPLET }}/release/espresso-dev-node
-<<<<<<< HEAD
-
-=======
             ${{ env.CARGO_TARGET_DIR }}/${{ env.TARGET_TRIPLET }}/release/marketplace-solver
             ${{ env.CARGO_TARGET_DIR }}/${{ env.TARGET_TRIPLET }}/release/marketplace-builder
             ${{ env.CARGO_TARGET_DIR }}/${{ env.TARGET_TRIPLET }}/release/node-metrics
             ${{ env.CARGO_TARGET_DIR }}/${{ env.TARGET_TRIPLET }}/release/dev-rollup 
->>>>>>> 4968ecea
   static-dockers:
     runs-on: ubuntu-latest
     needs: static-build
@@ -215,8 +211,6 @@
           images: ghcr.io/espressosystems/espresso-sequencer/bridge
           flavor: suffix=musl
 
-<<<<<<< HEAD
-=======
       - name: Generate marketplace-solver metadata
         uses: docker/metadata-action@v5
         id: marketplace-solver
@@ -244,7 +238,6 @@
           images: ghcr.io/espressosystems/espresso-sequencer/dev-rollup
           flavor: suffix=musl
 
->>>>>>> 4968ecea
       - name: Build and push sequencer docker
         uses: docker/build-push-action@v6
         with:
@@ -363,9 +356,6 @@
           platforms: linux/amd64,linux/arm64
           push: ${{ github.event_name != 'pull_request' }}
           tags: ${{ steps.bridge.outputs.tags }}
-<<<<<<< HEAD
-          labels: ${{ steps.bridge.outputs.labels }}
-=======
           labels: ${{ steps.bridge.outputs.labels }}
 
       - name: Build and push marketplace-solver docker
@@ -406,5 +396,4 @@
           platforms: linux/amd64,linux/arm64
           push: ${{ github.event_name != 'pull_request' }}
           tags: ${{ steps.dev-rollup.outputs.tags }}
-          labels: ${{ steps.dev-rollup.outputs.labels }}
->>>>>>> 4968ecea
+          labels: ${{ steps.dev-rollup.outputs.labels }}