--- conflicted
+++ resolved
@@ -239,13 +239,8 @@
         instance_state: &Types::InstanceState,
     ) -> Self {
         Self {
-<<<<<<< HEAD
             leaf: Leaf2::genesis::<HsVer>(validated_state, instance_state).await,
             qc: QuorumCertificate2::genesis::<HsVer>(validated_state, instance_state).await,
-=======
-            leaf: Leaf::genesis::<HsVer>(validated_state, instance_state).await,
-            qc: QuorumCertificate::genesis::<HsVer>(validated_state, instance_state).await,
->>>>>>> 1c74e888
         }
     }
 
@@ -330,13 +325,7 @@
     where
         Payload<Types>: QueryablePayload<Types>,
     {
-<<<<<<< HEAD
-        let leaf: Leaf2<_> = Leaf::<Types>::genesis(validated_state, instance_state)
-            .await
-            .into();
-=======
-        let leaf = Leaf::<Types>::genesis::<HsVer>(validated_state, instance_state).await;
->>>>>>> 1c74e888
+        let leaf = Leaf::<Types>::genesis(validated_state, instance_state).await;
         Self::new(leaf.block_header().clone(), leaf.block_payload().unwrap())
     }
 
