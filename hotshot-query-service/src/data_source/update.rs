// Copyright (c) 2022 Espresso Systems (espressosys.com)
// This file is part of the HotShot Query Service library.
//
// This program is free software: you can redistribute it and/or modify it under the terms of the GNU
// General Public License as published by the Free Software Foundation, either version 3 of the
// License, or (at your option) any later version.
// This program is distributed in the hope that it will be useful, but WITHOUT ANY WARRANTY; without
// even the implied warranty of MERCHANTABILITY or FITNESS FOR A PARTICULAR PURPOSE. See the GNU
// General Public License for more details.
// You should have received a copy of the GNU General Public License along with this program. If not,
// see <https://www.gnu.org/licenses/>.

//! A generic algorithm for updating a HotShot Query Service data source with new data.
use std::iter::once;

use anyhow::{ensure, Context};
use async_trait::async_trait;
use futures::future::Future;
use hotshot::types::{Event, EventType};
<<<<<<< HEAD
use hotshot_types::{data::VidCommitment, event::LeafInfo};
use hotshot_types::{
    data::{ns_table::parse_ns_table, Leaf2},
=======
use hotshot_types::{
    data::{ns_table::parse_ns_table, Leaf2, VidCommitment, VidDisperseShare, VidShare},
    event::LeafInfo,
>>>>>>> 984bcf51
    traits::{
        block_contents::{BlockHeader, BlockPayload, EncodeBytes, GENESIS_VID_NUM_STORAGE_NODES},
        node_implementation::{ConsensusTime, NodeType},
    },
    vid::{
        advz::advz_scheme,
        avidm::{init_avidm_param, AvidMScheme},
    },
};
<<<<<<< HEAD
use hotshot_types::{
    data::{VidDisperseShare, VidShare},
    vid::avidm::{init_avidm_param, AvidMScheme},
};
=======
>>>>>>> 984bcf51
use jf_vid::VidScheme;

use crate::{
    availability::{
        BlockInfo, BlockQueryData, LeafQueryData, QueryablePayload, UpdateAvailabilityData,
        VidCommonQueryData,
    },
    Payload,
};

/// An extension trait for types which implement the update trait for each API module.
///
/// If a type implements [UpdateAvailabilityData] and
/// [UpdateStatusData](crate::status::UpdateStatusData), then it can be fully kept up to date
/// through two interfaces:
/// * [populate_metrics](crate::status::UpdateStatusData::populate_metrics), to get a handle for
///   populating the status metrics, which should be used when initializing a
///   [SystemContextHandle](hotshot::types::SystemContextHandle)
/// * [update](Self::update), provided by this extension trait, to update the query state when a new
///   HotShot event is emitted
#[async_trait]
pub trait UpdateDataSource<Types: NodeType>: UpdateAvailabilityData<Types> {
    /// Update query state based on a new consensus event.
    ///
    /// The caller is responsible for authenticating `event`. This function does not perform any
    /// authentication, and if given an invalid `event` (one which does not follow from the latest
    /// known state of the ledger) it may panic or silently accept the invalid `event`. This allows
    /// the best possible performance in the case where the query service and the HotShot instance
    /// are running in the same process (and thus the event stream, directly from HotShot) is
    /// trusted.
    ///
    /// If you want to update the data source with an untrusted event, for example one received from
    /// a peer over the network, you must authenticate it first.
    ///
    /// # Returns
    ///
    /// If all provided data is successfully inserted into the database, returns `Ok(())`. If any
    /// error occurred, the error is logged, and the return value is the height of the first leaf
    /// which failed to be inserted.
    async fn update(&self, event: &Event<Types>) -> Result<(), u64>;
}

#[async_trait]
impl<Types: NodeType, T> UpdateDataSource<Types> for T
where
    T: UpdateAvailabilityData<Types> + Send + Sync,
    Payload<Types>: QueryablePayload<Types>,
{
    async fn update(&self, event: &Event<Types>) -> Result<(), u64> {
        if let EventType::Decide { leaf_chain, qc, .. } = &event.event {
            // `qc` justifies the first (most recent) leaf...
            let qcs = once((**qc).clone())
                // ...and each leaf in the chain justifies the subsequent leaf (its parent) through
                // `leaf.justify_qc`.
                .chain(leaf_chain.iter().map(|leaf| leaf.leaf.justify_qc()))
                // Put the QCs in chronological order.
                .rev()
                // The oldest QC is the `justify_qc` of the oldest leaf, which does not justify any
                // leaf in the new chain, so we don't need it.
                .skip(1);
            for (
                qc2,
                LeafInfo {
                    leaf: leaf2,
                    vid_share,
                    ..
                },
            ) in qcs.zip(leaf_chain.iter().rev())
            {
                let height = leaf2.block_header().block_number();

                let leaf_data = match LeafQueryData::new(leaf2.clone(), qc2.clone()) {
                    Ok(leaf) => leaf,
                    Err(err) => {
                        tracing::error!(
                            height,
                            ?leaf2,
                            ?qc,
                            "inconsistent leaf; cannot append leaf information: {err:#}"
                        );
                        return Err(leaf2.block_header().block_number());
                    },
                };
                let block_data = leaf2
                    .block_payload()
                    .map(|payload| BlockQueryData::new(leaf2.block_header().clone(), payload));
                if block_data.is_none() {
                    tracing::info!(height, "block not available at decide");
                }

                let (vid_common, vid_share) = match vid_share {
                    Some(VidDisperseShare::V0(share)) => (
                        Some(VidCommonQueryData::new(
                            leaf2.block_header().clone(),
                            Some(share.common.clone()),
                        )),
                        Some(VidShare::V0(share.share.clone())),
                    ),
                    Some(VidDisperseShare::V1(share)) => (
                        Some(VidCommonQueryData::new(leaf2.block_header().clone(), None)),
                        Some(VidShare::V1(share.share.clone())),
                    ),
                    None => {
                        if leaf2.view_number().u64() == 0 {
                            // HotShot does not run VID in consensus for the genesis block. In this case,
                            // the block payload is guaranteed to always be empty, so VID isn't really
                            // necessary. But for consistency, we will still store the VID dispersal data,
                            // computing it ourselves based on the well-known genesis VID commitment.
                            match genesis_vid(leaf2) {
                                Ok((common, share)) => (Some(common), Some(share)),
                                Err(err) => {
                                    tracing::warn!("failed to compute genesis VID: {err:#}");
                                    (None, None)
                                },
                            }
                        } else {
                            (None, None)
                        }
                    },
                };

                if vid_common.is_none() {
                    tracing::info!(height, "VID not available at decide");
                }

                if let Err(err) = self
                    .append(BlockInfo::new(leaf_data, block_data, vid_common, vid_share))
                    .await
                {
                    tracing::error!(height, "failed to append leaf information: {err:#}");
                    return Err(leaf2.block_header().block_number());
                }
            }
        }
        Ok(())
    }
}

fn genesis_vid<Types: NodeType>(
    leaf: &Leaf2<Types>,
) -> anyhow::Result<(VidCommonQueryData<Types>, VidShare)> {
    let payload = Payload::<Types>::empty().0;
    let bytes = payload.encode();

    match leaf.block_header().payload_commitment() {
        VidCommitment::V0(commit) => {
            let mut disperse = advz_scheme(GENESIS_VID_NUM_STORAGE_NODES)
                .disperse(bytes)
                .context("unable to compute VID dispersal for genesis block")?;

            ensure!(
                disperse.commit == commit,
                "computed VID commit {} for genesis block does not match header commit {}",
                disperse.commit,
                commit
            );
            Ok((
                VidCommonQueryData::new(leaf.block_header().clone(), Some(disperse.common)),
                VidShare::V0(disperse.shares.remove(0)),
            ))
        },
        VidCommitment::V1(commit) => {
            let avidm_param = init_avidm_param(GENESIS_VID_NUM_STORAGE_NODES)?;
            let weights = vec![1; GENESIS_VID_NUM_STORAGE_NODES];
            let ns_table = parse_ns_table(bytes.len(), &leaf.block_header().metadata().encode());
<<<<<<< HEAD
=======

>>>>>>> 984bcf51
            let (calculated_commit, mut shares) =
                AvidMScheme::ns_disperse(&avidm_param, &weights, &bytes, ns_table).unwrap();

            ensure!(
                calculated_commit == commit,
                "computed VID commit {} for genesis block does not match header commit {}",
                calculated_commit,
                commit
            );

            Ok((
                VidCommonQueryData::new(leaf.block_header().clone(), None),
                VidShare::V1(shares.remove(0)),
            ))
        },
    }
}

/// A data source with an atomic transaction-based synchronization interface.
///
/// Changes are made to a versioned data source through a [`Transaction`]. Any changes made in a
/// [`Transaction`] are initially visible only when queried through that same [`Transaction`]. They
/// are not immediately written back to storage, which means that a new data source object opened
/// against the same persistent storage will not reflect the changes. In particular, this means that
/// if the process restarts and reopens its storage, uncommitted changes will be lost.
///
/// Only when a [`Transaction`] is committed are changes written back to storage, synchronized with
/// any concurrent changes, and made visible to other connections to the same data source.
pub trait VersionedDataSource: Send + Sync {
    /// A transaction which can read and modify the data source.
    type Transaction<'a>: Transaction
    where
        Self: 'a;

    type ReadOnly<'a>: Transaction
    where
        Self: 'a;

    /// Start an atomic transaction on the data source.
    fn write(&self) -> impl Future<Output = anyhow::Result<Self::Transaction<'_>>> + Send;

    /// Start a read-only transaction on the data source.
    ///
    /// A read-only transaction allows the owner to string together multiple queries of the data
    /// source, which otherwise would not be atomic with respect to concurrent writes, in an atomic
    /// fashion. Upon returning, [`read`](Self::read) locks in a fully consistent snapshot of the
    /// data source, and any read operations performed upon the transaction thereafter read from the
    /// same consistent snapshot. Concurrent modifications to the data source may occur (for
    /// example, from concurrent [`write`](Self::write) transactions being committed), but their
    /// results will not be reflected in a successful read-only transaction which was opened before
    /// the write was committed.
    ///
    /// Read-only transactions do not need to be committed, and reverting has no effect.
    fn read(&self) -> impl Future<Output = anyhow::Result<Self::ReadOnly<'_>>> + Send;
}

/// A unit of atomicity for updating a shared data source.
///
/// The methods provided by this trait can be used to write such pending changes back to persistent
/// storage ([commit](Self::commit)) so that they become visible to other clients of the same
/// underlying storage, and are saved if the process restarts. It also allows pending changes to be
/// rolled back ([revert](Self::revert)) so that they are never written back to storage and are no
/// longer reflected even through the data source object which was used to make the changes.
pub trait Transaction: Send + Sync {
    fn commit(self) -> impl Future<Output = anyhow::Result<()>> + Send;
    fn revert(self) -> impl Future + Send;
}<|MERGE_RESOLUTION|>--- conflicted
+++ resolved
@@ -17,31 +17,16 @@
 use async_trait::async_trait;
 use futures::future::Future;
 use hotshot::types::{Event, EventType};
-<<<<<<< HEAD
-use hotshot_types::{data::VidCommitment, event::LeafInfo};
+use hotshot_types::data::{VidDisperseShare, VidShare};
 use hotshot_types::{
-    data::{ns_table::parse_ns_table, Leaf2},
-=======
-use hotshot_types::{
-    data::{ns_table::parse_ns_table, Leaf2, VidCommitment, VidDisperseShare, VidShare},
-    event::LeafInfo,
->>>>>>> 984bcf51
+    data::Leaf2,
     traits::{
         block_contents::{BlockHeader, BlockPayload, EncodeBytes, GENESIS_VID_NUM_STORAGE_NODES},
         node_implementation::{ConsensusTime, NodeType},
     },
-    vid::{
-        advz::advz_scheme,
-        avidm::{init_avidm_param, AvidMScheme},
-    },
+    vid::advz::advz_scheme,
 };
-<<<<<<< HEAD
-use hotshot_types::{
-    data::{VidDisperseShare, VidShare},
-    vid::avidm::{init_avidm_param, AvidMScheme},
-};
-=======
->>>>>>> 984bcf51
+use hotshot_types::{data::VidCommitment, event::LeafInfo};
 use jf_vid::VidScheme;
 
 use crate::{
@@ -185,48 +170,19 @@
 ) -> anyhow::Result<(VidCommonQueryData<Types>, VidShare)> {
     let payload = Payload::<Types>::empty().0;
     let bytes = payload.encode();
-
-    match leaf.block_header().payload_commitment() {
-        VidCommitment::V0(commit) => {
-            let mut disperse = advz_scheme(GENESIS_VID_NUM_STORAGE_NODES)
-                .disperse(bytes)
-                .context("unable to compute VID dispersal for genesis block")?;
-
-            ensure!(
-                disperse.commit == commit,
-                "computed VID commit {} for genesis block does not match header commit {}",
-                disperse.commit,
-                commit
-            );
-            Ok((
-                VidCommonQueryData::new(leaf.block_header().clone(), Some(disperse.common)),
-                VidShare::V0(disperse.shares.remove(0)),
-            ))
-        },
-        VidCommitment::V1(commit) => {
-            let avidm_param = init_avidm_param(GENESIS_VID_NUM_STORAGE_NODES)?;
-            let weights = vec![1; GENESIS_VID_NUM_STORAGE_NODES];
-            let ns_table = parse_ns_table(bytes.len(), &leaf.block_header().metadata().encode());
-<<<<<<< HEAD
-=======
-
->>>>>>> 984bcf51
-            let (calculated_commit, mut shares) =
-                AvidMScheme::ns_disperse(&avidm_param, &weights, &bytes, ns_table).unwrap();
-
-            ensure!(
-                calculated_commit == commit,
-                "computed VID commit {} for genesis block does not match header commit {}",
-                calculated_commit,
-                commit
-            );
-
-            Ok((
-                VidCommonQueryData::new(leaf.block_header().clone(), None),
-                VidShare::V1(shares.remove(0)),
-            ))
-        },
-    }
+    let mut disperse = advz_scheme(GENESIS_VID_NUM_STORAGE_NODES)
+        .disperse(bytes)
+        .context("unable to compute VID dispersal for genesis block")?;
+    ensure!(
+        VidCommitment::V0(disperse.commit) == leaf.block_header().payload_commitment(),
+        "computed VID commit {} for genesis block does not match header commit {}",
+        disperse.commit,
+        leaf.block_header().payload_commitment()
+    );
+    Ok((
+        VidCommonQueryData::new(leaf.block_header().clone(), Some(disperse.common)),
+        VidShare::V0(disperse.shares.remove(0)),
+    ))
 }
 
 /// A data source with an atomic transaction-based synchronization interface.
