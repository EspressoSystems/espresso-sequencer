# Proposing Multisig Transactions via the Safe SDK

The [Safe SDK](https://github.com/safe-global/safe-core-sdk/blob/main/guides/integrating-the-safe-core-sdk.md) is being
used to propose transactions that only the Safe multisig admin wallet can perform. The proposer of these transactions is
also part of the multisig wallet but is used to orchestrate the process. E.g. If you require 3 of 5 trusted signers to
sign a transaction, then the multisig wallet should require 4 of 5 signers where the 4th signer is the orchestrator
wallet.

## Pre-requisites

- You have node installed
- Run `npm install` to install dependencies

## Set Permissioned Prover

To enable the permissioned prover on the light client contract, ensure that the following environment variables are set
in the `.env.contracts` file:

- `RPC_URL`
- `SAFE_ORCHESTRATOR_PRIVATE_KEY` (if not using a hardware wallet)
- `SAFE_MULTISIG_ADDRESS`
<<<<<<< HEAD
- `APPROVED_PROVER_ADDRESS`
- `LIGHT_CLIENT_CONTRACT_PROXY_ADDRESS`
=======
- `PERMISSIONED_PROVER_ADDRESS`
- `LIGHT_CLIENT_CONTRACT_PROXY_ADDRESS`
- `USE_HARDWARE_WALLET` (if yes, put "true", otherwise "false")

> **_NOTE:_** the signer for this transaction must be one of the signers in the **Safe Multisig Wallet**, whether the
> ledger hardware wallet or the address owned by `SAFE_ORCHESTRATOR_PRIVATE_KEY`
>>>>>>> 0d9dc877

Assuming you're in the root folder, run the following command:

```bash
source .env.contracts && \
ts-node contracts/script/multisigTransactionProposals/safeSDK/modifyProverModeProposal.ts setProver
```

Open the the URL shown in the console to sign the transaction in the Safe UI.

Once successful, all signers will see a transaction request on the SAFE UI e.g.
`https://app.safe.global/transactions/queue?safe=$SAFE_MULTISIG_ADDRESS`

Once the transaction has been signed by all signers and executed by one, you should be able to go to the light client
proxy and read the permissioned prover address on etherscan.

## Disable Permissioned Prover

To disable the permissioned prover on the light client contract, ensure that the following environment variables are set
in the `.env.contracts` file:

- `RPC_URL`
- `SAFE_ORCHESTRATOR_PRIVATE_KEY`
- `SAFE_MULTISIG_ADDRESS`
- `LIGHT_CLIENT_CONTRACT_PROXY_ADDRESS`
<<<<<<< HEAD
=======
- `USE_HARDWARE_WALLET` (if yes, put "true", otherwise "false")
>>>>>>> 0d9dc877

Assuming you're in the root folder, run the following command:

```bash
source .env.contracts && \
ts-node contracts/script/multisigTransactionProposals/safeSDK/modifyProverModeProposal.ts disableProver
```

Once successful, all signers will see a transaction request on the SAFE UI
`https://app.safe.global/transactions/queue?safe=$SAFE_MULTISIG_ADDRESS`

Once the transaction has been signed by all signers and executed by one, you should be able to go to the light client
proxy and read the permissioned prover address. It will be equal to the 0 ETH address (address(0)).

## Set the state history retention period

To enable the state history retention period on the light client contract, ensure that the following environment
variables are set in the `.env` file:

- `RPC_URL`
- `SAFE_ORCHESTRATOR_PRIVATE_KEY`
- `SAFE_MULTISIG_ADDRESS`
- `LIGHT_CLIENT_CONTRACT_PROXY_ADDRESS`
- `STATE_HISTORY_RETENTION_PERIOD`

Assuming you're in the root folder, run the following command:

```bash
source .env.contracts && \
ts-node contracts/script/multisigTransactionProposals/safeSDK/modifyStateHistoryRetentionPeriod.ts
```

Open the the URL shown in the console to sign the transaction in the Safe UI.

Once successful, all signers will see a transaction request on the SAFE UI e.g.
`https://app.safe.global/transactions/queue?safe=$SAFE_MULTISIG_ADDRESS`

Once the transaction has been signed by all signers and executed by one, you should be able to go to the light client
proxy and read the state history retention period on etherscan.

## Demonstrating the setPermissionedProver workflow

1. Follow the steps in the deployment script [readme](../../contracts/script/README.md) to set up a Multisig Wallet and
   deploy the Light Client contract
2. Set the environment variables mentioned in the section, [Set Permissioned Prover](#set-permissioned-prover)
3. Run the `ts-node` command as mentioned in the section, [Set Permissioned Prover](#set-permissioned-prover)

## Demonstrating the disablePermissionedProver workflow

1. Follow the steps in the deployment script [readme](../../contracts/script/README.md) to set up a Multisig Wallet and
   deploy the Light Client contract
2. Set the environment variables mentioned in the section, [Disable Permissioned Prover](#disable-permissioned-prover)
3. Run the `ts-node` command as mentioned in the section, [Disable Permissioned Prover](#disable-permissioned-prover)

## Testing

### Testing Safe Multisig Wallets

The Safe Transaction Service requires a live network available for testing and the current service only supports mainnet
and testnets such as Sepolia. The Safe Wallet UI only works with public networks that they support and to customize it
for a private EVM network, read their [docs](https://help.safe.global/en/articles/40795-supported-networks) for more
info. It's non-trivial to set up Safe for private networks and therefore time has not been allocated to do so at this
stage.

### Testing the utils

Testing safeSDK/utils.ts

```bash
yarn jest contracts/script/multisigTransactionProposals/tests/utils.test.ts
```

OR

```bash
yarn jest
```<|MERGE_RESOLUTION|>--- conflicted
+++ resolved
@@ -19,17 +19,12 @@
 - `RPC_URL`
 - `SAFE_ORCHESTRATOR_PRIVATE_KEY` (if not using a hardware wallet)
 - `SAFE_MULTISIG_ADDRESS`
-<<<<<<< HEAD
-- `APPROVED_PROVER_ADDRESS`
-- `LIGHT_CLIENT_CONTRACT_PROXY_ADDRESS`
-=======
 - `PERMISSIONED_PROVER_ADDRESS`
 - `LIGHT_CLIENT_CONTRACT_PROXY_ADDRESS`
 - `USE_HARDWARE_WALLET` (if yes, put "true", otherwise "false")
 
 > **_NOTE:_** the signer for this transaction must be one of the signers in the **Safe Multisig Wallet**, whether the
 > ledger hardware wallet or the address owned by `SAFE_ORCHESTRATOR_PRIVATE_KEY`
->>>>>>> 0d9dc877
 
 Assuming you're in the root folder, run the following command:
 
@@ -52,13 +47,10 @@
 in the `.env.contracts` file:
 
 - `RPC_URL`
-- `SAFE_ORCHESTRATOR_PRIVATE_KEY`
+- `SAFE_ORCHESTRATOR_PRIVATE_KEY` (if not using a hardware wallet)
 - `SAFE_MULTISIG_ADDRESS`
 - `LIGHT_CLIENT_CONTRACT_PROXY_ADDRESS`
-<<<<<<< HEAD
-=======
 - `USE_HARDWARE_WALLET` (if yes, put "true", otherwise "false")
->>>>>>> 0d9dc877
 
 Assuming you're in the root folder, run the following command:
 
@@ -79,10 +71,11 @@
 variables are set in the `.env` file:
 
 - `RPC_URL`
-- `SAFE_ORCHESTRATOR_PRIVATE_KEY`
+- `SAFE_ORCHESTRATOR_PRIVATE_KEY` (if not using a hardware wallet)
 - `SAFE_MULTISIG_ADDRESS`
 - `LIGHT_CLIENT_CONTRACT_PROXY_ADDRESS`
 - `STATE_HISTORY_RETENTION_PERIOD`
+- `USE_HARDWARE_WALLET` (if yes, put "true", otherwise "false")
 
 Assuming you're in the root folder, run the following command:
 
