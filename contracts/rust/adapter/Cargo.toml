--- conflicted
+++ resolved
@@ -26,12 +26,9 @@
 num-bigint = { version = "0.4", default-features = false }
 num-traits = { version = "0.2", default-features = false }
 serde = { workspace = true }
-<<<<<<< HEAD
-=======
 
 [dev-dependencies]
 rand = { workspace = true }
->>>>>>> 683215d6
 
 [[bin]]
 name = "eval-domain"
