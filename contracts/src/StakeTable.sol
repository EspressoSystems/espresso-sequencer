--- conflicted
+++ resolved
@@ -65,22 +65,17 @@
     // Error raised when zero point keys are provided
     error NoKeyChange();
 
-<<<<<<< HEAD
-    // Error raised when the caller is not the admin
+    /// Error raised when the caller is not the owner
     error Unauthorized();
+
+    /// Error raised when the light client address is invalid
+    error InvalidAddress();
+
+    /// Error raised when the value is invalid
+    error InvalidValue();
 
     // Error raised when the hotShotBlocksPerEpoch is zero
     error InvalidHotShotBlocksPerEpoch();
-=======
-    /// Error raised when the caller is not the owner
-    error Unauthorized();
-
-    /// Error raised when the light client address is invalid
-    error InvalidAddress();
-
-    /// Error raised when the value is invalid
-    error InvalidValue();
->>>>>>> 182fecba
 
     /// Mapping from a hash of a BLS key to a node struct defined in the abstract contract.
     mapping(address account => Node node) public nodes;
@@ -113,30 +108,21 @@
     /// @notice The number of hotshot blocks per epoch.
     uint64 public hotShotBlocksPerEpoch;
 
-<<<<<<< HEAD
     address public admin;
 
+    uint256 public minStakeAmount;
+
+    /// TODO change constructor to initialize function when we make the contract upgradeable
     constructor(
         address _tokenAddress,
         address _lightClientAddress,
         uint64 _maxNumChurnPerEpoch,
-        uint64 _hotShotBlocksPerEpoch
-    ) {
-=======
-    uint256 public minStakeAmount;
-
-    /// TODO change constructor to initialize function when we make the contract upgradeable
-    constructor(
-        address _tokenAddress,
-        address _lightClientAddress,
-        uint64 churnRate,
+        uint64 _hotShotBlocksPerEpoch,
         uint256 _minStakeAmount,
-        address initialOwner
-    ) Ownable(initialOwner) {
->>>>>>> 182fecba
+        address _initialOwner
+    ) Ownable(_initialOwner) {
         tokenAddress = _tokenAddress;
         lightClient = LightClient(_lightClientAddress);
-
         maxNumChurnPerEpoch = _maxNumChurnPerEpoch;
 
         // A set of hardcoded stakers is defined for the first epoch.
@@ -144,7 +130,6 @@
         numPendingRegistrationsInEpoch = 0;
 
         // It is not possible to exit during the first epoch.
-<<<<<<< HEAD
         exitEpoch = 1;
         numPendingExitsInEpoch = 0;
 
@@ -153,14 +138,8 @@
             revert InvalidHotShotBlocksPerEpoch();
         }
         hotShotBlocksPerEpoch = _hotShotBlocksPerEpoch;
-
+        minStakeAmount = _minStakeAmount;
         admin = msg.sender;
-=======
-        firstAvailableExitEpoch = 1;
-        _numPendingExits = 0;
-
-        minStakeAmount = _minStakeAmount;
->>>>>>> 182fecba
     }
 
     /// @dev Computes a hash value of some G2 point.
@@ -302,13 +281,7 @@
         uint256 amount,
         BN254.G1Point memory blsSig,
         uint64 validUntilEpoch
-<<<<<<< HEAD
     ) external virtual override {
-        uint256 fixedStakeAmount = minStakeAmount();
-
-=======
-    ) external override {
->>>>>>> 182fecba
         // Verify that the sender amount is the minStakeAmount
         if (amount < minStakeAmount) {
             revert InsufficientStakeAmount(amount);
@@ -381,11 +354,7 @@
 
         nodes[msg.sender] = node;
 
-<<<<<<< HEAD
-        emit Registered(msg.sender, registrationEpoch, fixedStakeAmount);
-=======
-        emit Registered(msg.sender, registerEpoch, amount);
->>>>>>> 182fecba
+        emit Registered(msg.sender, registrationEpoch, amount);
     }
 
     /// @notice Deposit more stakes to registered keys
@@ -575,8 +544,8 @@
     /// @param _maxChurnRate The new max churn rate
     function updateMaxChurnRate(uint64 _maxChurnRate) external onlyOwner {
         if (_maxChurnRate == 0) revert InvalidValue();
-        maxChurnRate = _maxChurnRate;
-        emit MaxChurnRateUpdated(maxChurnRate);
+        maxNumChurnPerEpoch = _maxChurnRate;
+        emit MaxChurnRateUpdated(maxNumChurnPerEpoch);
     }
 
     /// @notice Update the light client address
