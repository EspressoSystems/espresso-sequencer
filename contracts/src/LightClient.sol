// SPDX-License-Identifier: UNLICENSED

pragma solidity ^0.8.0;

import { OwnableUpgradeable } from
    "@openzeppelin/contracts-upgradeable/access/OwnableUpgradeable.sol";
import { Initializable } from "@openzeppelin/contracts-upgradeable/proxy/utils/Initializable.sol";
import { UUPSUpgradeable } from
    "@openzeppelin/contracts-upgradeable/proxy/utils/UUPSUpgradeable.sol";

import { BN254 } from "bn254/BN254.sol";
import { IPlonkVerifier } from "./interfaces/IPlonkVerifier.sol";
import { PlonkVerifier } from "./libraries/PlonkVerifier.sol";
import { LightClientStateUpdateVK as VkLib } from "./libraries/LightClientStateUpdateVK.sol";

/// @title Light Client Contract
/// @notice This contract serves as an always-on client
/// that verifies HotShot's state (Espresso's consensus state) which can be used by
/// Rollup contracts on L1 (Ethereum).
/// This state is submitted by any state-prover with evidence which is
/// a SNARK proof that proves consensus.
/// This contract also keeps track of the current epoch.
/// For this version, the epoch is not used. <br>
/// The light client state primarily consists of:<br>
/// - the merkle root of finalized block commitments,<br>
/// - the fee ledger commitment and <br>
/// - the active stake table commitment<br>
/// @dev You can use this contract to keep track of its finalized states in safe,
/// authenticated ways.
contract LightClient is Initializable, OwnableUpgradeable, UUPSUpgradeable {
    // === Events ===
    //
    // @notice Notify a new epoch is starting
    event EpochChanged(uint64);

    /// @notice upgrade event when the proxy updates the implementation it's pointing to
    event Upgrade(address implementation);

    /// @notice a permissioned prover is needed to interact `newFinalizedState`
    event PermissionedProverRequired(address permissionedProver);

    /// @notice a permissioned prover is no longer needed to interact `newFinalizedState`
    event PermissionedProverNotRequired();

    // === System Parameters ===
    //
    /// @notice number of blocks per epoch
    uint32 public blocksPerEpoch;

    /// @notice genesis block commitment index
    uint32 internal genesisState;

    /// @notice Finalized HotShot's light client state index
    uint32 internal finalizedState;

    // === Storage ===
    //
    /// @notice current (finalized) epoch number
    uint64 public currentEpoch;

    /// @notice The commitment of the stake table used in current voting (i.e. snapshot at the start
    /// of last epoch)
    bytes32 public votingStakeTableCommitment;

    /// @notice The quorum threshold for the stake table used in current voting
    uint256 public votingThreshold;

    /// @notice The commitment of the stake table frozen for change (i.e. snapshot at the start of
    /// last epoch)
    bytes32 public frozenStakeTableCommitment;

    /// @notice The quorum threshold for the frozen stake table
    uint256 public frozenThreshold;

    /// @notice mapping to store light client states in order to simplify upgrades
    mapping(uint32 index => LightClientState value) public states;

    /// @notice the address of the prover that can call the newFinalizedState function when the
    /// contract is
    /// in permissioned prover mode. This address is address(0) when the contract is not in the
    /// permissioned prover mode
    address public permissionedProver;

    /// @notice a flag that indicates when a permissioned provrer is needed
    bool public permissionedProverEnabled;

    /// @notice Max number of seconds worth of state commitments to record based on this block
    /// timestamp
    uint32 public stateHistoryRetentionPeriod;

    /// @notice index of first block in block state series
    ///@dev use this instead of index 0 since old states would be set to zero to keep storage costs
    /// constant to stateHistoryRetentionPeriod
    uint64 public stateHistoryFirstIndex;

    /// @notice an array to store the L1 block heights, HotShot Block Heights and their respective
    /// state history
    /// commitments
    StateHistoryCommitment[] public stateHistoryCommitments;

    // === Data Structure ===
    //
    /// @notice The finalized HotShot state (as the digest of the entire HotShot state)
    /// @param viewNum The latest view number of the finalized HotShot chain
    /// @param blockHeight The block height of the latest finalized block
    /// @param blockCommRoot The merkle root of historical block commitments (BN254::ScalarField)
    /// @param feeLedgerComm The commitment to the fee ledger state (type: BN254::ScalarField)
    /// @param stakeTableBlsKeyComm The commitment to the BlsVerKey column of the stake table
    /// @param stakeTableSchnorrKeyComm The commitment to the SchnorrVerKey column of the table
    /// @param stakeTableAmountComm The commitment to the stake amount column of the stake table
    /// @param threshold The (stake-weighted) quorum threshold for a QC to be considered as valid
    struct LightClientState {
        uint64 viewNum;
        uint64 blockHeight;
        BN254.ScalarField blockCommRoot;
        BN254.ScalarField feeLedgerComm;
        BN254.ScalarField stakeTableBlsKeyComm;
        BN254.ScalarField stakeTableSchnorrKeyComm;
        BN254.ScalarField stakeTableAmountComm;
        uint256 threshold;
    }

    /// @notice Simplified HotShot commitment struct
    /// @param blockHeight The block height of the latest finalized HotShot block
    /// @param blockCommRoot The merkle root of historical block commitments (BN254::ScalarField)
    struct HotShotCommitment {
        uint64 blockHeight;
        BN254.ScalarField blockCommRoot;
    }

    /// @notice Simplified HotShot commitment struct
    /// @param l1BlockHeight the block height of l1 when this state update was stored
    /// @param l1BlockTimestamp the block timestamp of l1 when this state update was stored
    /// @param hotShotCommitment The HotShot commitment info of the latest finalized HotShot block
    struct StateHistoryCommitment {
        uint64 l1BlockHeight;
        uint64 l1BlockTimestamp;
        HotShotCommitment hotShotCommitment;
    }

    /// @notice Event that a new finalized state has been successfully verified and updated
    event NewState(
        uint64 indexed viewNum, uint64 indexed blockHeight, BN254.ScalarField blockCommRoot
    );

    /// @notice The state is outdated and older than currently known `finalizedState`
    error OutdatedState();
    /// @notice Warning that the last block of the current epoch is not yet submitted before newer
    /// states are proposed.
    error MissingLastBlockForCurrentEpoch(uint64 expectedBlockHeight);
    /// @notice Invalid user inputs: wrong format or non-sensible arguments
    error InvalidArgs();
    /// @notice Wrong plonk proof or public inputs.
    error InvalidProof();
    /// @notice Wrong stake table used, should match `finalizedState`
    error WrongStakeTableUsed();
    /// @notice Invalid address
    error InvalidAddress();
    /// @notice Only a permissioned prover can perform this action
    error ProverNotPermissioned();
    /// @notice If the same mode or prover is sent to the function, then no change is required
    error NoChangeRequired();
    /// @notice Invalid L1 Block for checking Light Client Updates, premature or in the future
    error InsufficientSnapshotHistory();
    /// @notice Invalid HotShot Block for checking HotShot commitments, premature or in the future
    error InvalidHotShotBlockForCommitmentCheck();
    /// @notice Invalid Max Block States
    error InvalidMaxStateHistory();

    /// @notice Constructor disables initializers to prevent the implementation contract from being
    /// initialized
    /// @dev This is standard practice for OpenZeppelin upgradeable contracts. Storage is on the
    /// proxy contract
    /// since it calls this cnotract via delegatecall
    /// @custom:oz-upgrades-unsafe-allow constructor
    constructor() {
        _disableInitializers();
    }

    /// @notice This contract is called by the proxy when you deploy this contract
    /// @param genesis The initial state of the light client
    /// @param numBlocksPerEpoch The number of blocks per epoch
    /// @param maxHistorySeconds The maximum retention period (in seconds) for the state history
    /// @param owner The address of the contract owner
    function initialize(
        LightClientState memory genesis,
        uint32 numBlocksPerEpoch,
        uint32 maxHistorySeconds,
        address owner
    ) public initializer {
        __Ownable_init(owner); //sets owner of the contract
        __UUPSUpgradeable_init();
        genesisState = 0;
        finalizedState = 1;
        _initializeState(genesis, numBlocksPerEpoch, maxHistorySeconds);
    }

    /// @notice Use this to get the implementation contract version
    /// @return majorVersion The major version of the contract
    /// @return minorVersion The minor version of the contract
    /// @return patchVersion The patch version of the contract
    function getVersion()
        public
        pure
        virtual
        returns (uint8 majorVersion, uint8 minorVersion, uint8 patchVersion)
    {
        return (1, 0, 0);
    }

    /// @notice only the owner can authorize an upgrade
    function _authorizeUpgrade(address newImplementation) internal virtual override onlyOwner {
        emit Upgrade(newImplementation);
    }

    /// @dev Initialization of contract variables happens in this method because the LightClient
    /// contract is upgradable and thus has its constructor method disabled.
    /// @param genesis The initial state of the light client
    /// @param numBlockPerEpoch The number of blocks per epoch
    /// @param maxHistorySeconds The maximum retention period (in seconds) for the state history
    function _initializeState(
        LightClientState memory genesis,
        uint32 numBlockPerEpoch,
        uint32 maxHistorySeconds
    ) internal {
        // stake table commitments and threshold cannot be zero, otherwise it's impossible to
        // generate valid proof to move finalized state forward.
        // Whereas blockCommRoot can be zero, if we use special value zero to denote empty tree.
        // feeLedgerComm can be zero, if we optionally support fee ledger yet.
        if (
            genesis.viewNum != 0 || genesis.blockHeight != 0
                || BN254.ScalarField.unwrap(genesis.stakeTableBlsKeyComm) == 0
                || BN254.ScalarField.unwrap(genesis.stakeTableSchnorrKeyComm) == 0
                || BN254.ScalarField.unwrap(genesis.stakeTableAmountComm) == 0 || genesis.threshold == 0
                || numBlockPerEpoch == 0
        ) {
            revert InvalidArgs();
        }
        states[genesisState] = genesis;
        states[finalizedState] = genesis;

        currentEpoch = 0;

        blocksPerEpoch = numBlockPerEpoch;

        stateHistoryRetentionPeriod = maxHistorySeconds;

        bytes32 initStakeTableComm = computeStakeTableComm(genesis);
        votingStakeTableCommitment = initStakeTableComm;
        votingThreshold = genesis.threshold;
        frozenStakeTableCommitment = initStakeTableComm;
        frozenThreshold = genesis.threshold;

        updateStateHistory(uint64(block.number), uint64(block.timestamp), genesis);
    }

    // === State Modifying APIs ===
    //
    /// @notice Update the latest finalized light client state. It must be updated
    /// periodically (at least once per epoch), especially an update for the last block for every
    /// epoch has to be submitted
    /// before any newer state can be accepted since the stake table commitments of that block
    /// become the snapshots used for vote verifications later on.
    /// @dev in this version, only a permissioned prover doing the computations
    /// can call this function
    /// @dev the state history for `stateHistoryRetentionPeriod` L1 blocks are also recorded in the
    /// `stateHistoryCommitments` array
    /// @notice While `newState.stakeTable*` refers to the (possibly) new stake table states,
    /// the entire `newState` needs to be signed by stakers in `finalizedState`
    /// @param newState new light client state
    /// @param proof PlonkProof
    function newFinalizedState(
        LightClientState memory newState,
        IPlonkVerifier.PlonkProof memory proof
    ) external virtual {
        //revert if we're in permissionedProver mode and the permissioned prover has not been set
        if (permissionedProverEnabled && msg.sender != permissionedProver) {
            revert ProverNotPermissioned();
        }

        if (
            newState.viewNum <= getFinalizedState().viewNum
                || newState.blockHeight <= getFinalizedState().blockHeight
        ) {
            revert OutdatedState();
        }
        uint64 epochEndingBlockHeight = currentEpoch * blocksPerEpoch;

        // TODO consider saving gas in the case BLOCKS_PER_EPOCH == type(uint32).max
        bool isNewEpoch = states[finalizedState].blockHeight == epochEndingBlockHeight;
        if (!isNewEpoch && newState.blockHeight > epochEndingBlockHeight) {
            revert MissingLastBlockForCurrentEpoch(epochEndingBlockHeight);
        }
        // format validity check
        BN254.validateScalarField(newState.blockCommRoot);
        BN254.validateScalarField(newState.feeLedgerComm);
        BN254.validateScalarField(newState.stakeTableBlsKeyComm);
        BN254.validateScalarField(newState.stakeTableSchnorrKeyComm);
        BN254.validateScalarField(newState.stakeTableAmountComm);

        // If the newState is in a new epoch, increment the `currentEpoch`, update the stake table.
        if (isNewEpoch) {
            _advanceEpoch();
        }

        // check plonk proof
        verifyProof(newState, proof);

        // upon successful verification, update the latest finalized state
        states[finalizedState] = newState;

        updateStateHistory(uint64(block.number), uint64(block.timestamp), newState);

        emit NewState(newState.viewNum, newState.blockHeight, newState.blockCommRoot);
    }

    /// @dev Simple getter function for the genesis state
    function getGenesisState() public view virtual returns (LightClientState memory) {
        return states[genesisState];
    }

    /// @dev Simple getter function for the finalized state
    function getFinalizedState() public view virtual returns (LightClientState memory) {
        return states[finalizedState];
    }

    /// @notice Verify the Plonk proof, marked as `virtual` for easier testing as we can swap VK
    /// used in inherited contracts.
    function verifyProof(LightClientState memory state, IPlonkVerifier.PlonkProof memory proof)
        internal
        virtual
    {
        IPlonkVerifier.VerifyingKey memory vk = VkLib.getVk();

        // Prepare the public input
        uint256[] memory publicInput = new uint256[](8);
        publicInput[0] = votingThreshold;
        publicInput[1] = uint256(state.viewNum);
        publicInput[2] = uint256(state.blockHeight);
        publicInput[3] = BN254.ScalarField.unwrap(state.blockCommRoot);
        publicInput[4] = BN254.ScalarField.unwrap(state.feeLedgerComm);
        publicInput[5] = BN254.ScalarField.unwrap(states[finalizedState].stakeTableBlsKeyComm);
        publicInput[6] = BN254.ScalarField.unwrap(states[finalizedState].stakeTableSchnorrKeyComm);
        publicInput[7] = BN254.ScalarField.unwrap(states[finalizedState].stakeTableAmountComm);

        if (!PlonkVerifier.verify(vk, publicInput, proof)) {
            revert InvalidProof();
        }
    }

    /// @notice Advance to the next epoch (without any precondition check!)
    /// @dev This meant to be invoked only internally after appropriate precondition checks are done
    function _advanceEpoch() internal virtual {
        bytes32 newStakeTableComm = computeStakeTableComm(states[finalizedState]);
        votingStakeTableCommitment = frozenStakeTableCommitment;
        frozenStakeTableCommitment = newStakeTableComm;

        votingThreshold = frozenThreshold;
        frozenThreshold = states[finalizedState].threshold;

        currentEpoch += 1;
        emit EpochChanged(currentEpoch);
    }

    /// @notice Given the light client state, compute the short commitment of the stake table
    function computeStakeTableComm(LightClientState memory state)
        public
        pure
        virtual
        returns (bytes32)
    {
        return keccak256(
            abi.encodePacked(
                state.stakeTableBlsKeyComm,
                state.stakeTableSchnorrKeyComm,
                state.stakeTableAmountComm
            )
        );
    }

    /// @notice set the permissionedProverMode to true and set the permissionedProver to the
    /// non-zero address provided
    /// @dev this function can also be used to update the permissioned prover once it's a different
    /// address
    function setPermissionedProver(address prover) public virtual onlyOwner {
        if (prover == address(0)) {
            revert InvalidAddress();
        }
        if (prover == permissionedProver) {
            revert NoChangeRequired();
        }
        permissionedProver = prover;
        permissionedProverEnabled = true;
        emit PermissionedProverRequired(permissionedProver);
    }

    /// @notice set the permissionedProverMode to false and set the permissionedProver to address(0)
    /// @dev if it was already disabled (permissioneProverMode == false), then revert with
    function disablePermissionedProverMode() public virtual onlyOwner {
        if (permissionedProverEnabled) {
            permissionedProver = address(0);
            permissionedProverEnabled = false;
            emit PermissionedProverNotRequired();
        } else {
            revert NoChangeRequired();
        }
    }

    /// @notice updates the stateHistoryCommitments array each time a new
    /// finalized state is added to the LightClient contract.
    /// Ensures that the time difference between the most recent and oldest
    /// elements in this array does not exceed the stateHistoryRetentionPeriod (in seconds).
    /// @dev the block timestamp is used to determine if the stateHistoryCommitments array
    /// should be pruned, based on the stateHistoryRetentionPeriod.
    /// @dev a FIFO approach is used to delete elements from the start of the array,
    /// ensuring that only the most recent states are retained within the
    /// stateHistoryRetentionPeriod
    /// @dev the `delete` method does not reduce the array length but resets the value at the
    /// specified index to zero.
    /// the stateHistoryFirstIndex variable acts as an offset to indicate the starting point for
    /// reading the array,
    /// since the length of the array is not reduced even after deletion.
    function updateStateHistory(
        uint64 blockNumber,
        uint64 blockTimestamp,
        LightClientState memory state
    ) internal {
        if (
            stateHistoryCommitments.length != 0
                && stateHistoryCommitments[stateHistoryCommitments.length - 1].l1BlockTimestamp
                    - stateHistoryCommitments[stateHistoryFirstIndex].l1BlockTimestamp
                    >= stateHistoryRetentionPeriod
        ) {
            // The stateHistoryCommitments array has reached the maximum retention period
            // delete the oldest (first) non-empty element to maintain the FIFO structure.
            delete stateHistoryCommitments[stateHistoryFirstIndex];

            // increment the offset to the first non-zero element in the stateHistoryCommitments
            // array
            stateHistoryFirstIndex++;
        }

        // add the L1 Block & HotShot commitment to the genesis state
        stateHistoryCommitments.push(
            StateHistoryCommitment(
                blockNumber,
                blockTimestamp,
                HotShotCommitment(state.blockHeight, state.blockCommRoot)
            )
        );
    }

    /// @notice checks if the state updates lag behind the specified threshold based on the provided
    /// block number.
    /// @param blockNumber The block number to compare against the latest state updates
    /// @param threshold The number of blocks updates to this contract is allowed to lag behind
    /// @return bool returns true if the lag exceeds the threshold; otherwise, false
    function lagOverEscapeHatchThreshold(uint256 blockNumber, uint256 threshold)
        public
        view
        virtual
        returns (bool)
    {
        uint256 updatesCount = stateHistoryCommitments.length;

        // Handling Edge Cases
        // Edgecase 1: The block is in the future or
        // before HotShot was live, allow for at least two updates before considering HotShot live
        if (blockNumber > block.number || updatesCount < 3) {
            revert InsufficientSnapshotHistory();
        }

        uint256 prevBlock;
        bool prevUpdateFound;

        uint256 i = updatesCount - 1;
        while (!prevUpdateFound) {
            if (stateHistoryCommitments[i].l1BlockHeight <= blockNumber) {
                prevUpdateFound = true;
                prevBlock = stateHistoryCommitments[i].l1BlockHeight;
            }

            // We don't consider the lag time for the first two updates
            if (i < 2) {
                break;
            }

            // We've reached the first recorded block
            if (i == stateHistoryFirstIndex) {
                break;
            }
            i--;
        }

        // If no snapshot is found, we don't have enough history stored
        // to tell whether HotShot was down.
        if (!prevUpdateFound) {
            revert InsufficientSnapshotHistory();
        }

        return blockNumber - prevBlock > threshold;
    }

<<<<<<< HEAD
=======
    /// @notice get the number of L1 block updates
    function getStateUpdateBlockNumbersCount() public view virtual returns (uint256) {
        return stateUpdateBlockNumbers.length;
    }

>>>>>>> bd1478a0
    /// @notice get the HotShot commitment that represents the Merkle root containing the leaf at
    /// the provided HotShot height
    /// @param hotShotBlockHeight the HotShot block height
    /// @return HotShotCommitment the HotShot commitment
    function getHotShotCommitment(uint256 hotShotBlockHeight)
        public
        view
        virtual
        returns (HotShotCommitment memory)
    {
        uint256 commitmentsHeight = stateHistoryCommitments.length;
        if (
            hotShotBlockHeight
                >= stateHistoryCommitments[commitmentsHeight - 1].hotShotCommitment.blockHeight
        ) {
            revert InvalidHotShotBlockForCommitmentCheck();
        }
        for (uint256 i = stateHistoryFirstIndex; i < commitmentsHeight; i++) {
            // The first commitment greater than the provided height is the root of the tree
            // that leaf at that HotShot height
            if (stateHistoryCommitments[i].hotShotCommitment.blockHeight > hotShotBlockHeight) {
                return stateHistoryCommitments[i].hotShotCommitment;
            }
        }

        return stateHistoryCommitments[commitmentsHeight - 1].hotShotCommitment;
    }

<<<<<<< HEAD
    /// @notice get the number of state history commitments
    /// @return uint256 The number of state history commitments
    function getStateHistoryCount() public view returns (uint256) {
        return stateHistoryCommitments.length;
    }

    /// @notice sets the maximum retention period for storing block state history.
    /// @param historySeconds The maximum number of seconds for which state history updates
    /// will be stored, based on the block timestamp. It must be greater than or equal to
    /// the current state history retention period and must be at least 1 hour.
    /// @dev Reverts with `InvalidMaxStateHistory` if the provided value is less than 1 hour
    /// or less than or equal to the current state history retention period.
    function setstateHistoryRetentionPeriod(uint32 historySeconds) public onlyOwner {
        if (historySeconds < 1 hours || historySeconds <= stateHistoryRetentionPeriod) {
            revert InvalidMaxStateHistory();
        }

        stateHistoryRetentionPeriod = historySeconds;
=======
    /// @notice get the number of HotShot block commitments
    function getHotShotBlockCommitmentsCount() public view virtual returns (uint256) {
        return hotShotCommitments.length;
>>>>>>> bd1478a0
    }
}<|MERGE_RESOLUTION|>--- conflicted
+++ resolved
@@ -501,14 +501,6 @@
         return blockNumber - prevBlock > threshold;
     }
 
-<<<<<<< HEAD
-=======
-    /// @notice get the number of L1 block updates
-    function getStateUpdateBlockNumbersCount() public view virtual returns (uint256) {
-        return stateUpdateBlockNumbers.length;
-    }
-
->>>>>>> bd1478a0
     /// @notice get the HotShot commitment that represents the Merkle root containing the leaf at
     /// the provided HotShot height
     /// @param hotShotBlockHeight the HotShot block height
@@ -537,7 +529,6 @@
         return stateHistoryCommitments[commitmentsHeight - 1].hotShotCommitment;
     }
 
-<<<<<<< HEAD
     /// @notice get the number of state history commitments
     /// @return uint256 The number of state history commitments
     function getStateHistoryCount() public view returns (uint256) {
@@ -556,10 +547,5 @@
         }
 
         stateHistoryRetentionPeriod = historySeconds;
-=======
-    /// @notice get the number of HotShot block commitments
-    function getHotShotBlockCommitmentsCount() public view virtual returns (uint256) {
-        return hotShotCommitments.length;
->>>>>>> bd1478a0
     }
 }