// SPDX-License-Identifier: UNLICENSED

pragma solidity ^0.8.0;
pragma experimental ABIEncoderV2;

import { BN254 } from "bn254/BN254.sol";
import { IPlonkVerifier } from "../src/interfaces/IPlonkVerifier.sol";
import { PlonkVerifier } from "../src/libraries/PlonkVerifier.sol";
import { LightClientStateUpdateVK as VkLib } from "../src/libraries/LightClientStateUpdateVK.sol";
import { LightClient } from "../src/LightClient.sol";

/// @notice A light client for HotShot consensus. Keeping track of its finalized states in safe,
/// authenticated ways.
<<<<<<< HEAD
contract LightClientV2 is Initializable, OwnableUpgradeable, UUPSUpgradeable {
    // === Events ===
    //
    // @notice Notify a new epoch is starting
    event EpochChanged(uint64);

    /// @notice upgrade event when the proxy updates the implementation it's pointing to
    event Upgrade(address implementation);

    // === Constants ===
    //
    /// @notice System parameter: number of blocks per epoch
    /// @dev This variable cannot be made immutable due to how UUPS contracts work. See
    /// https://forum.openzeppelin.com/t/upgradable-contracts-instantiating-an-immutable-value/28763/2#why-cant-i-use-immutable-variables-1
    uint32 public blocksPerEpoch;

    /// @notice genesis block commitment index
    uint32 internal genesisState;

    /// @notice Finalized HotShot's light client state index
    uint32 internal finalizedState;

    // === Storage ===
    //
    /// @notice current (finalized) epoch number
    uint64 public currentEpoch;
    /// @notice The commitment of the stake table used in current voting (i.e. snapshot at the start
    /// of last epoch)
    bytes32 public votingStakeTableCommitment;
    /// @notice The quorum threshold for the stake table used in current voting
    uint256 public votingThreshold;
    /// @notice The commitment of the stake table frozen for change (i.e. snapshot at the start of
    /// last epoch)
    bytes32 public frozenStakeTableCommitment;
    /// @notice The quorum threshold for the frozen stake table
    uint256 public frozenThreshold;

    /// @notice mapping to store light client states in order to simplify upgrades
    mapping(uint32 index => LightClientState value) public states;

    /// @notice the address of the prover that can call the newFinalizedState function when the
    /// contract is
    /// in permissioned prover mode. This address is address(0) when the contract is not in the
    /// permissioned prover mode
    address public permissionedProver;

    /// @notice a flag that indicates when a permissioned provrer is needed
    bool public permissionedProverEnabled;

    ///@notice Max number of seconds worth of state commitments to record based on this block
    /// timestamp
    uint32 public stateHistoryRetentionPeriod;

    ///@notice index of first block in block state series
    ///@dev use this instead of index 0 since old states would be set to zero to keep storage costs
    /// constant to stateHistoryRetentionPeriod
    uint64 public stateHistoryFirstIndex;

    /// @notice an array to store the L1 block heights, HotShot Block Heights and their respective
    /// state history
    /// commitments
    StateHistoryCommitment[] public stateHistoryCommitments;

=======
contract LightClientV2 is LightClient {
>>>>>>> bd1478a0
    /// @notice new field for testing purposes
    /// @dev In order to add a field to LightClientState struct one can: add a new contract variable
    /// that has the new struct type, or put the struct inside a map.
    uint256 public newField;

    struct ExtendedLightClientState {
        uint256 extraField;
    }

<<<<<<< HEAD
    /// @notice Simplified HotShot commitment struct
    /// @param l1BlockHeight the block height of l1 when this state update was stored
    /// @param hotshotBlockHeight The block height of the latest finalized HotShot block
    /// @param hotShotBlockCommRoot The merkle root of historical block commitments
    /// (BN254::ScalarField)
    struct StateHistoryCommitment {
        uint256 l1BlockHeight;
        HotShotCommitment hotShotCommitment;
    }

    /// @notice Event that a new finalized state has been successfully verified and updated
    event NewState(
        uint64 indexed viewNum, uint64 indexed blockHeight, BN254.ScalarField blockCommRoot
    );

    /// @notice The state is outdated and older than currently known `finalizedState`
    error OutdatedState();
    /// @notice Warning that the last block of the current epoch is not yet submitted before newer
    /// states are proposed.
    error MissingLastBlockForCurrentEpoch(uint64 expectedBlockHeight);
    /// @notice Invalid user inputs: wrong format or non-sensible arguments
    error InvalidArgs();
    /// @notice Wrong plonk proof or public inputs.
    error InvalidProof();

    /// @notice since the constructor initializes storage on this contract we disable it
    /// @dev storage is on the proxy contract since it calls this contract via delegatecall
    /// @custom:oz-upgrades-unsafe-allow constructor
    constructor() {
        _disableInitializers();
=======
    /// @notice mapping to store the extended light client states in order to simplify upgrades
    mapping(uint32 index => ExtendedLightClientState state) public extendedStates;

    /// @notice Initialize v2
    /// @param _newField   New field amount
    /// @dev the reinitializer modifier is used to reinitialize new versions of a contract and
    /// is called at most once. The modifier has an uint64 argument which indicates the next
    /// contract version.
    /// when the base implementation contract is initialized for the first time, the _initialized
    /// version
    /// is set to 1. Since this is the 2nd implementation, the next contract version is 2.
    function initializeV2(uint256 _newField) external reinitializer(2) {
        newField = _newField;
>>>>>>> bd1478a0
    }

    /// @notice Use this to get the implementation contract version
    function getVersion()
        public
        pure
        virtual
        override
        returns (uint8 majorVersion, uint8 minorVersion, uint8 patchVersion)
    {
        return (2, 0, 0);
    }

<<<<<<< HEAD
    /// @notice only the owner can authorize an upgrade
    function _authorizeUpgrade(address newImplementation) internal override onlyOwner {
        emit Upgrade(newImplementation);
    }

    /// @dev Initialization of contract variables happens in this method because the LightClient
    /// contract is upgradable and thus has its constructor method disabled.
    /// @param genesis The initial state of the light client
    /// @param numBlockPerEpoch The number of blocks per epoch
    /// @param maxHistorySeconds The maximum duration worth of state history updates to store based
    /// on the block timestamp
    function _initializeState(
        LightClientState memory genesis,
        uint32 numBlockPerEpoch,
        uint32 maxHistorySeconds
    ) internal {
        // stake table commitments and threshold cannot be zero, otherwise it's impossible to
        // generate valid proof to move finalized state forward.
        // Whereas blockCommRoot can be zero, if we use special value zero to denote empty tree.
        // feeLedgerComm can be zero, if we optionally support fee ledger yet.
        if (
            genesis.viewNum != 0 || genesis.blockHeight != 0
                || BN254.ScalarField.unwrap(genesis.stakeTableBlsKeyComm) == 0
                || BN254.ScalarField.unwrap(genesis.stakeTableSchnorrKeyComm) == 0
                || BN254.ScalarField.unwrap(genesis.stakeTableAmountComm) == 0 || genesis.threshold == 0
                || numBlockPerEpoch == 0
        ) {
            revert InvalidArgs();
        }
        states[genesisState] = genesis;
        states[finalizedState] = genesis;

        currentEpoch = 0;

        blocksPerEpoch = numBlockPerEpoch;

        stateHistoryRetentionPeriod = maxHistorySeconds;

        bytes32 initStakeTableComm = computeStakeTableComm(genesis);
        votingStakeTableCommitment = initStakeTableComm;
        votingThreshold = genesis.threshold;
        frozenStakeTableCommitment = initStakeTableComm;
        frozenThreshold = genesis.threshold;
    }

=======
>>>>>>> bd1478a0
    // === State Modifying APIs ===
    //
    /// @notice Update the latest finalized light client state. It is expected to be updated
    /// periodically, especially an update for the last block for every epoch has to be submitted
    /// before any newer state can be accepted since the stake table commitments of that block
    /// become the snapshots used for vote verifications later on.
    function newFinalizedState(
        LightClientState memory newState,
        IPlonkVerifier.PlonkProof memory proof
    ) external virtual override {
        if (
            newState.viewNum <= getFinalizedState().viewNum
                || newState.blockHeight <= getFinalizedState().blockHeight
        ) {
            revert OutdatedState();
        }
        uint64 epochEndingBlockHeight = currentEpoch * blocksPerEpoch;

        // TODO consider saving gas in the case BLOCKS_PER_EPOCH == type(uint32).max
        bool isNewEpoch = getFinalizedState().blockHeight == epochEndingBlockHeight;
        if (!isNewEpoch && newState.blockHeight > epochEndingBlockHeight) {
            revert MissingLastBlockForCurrentEpoch(epochEndingBlockHeight);
        }
        // format validity check
        BN254.validateScalarField(newState.blockCommRoot);
        BN254.validateScalarField(newState.feeLedgerComm);
        BN254.validateScalarField(newState.stakeTableBlsKeyComm);
        BN254.validateScalarField(newState.stakeTableSchnorrKeyComm);
        BN254.validateScalarField(newState.stakeTableAmountComm);

        // If the newState is in a new epoch, increment the `currentEpoch`, update the stake table.
        if (isNewEpoch) {
            _advanceEpoch();
        }

        // check plonk proof
        verifyProof(newState, proof);

        // New condition to check w.r.t. LightClient contract V1
        require(newField == 0, "newField can only be set to 0");

        // upon successful verification, update the latest finalized state
        // because newState is in memory and states[finalizedState] is in storage, they have
        // different data handling mechanisms
        // and this each field needs to be assigned individually
        states[finalizedState].viewNum = newState.viewNum;
        states[finalizedState].blockHeight = newState.blockHeight;
        states[finalizedState].blockCommRoot = newState.blockCommRoot;
        states[finalizedState].feeLedgerComm = newState.feeLedgerComm;
        states[finalizedState].stakeTableBlsKeyComm = newState.stakeTableBlsKeyComm;
        states[finalizedState].stakeTableSchnorrKeyComm = newState.stakeTableSchnorrKeyComm;
        states[finalizedState].stakeTableAmountComm = newState.stakeTableAmountComm;
        states[finalizedState].threshold = newState.threshold;

        extendedStates[finalizedState].extraField = 2;

        emit NewState(newState.viewNum, newState.blockHeight, newState.blockCommRoot);
    }

    /// @dev Simple getter function for the extended finalized state
    function getExtendedFinalizedState()
        public
        view
        virtual
        returns (ExtendedLightClientState memory)
    {
        return extendedStates[finalizedState];
    }
}<|MERGE_RESOLUTION|>--- conflicted
+++ resolved
@@ -11,73 +11,7 @@
 
 /// @notice A light client for HotShot consensus. Keeping track of its finalized states in safe,
 /// authenticated ways.
-<<<<<<< HEAD
-contract LightClientV2 is Initializable, OwnableUpgradeable, UUPSUpgradeable {
-    // === Events ===
-    //
-    // @notice Notify a new epoch is starting
-    event EpochChanged(uint64);
-
-    /// @notice upgrade event when the proxy updates the implementation it's pointing to
-    event Upgrade(address implementation);
-
-    // === Constants ===
-    //
-    /// @notice System parameter: number of blocks per epoch
-    /// @dev This variable cannot be made immutable due to how UUPS contracts work. See
-    /// https://forum.openzeppelin.com/t/upgradable-contracts-instantiating-an-immutable-value/28763/2#why-cant-i-use-immutable-variables-1
-    uint32 public blocksPerEpoch;
-
-    /// @notice genesis block commitment index
-    uint32 internal genesisState;
-
-    /// @notice Finalized HotShot's light client state index
-    uint32 internal finalizedState;
-
-    // === Storage ===
-    //
-    /// @notice current (finalized) epoch number
-    uint64 public currentEpoch;
-    /// @notice The commitment of the stake table used in current voting (i.e. snapshot at the start
-    /// of last epoch)
-    bytes32 public votingStakeTableCommitment;
-    /// @notice The quorum threshold for the stake table used in current voting
-    uint256 public votingThreshold;
-    /// @notice The commitment of the stake table frozen for change (i.e. snapshot at the start of
-    /// last epoch)
-    bytes32 public frozenStakeTableCommitment;
-    /// @notice The quorum threshold for the frozen stake table
-    uint256 public frozenThreshold;
-
-    /// @notice mapping to store light client states in order to simplify upgrades
-    mapping(uint32 index => LightClientState value) public states;
-
-    /// @notice the address of the prover that can call the newFinalizedState function when the
-    /// contract is
-    /// in permissioned prover mode. This address is address(0) when the contract is not in the
-    /// permissioned prover mode
-    address public permissionedProver;
-
-    /// @notice a flag that indicates when a permissioned provrer is needed
-    bool public permissionedProverEnabled;
-
-    ///@notice Max number of seconds worth of state commitments to record based on this block
-    /// timestamp
-    uint32 public stateHistoryRetentionPeriod;
-
-    ///@notice index of first block in block state series
-    ///@dev use this instead of index 0 since old states would be set to zero to keep storage costs
-    /// constant to stateHistoryRetentionPeriod
-    uint64 public stateHistoryFirstIndex;
-
-    /// @notice an array to store the L1 block heights, HotShot Block Heights and their respective
-    /// state history
-    /// commitments
-    StateHistoryCommitment[] public stateHistoryCommitments;
-
-=======
 contract LightClientV2 is LightClient {
->>>>>>> bd1478a0
     /// @notice new field for testing purposes
     /// @dev In order to add a field to LightClientState struct one can: add a new contract variable
     /// that has the new struct type, or put the struct inside a map.
@@ -87,38 +21,6 @@
         uint256 extraField;
     }
 
-<<<<<<< HEAD
-    /// @notice Simplified HotShot commitment struct
-    /// @param l1BlockHeight the block height of l1 when this state update was stored
-    /// @param hotshotBlockHeight The block height of the latest finalized HotShot block
-    /// @param hotShotBlockCommRoot The merkle root of historical block commitments
-    /// (BN254::ScalarField)
-    struct StateHistoryCommitment {
-        uint256 l1BlockHeight;
-        HotShotCommitment hotShotCommitment;
-    }
-
-    /// @notice Event that a new finalized state has been successfully verified and updated
-    event NewState(
-        uint64 indexed viewNum, uint64 indexed blockHeight, BN254.ScalarField blockCommRoot
-    );
-
-    /// @notice The state is outdated and older than currently known `finalizedState`
-    error OutdatedState();
-    /// @notice Warning that the last block of the current epoch is not yet submitted before newer
-    /// states are proposed.
-    error MissingLastBlockForCurrentEpoch(uint64 expectedBlockHeight);
-    /// @notice Invalid user inputs: wrong format or non-sensible arguments
-    error InvalidArgs();
-    /// @notice Wrong plonk proof or public inputs.
-    error InvalidProof();
-
-    /// @notice since the constructor initializes storage on this contract we disable it
-    /// @dev storage is on the proxy contract since it calls this contract via delegatecall
-    /// @custom:oz-upgrades-unsafe-allow constructor
-    constructor() {
-        _disableInitializers();
-=======
     /// @notice mapping to store the extended light client states in order to simplify upgrades
     mapping(uint32 index => ExtendedLightClientState state) public extendedStates;
 
@@ -132,7 +34,6 @@
     /// is set to 1. Since this is the 2nd implementation, the next contract version is 2.
     function initializeV2(uint256 _newField) external reinitializer(2) {
         newField = _newField;
->>>>>>> bd1478a0
     }
 
     /// @notice Use this to get the implementation contract version
@@ -146,54 +47,6 @@
         return (2, 0, 0);
     }
 
-<<<<<<< HEAD
-    /// @notice only the owner can authorize an upgrade
-    function _authorizeUpgrade(address newImplementation) internal override onlyOwner {
-        emit Upgrade(newImplementation);
-    }
-
-    /// @dev Initialization of contract variables happens in this method because the LightClient
-    /// contract is upgradable and thus has its constructor method disabled.
-    /// @param genesis The initial state of the light client
-    /// @param numBlockPerEpoch The number of blocks per epoch
-    /// @param maxHistorySeconds The maximum duration worth of state history updates to store based
-    /// on the block timestamp
-    function _initializeState(
-        LightClientState memory genesis,
-        uint32 numBlockPerEpoch,
-        uint32 maxHistorySeconds
-    ) internal {
-        // stake table commitments and threshold cannot be zero, otherwise it's impossible to
-        // generate valid proof to move finalized state forward.
-        // Whereas blockCommRoot can be zero, if we use special value zero to denote empty tree.
-        // feeLedgerComm can be zero, if we optionally support fee ledger yet.
-        if (
-            genesis.viewNum != 0 || genesis.blockHeight != 0
-                || BN254.ScalarField.unwrap(genesis.stakeTableBlsKeyComm) == 0
-                || BN254.ScalarField.unwrap(genesis.stakeTableSchnorrKeyComm) == 0
-                || BN254.ScalarField.unwrap(genesis.stakeTableAmountComm) == 0 || genesis.threshold == 0
-                || numBlockPerEpoch == 0
-        ) {
-            revert InvalidArgs();
-        }
-        states[genesisState] = genesis;
-        states[finalizedState] = genesis;
-
-        currentEpoch = 0;
-
-        blocksPerEpoch = numBlockPerEpoch;
-
-        stateHistoryRetentionPeriod = maxHistorySeconds;
-
-        bytes32 initStakeTableComm = computeStakeTableComm(genesis);
-        votingStakeTableCommitment = initStakeTableComm;
-        votingThreshold = genesis.threshold;
-        frozenStakeTableCommitment = initStakeTableComm;
-        frozenThreshold = genesis.threshold;
-    }
-
-=======
->>>>>>> bd1478a0
     // === State Modifying APIs ===
     //
     /// @notice Update the latest finalized light client state. It is expected to be updated
