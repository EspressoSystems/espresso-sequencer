--- conflicted
+++ resolved
@@ -21,16 +21,10 @@
     let initial = testing.test_state().await;
     println!("Initial State:{}", initial);
 
-<<<<<<< HEAD
-    let mut i = 1;
-    loop {
-        sleep(Duration::from_secs(5)).await;
-=======
     let mut sub = testing
         .espresso
         .subscribe_blocks(initial.block_height.unwrap())
         .await?;
->>>>>>> f999be42
 
     let mut last = initial.clone();
     let mut state_retries = 0;
