// Copyright (c) 2021-2024 Espresso Systems (espressosys.com)
// This file is part of the HotShot repository.

// You should have received a copy of the MIT License
// along with the HotShot repository. If not, see <https://mit-license.org/>.

#![allow(unused_imports)]

use std::time::Duration;

use futures::StreamExt;
use hotshot::{tasks::task_state::CreateTaskState, types::SystemContextHandle};
use hotshot_example_types::{
    block_types::{TestMetadata, TestTransaction},
    node_types::{MemoryImpl, TestTypes, TestVersions},
    state_types::{TestInstanceState, TestValidatedState},
};
use hotshot_macros::{run_test, test_scripts};
use hotshot_task_impls::{
    consensus::ConsensusTaskState, events::HotShotEvent::*,
    quorum_proposal::QuorumProposalTaskState, upgrade::UpgradeTaskState,
};
use hotshot_testing::{
    all_predicates,
    helpers::{build_fake_view_with_leaf, build_payload_commitment, vid_share},
    predicates::{event::*, upgrade_with_proposal::*},
    random,
    script::{Expectations, InputOrder, TaskScript},
    serial,
    view_generator::TestViewGenerator,
};
use hotshot_types::{
    data::{null_block, EpochNumber, Leaf2, ViewNumber},
    simple_vote::UpgradeProposalData,
    traits::{
        election::Membership,
        node_implementation::{ConsensusTime, Versions},
        ValidatedState,
    },
    utils::BuilderCommitment,
    vote::HasViewNumber,
};
use sha2::Digest;
use vbs::version::{StaticVersionType, Version};
use vec1::vec1;

const TIMEOUT: Duration = Duration::from_millis(35);

#[tokio::test(flavor = "multi_thread")]
/// Test that we correctly form and include an `UpgradeCertificate` when receiving votes.
async fn test_upgrade_task_with_proposal() {
    use std::sync::Arc;

    use hotshot_testing::helpers::build_system_handle;

    hotshot::helpers::initialize_logging();

    let (handle, _, _, node_key_map) =
        build_system_handle::<TestTypes, MemoryImpl, TestVersions>(3).await;

    let other_handles = futures::future::join_all((0..=9).map(build_system_handle)).await;

    let old_version = Version { major: 0, minor: 1 };
    let new_version = Version { major: 0, minor: 2 };

    let upgrade_data: UpgradeProposalData<TestTypes> = UpgradeProposalData {
        old_version,
        new_version,
        decide_by: ViewNumber::new(4),
        new_version_hash: [0u8; 12].to_vec(),
        old_version_last_view: ViewNumber::new(5),
        new_version_first_view: ViewNumber::new(7),
    };

    let mut proposals = Vec::new();
    let mut votes = Vec::new();
    let mut dacs = Vec::new();
    let mut vid_dispersals = Vec::new();
    let mut leaders = Vec::new();
    let mut leaves = Vec::new();
    let mut views = Vec::new();
    let consensus = handle.hotshot.consensus();
    let mut consensus_writer = consensus.write().await;

    let membership = handle.hotshot.membership_coordinator.clone();
    let epoch_1_mem = membership
        .membership_for_epoch(Some(EpochNumber::new(1)))
        .await.unwrap();

<<<<<<< HEAD
    let mut generator = TestViewGenerator::<TestVersions>::generate(membership.clone());
=======
    let mut generator =
        TestViewGenerator::<TestVersions>::generate(Arc::clone(&membership), node_key_map);
>>>>>>> d10b00b7

    for view in (&mut generator).take(1).collect::<Vec<_>>().await {
        proposals.push(view.quorum_proposal.clone());
        votes.push(view.create_quorum_vote(&handle).await);
        dacs.push(view.da_certificate.clone());
        vid_dispersals.push(view.vid_disperse.clone());
        leaders.push(view.leader_public_key);
        views.push(view.clone());
        consensus_writer
            .update_leaf(
                Leaf2::from_quorum_proposal(&view.quorum_proposal.data),
                Arc::new(TestValidatedState::default()),
                None,
            )
            .unwrap();
    }

    generator.add_upgrade(upgrade_data.clone());

    for view in generator.take(4).collect::<Vec<_>>().await {
        proposals.push(view.quorum_proposal.clone());
        votes.push(view.create_quorum_vote(&handle).await);
        dacs.push(view.da_certificate.clone());
        vid_dispersals.push(view.vid_disperse.clone());
        leaders.push(view.leader_public_key);
        leaves.push(view.leaf.clone());
        views.push(view.clone());
        consensus_writer
            .update_leaf(
                Leaf2::from_quorum_proposal(&view.quorum_proposal.data),
                Arc::new(TestValidatedState::default()),
                None,
            )
            .unwrap();
    }
    drop(consensus_writer);

    let genesis_cert = proposals[0].data.justify_qc().clone();
    let builder_commitment = BuilderCommitment::from_raw_digest(sha2::Sha256::new().finalize());
    let builder_fee = null_block::builder_fee::<TestTypes, TestVersions>(
        epoch_1_mem.total_nodes().await,
        <TestVersions as Versions>::Base::VERSION,
        *ViewNumber::new(1),
    )
    .unwrap();

    let mut upgrade_votes = Vec::new();

    for handle in other_handles {
        upgrade_votes.push(
            views[2]
                .create_upgrade_vote(upgrade_data.clone(), &handle.0)
                .await,
        );
    }

    let proposal_state =
        QuorumProposalTaskState::<TestTypes, MemoryImpl, TestVersions>::create_from(&handle).await;
    let upgrade_state = UpgradeTaskState::<TestTypes, TestVersions>::create_from(&handle).await;

    let upgrade_vote_recvs: Vec<_> = upgrade_votes.into_iter().map(UpgradeVoteRecv).collect();

    let upgrade_lock = &upgrade_state.upgrade_lock;
    let version_1 = upgrade_lock.version_infallible(ViewNumber::new(1)).await;
    let version_2 = upgrade_lock.version_infallible(ViewNumber::new(2)).await;
    let version_3 = upgrade_lock.version_infallible(ViewNumber::new(3)).await;

    let inputs = vec![
        random![
            Qc2Formed(either::Left(genesis_cert.clone())),
            SendPayloadCommitmentAndMetadata(
                build_payload_commitment::<TestTypes, TestVersions>(
                    &epoch_1_mem,
                    ViewNumber::new(1),
                    version_1,
                )
                .await,
                builder_commitment.clone(),
                TestMetadata {
                    num_transactions: 0
                },
                ViewNumber::new(1),
                vec1![builder_fee.clone()],
                None,
            ),
            VidDisperseSend(vid_dispersals[0].clone(), handle.public_key()),
        ],
        random![
            QuorumProposalPreliminarilyValidated(proposals[0].clone()),
            Qc2Formed(either::Left(proposals[1].data.justify_qc().clone())),
            SendPayloadCommitmentAndMetadata(
                build_payload_commitment::<TestTypes, TestVersions>(
                    &epoch_1_mem,
                    ViewNumber::new(2),
                    version_2,
                )
                .await,
                builder_commitment.clone(),
                proposals[0].data.block_header().metadata,
                ViewNumber::new(2),
                vec1![builder_fee.clone()],
                None,
            ),
            VidDisperseSend(vid_dispersals[1].clone(), handle.public_key()),
        ],
        InputOrder::Random(upgrade_vote_recvs),
        random![
            QuorumProposalPreliminarilyValidated(proposals[1].clone()),
            Qc2Formed(either::Left(proposals[2].data.justify_qc().clone())),
            SendPayloadCommitmentAndMetadata(
                build_payload_commitment::<TestTypes, TestVersions>(
                    &epoch_1_mem,
                    ViewNumber::new(3),
                    version_3,
                )
                .await,
                builder_commitment.clone(),
                proposals[1].data.block_header().metadata,
                ViewNumber::new(3),
                vec1![builder_fee.clone()],
                None,
            ),
            VidDisperseSend(vid_dispersals[2].clone(), handle.public_key()),
        ],
    ];

    let mut proposal_script = TaskScript {
        timeout: TIMEOUT,
        state: proposal_state,
        expectations: vec![
            Expectations::from_outputs(vec![]),
            Expectations::from_outputs(vec![]),
            Expectations::from_outputs(vec![]),
            Expectations::from_outputs(all_predicates![
                quorum_proposal_send_with_upgrade_certificate::<TestTypes>()
            ]),
        ],
    };

    let mut upgrade_script = TaskScript {
        timeout: TIMEOUT,
        state: upgrade_state,
        expectations: vec![
            Expectations::from_outputs(vec![]),
            Expectations::from_outputs(vec![]),
            Expectations {
                output_asserts: vec![upgrade_certificate_formed::<TestTypes>()],
                task_state_asserts: vec![],
            },
            Expectations::from_outputs(vec![]),
        ],
    };

    run_test![inputs, proposal_script, upgrade_script].await;
}<|MERGE_RESOLUTION|>--- conflicted
+++ resolved
@@ -87,12 +87,7 @@
         .membership_for_epoch(Some(EpochNumber::new(1)))
         .await.unwrap();
 
-<<<<<<< HEAD
-    let mut generator = TestViewGenerator::<TestVersions>::generate(membership.clone());
-=======
-    let mut generator =
-        TestViewGenerator::<TestVersions>::generate(Arc::clone(&membership), node_key_map);
->>>>>>> d10b00b7
+    let mut generator = TestViewGenerator::<TestVersions>::generate(membership.clone(), node_key_map);
 
     for view in (&mut generator).take(1).collect::<Vec<_>>().await {
         proposals.push(view.quorum_proposal.clone());
