// Copyright (c) 2021-2024 Espresso Systems (espressosys.com)
// This file is part of the HotShot repository.

// You should have received a copy of the MIT License
// along with the HotShot repository. If not, see <https://mit-license.org/>.

#![allow(clippy::panic)]
use std::{collections::BTreeMap, fmt::Debug, hash::Hash, marker::PhantomData, sync::Arc};

use async_broadcast::{Receiver, Sender};
use async_lock::RwLock;
use bitvec::bitvec;
use committable::Committable;
use hotshot::{
    traits::{BlockPayload, NodeImplementation, TestableNodeImplementation},
    types::{SignatureKey, SystemContextHandle},
    HotShotInitializer, SystemContext,
};
use hotshot_example_types::{
    auction_results_provider_types::TestAuctionResultsProvider,
    block_types::TestTransaction,
    node_types::TestTypes,
    state_types::{TestInstanceState, TestValidatedState},
    storage_types::TestStorage,
};
use hotshot_task_impls::events::HotShotEvent;
use hotshot_types::{
    consensus::ConsensusMetricsValue,
    data::{vid_commitment, Leaf2, VidCommitment, VidDisperse, VidDisperseShare},
    epoch_membership::{EpochMembership, EpochMembershipCoordinator},
    message::{Proposal, UpgradeLock},
    simple_certificate::DaCertificate2,
    simple_vote::{DaData2, DaVote2, SimpleVote, VersionedVoteData},
    traits::{
        election::Membership,
        node_implementation::{NodeType, Versions},
        EncodeBytes,
    },
    utils::{option_epoch_from_block_number, View, ViewInner},
    vote::{Certificate, HasViewNumber, Vote},
    StakeTableEntries, ValidatorConfig,
};
use primitive_types::U256;
use serde::Serialize;
use vbs::version::Version;

use crate::{test_builder::TestDescription, test_launcher::TestLauncher};

pub type TestNodeKeyMap = BTreeMap<
    <TestTypes as NodeType>::SignatureKey,
    <<TestTypes as NodeType>::SignatureKey as SignatureKey>::PrivateKey,
>;

/// create the [`SystemContextHandle`] from a node id, with no epochs
/// # Panics
/// if cannot create a [`HotShotInitializer`]
pub async fn build_system_handle<
    TYPES: NodeType<InstanceState = TestInstanceState>,
    I: NodeImplementation<
            TYPES,
            Storage = TestStorage<TYPES>,
            AuctionResultsProvider = TestAuctionResultsProvider<TYPES>,
        > + TestableNodeImplementation<TYPES>,
    V: Versions,
>(
    node_id: u64,
) -> (
    SystemContextHandle<TYPES, I, V>,
    Sender<Arc<HotShotEvent<TYPES>>>,
    Receiver<Arc<HotShotEvent<TYPES>>>,
    Arc<TestNodeKeyMap>,
) {
    let builder: TestDescription<TYPES, I, V> = TestDescription::default_multiple_rounds();

    let launcher = builder.gen_launcher().map_hotshot_config(|hotshot_config| {
        hotshot_config.epoch_height = 0;
    });
    build_system_handle_from_launcher(node_id, &launcher).await
}

/// create the [`SystemContextHandle`] from a node id and `TestLauncher`
/// # Panics
/// if cannot create a [`HotShotInitializer`]
pub async fn build_system_handle_from_launcher<
    TYPES: NodeType<InstanceState = TestInstanceState>,
    I: NodeImplementation<
            TYPES,
            Storage = TestStorage<TYPES>,
            AuctionResultsProvider = TestAuctionResultsProvider<TYPES>,
        > + TestableNodeImplementation<TYPES>,
    V: Versions,
>(
    node_id: u64,
    launcher: &TestLauncher<TYPES, I, V>,
) -> (
    SystemContextHandle<TYPES, I, V>,
    Sender<Arc<HotShotEvent<TYPES>>>,
    Receiver<Arc<HotShotEvent<TYPES>>>,
    Arc<TestNodeKeyMap>,
) {
    let network = (launcher.resource_generators.channel_generator)(node_id).await;
    let storage = (launcher.resource_generators.storage)(node_id);
    let marketplace_config = (launcher.resource_generators.marketplace_config)(node_id);
    let hotshot_config = (launcher.resource_generators.hotshot_config)(node_id);

    let initializer = HotShotInitializer::<TYPES>::from_genesis::<V>(
        TestInstanceState::new(launcher.metadata.async_delay_config.clone()),
        launcher.metadata.test_config.epoch_height,
    )
    .await
    .unwrap();

    // See whether or not we should be DA
    let is_da = node_id < hotshot_config.da_staked_committee_size as u64;

    // We assign node's public key and stake value rather than read from config file since it's a test
    let validator_config: ValidatorConfig<TYPES::SignatureKey> =
        ValidatorConfig::generated_from_seed_indexed([0u8; 32], node_id, 1, is_da);
    let private_key = validator_config.private_key.clone();
    let public_key = validator_config.public_key.clone();

    let memberships = Arc::new(RwLock::new(TYPES::Membership::new(
        hotshot_config.known_nodes_with_stake.clone(),
        hotshot_config.known_da_nodes.clone(),
    )));

    let coordinator = EpochMembershipCoordinator::new(memberships, hotshot_config.epoch_height);
    let node_key_map = launcher.metadata.build_node_key_map();

    let (c, s, r) = SystemContext::init(
        public_key,
        private_key,
        node_id,
        hotshot_config,
        coordinator,
        network,
        initializer,
        ConsensusMetricsValue::default(),
        storage,
        marketplace_config,
    )
    .await
    .expect("Could not init hotshot");

    (c, s, r, node_key_map)
}

/// create certificate
/// # Panics
/// if we fail to sign the data
pub async fn build_cert<
    TYPES: NodeType,
    V: Versions,
    DATAType: Committable + Clone + Eq + Hash + Serialize + Debug + 'static,
    VOTE: Vote<TYPES, Commitment = DATAType>,
    CERT: Certificate<TYPES, VOTE::Commitment, Voteable = VOTE::Commitment>,
>(
    data: DATAType,
    epoch_membership: &EpochMembership<TYPES>,
    view: TYPES::View,
    public_key: &TYPES::SignatureKey,
    private_key: &<TYPES::SignatureKey as SignatureKey>::PrivateKey,
    upgrade_lock: &UpgradeLock<TYPES, V>,
) -> CERT {
    let real_qc_sig = build_assembled_sig::<TYPES, V, VOTE, CERT, DATAType>(
        &data,
        epoch_membership,
        view,
        upgrade_lock,
    )
    .await;

    let vote = SimpleVote::<TYPES, DATAType>::create_signed_vote(
        data,
        view,
        public_key,
        private_key,
        upgrade_lock,
    )
    .await
    .expect("Failed to sign data!");

    let vote_commitment =
        VersionedVoteData::new(vote.date().clone(), vote.view_number(), upgrade_lock)
            .await
            .expect("Failed to create VersionedVoteData!")
            .commit();

    let cert = CERT::create_signed_certificate(
        vote_commitment,
        vote.date().clone(),
        real_qc_sig,
        vote.view_number(),
    );
    cert
}

pub fn vid_share<TYPES: NodeType>(
    shares: &[Proposal<TYPES, VidDisperseShare<TYPES>>],
    pub_key: TYPES::SignatureKey,
) -> Proposal<TYPES, VidDisperseShare<TYPES>> {
    shares
        .iter()
        .filter(|s| *s.data.recipient_key() == pub_key)
        .cloned()
        .collect::<Vec<_>>()
        .first()
        .expect("No VID for key")
        .clone()
}

/// create signature
/// # Panics
/// if fails to convert node id into keypair
pub async fn build_assembled_sig<
    TYPES: NodeType,
    V: Versions,
    VOTE: Vote<TYPES>,
    CERT: Certificate<TYPES, VOTE::Commitment, Voteable = VOTE::Commitment>,
    DATAType: Committable + Clone + Eq + Hash + Serialize + Debug + 'static,
>(
    data: &DATAType,
    epoch_membership: &EpochMembership<TYPES>,
    view: TYPES::View,
    upgrade_lock: &UpgradeLock<TYPES, V>,
) -> <TYPES::SignatureKey as SignatureKey>::QcType {
    let stake_table = CERT::stake_table(epoch_membership).await;
    let real_qc_pp: <TYPES::SignatureKey as SignatureKey>::QcParams =
        <TYPES::SignatureKey as SignatureKey>::public_parameter(
<<<<<<< HEAD
            stake_table.clone(),
            U256::from(CERT::threshold(epoch_membership).await),
=======
            StakeTableEntries::<TYPES>::from(stake_table.clone()).0,
            U256::from(CERT::threshold(&*membership_reader, epoch)),
>>>>>>> c1431fb9
        );

    let total_nodes = stake_table.len();
    let signers = bitvec![1; total_nodes];
    let mut sig_lists = Vec::new();

    // assemble the vote
    for node_id in 0..total_nodes {
        let (private_key_i, public_key_i) = key_pair_for_id::<TYPES>(node_id.try_into().unwrap());
        let vote: SimpleVote<TYPES, DATAType> = SimpleVote::<TYPES, DATAType>::create_signed_vote(
            data.clone(),
            view,
            &public_key_i,
            &private_key_i,
            upgrade_lock,
        )
        .await
        .expect("Failed to sign data!");
        let original_signature: <TYPES::SignatureKey as SignatureKey>::PureAssembledSignatureType =
            vote.signature();
        sig_lists.push(original_signature);
    }

    let real_qc_sig = <TYPES::SignatureKey as SignatureKey>::assemble(
        &real_qc_pp,
        signers.as_bitslice(),
        &sig_lists[..],
    );

    real_qc_sig
}

/// get the keypair for a node id
#[must_use]
pub fn key_pair_for_id<TYPES: NodeType>(
    node_id: u64,
) -> (
    <TYPES::SignatureKey as SignatureKey>::PrivateKey,
    TYPES::SignatureKey,
) {
    let private_key = TYPES::SignatureKey::generated_from_seed_indexed([0u8; 32], node_id).1;
    let public_key = <TYPES as NodeType>::SignatureKey::from_private(&private_key);
    (private_key, public_key)
}

pub async fn da_payload_commitment<TYPES: NodeType, V: Versions>(
    membership: &EpochMembership<TYPES>,
    transactions: Vec<TestTransaction>,
    metadata: &<TYPES::BlockPayload as BlockPayload<TYPES>>::Metadata,
    version: Version,
) -> VidCommitment {
    let encoded_transactions = TestTransaction::encode(&transactions);

    vid_commitment::<V>(
        &encoded_transactions,
        &metadata.encode(),
        membership.total_nodes().await,
        version,
    )
}

pub async fn build_payload_commitment<TYPES: NodeType, V: Versions>(
    membership: &EpochMembership<TYPES>,
    view: TYPES::View,
    version: Version,
) -> VidCommitment {
    // Make some empty encoded transactions, we just care about having a commitment handy for the
    // later calls. We need the VID commitment to be able to propose later.
    let encoded_transactions = Vec::new();
    let num_storage_nodes = membership.committee_members(view).await.len();
    vid_commitment::<V>(&encoded_transactions, &[], num_storage_nodes, version)
}

pub async fn build_vid_proposal<TYPES: NodeType, V: Versions>(
    membership: &EpochMembership<TYPES>,
    view_number: TYPES::View,
    epoch_number: Option<TYPES::Epoch>,
    payload: &TYPES::BlockPayload,
    metadata: &<TYPES::BlockPayload as BlockPayload<TYPES>>::Metadata,
    private_key: &<TYPES::SignatureKey as SignatureKey>::PrivateKey,
    upgrade_lock: &UpgradeLock<TYPES, V>,
) -> (
    Proposal<TYPES, VidDisperse<TYPES>>,
    Vec<Proposal<TYPES, VidDisperseShare<TYPES>>>,
) {
    let vid_disperse = VidDisperse::calculate_vid_disperse::<V>(
        payload,
        &membership.coordinator,
        view_number,
        epoch_number,
        epoch_number,
        metadata,
        upgrade_lock,
    )
    .await
    .unwrap();

    let signature =
        TYPES::SignatureKey::sign(private_key, vid_disperse.payload_commitment().as_ref())
            .expect("Failed to sign VID commitment");
    let vid_disperse_proposal = Proposal {
        data: vid_disperse.clone(),
        signature,
        _pd: PhantomData,
    };

    (
        vid_disperse_proposal,
        VidDisperseShare::from_vid_disperse(vid_disperse)
            .into_iter()
            .map(|vid_disperse| {
                vid_disperse
                    .to_proposal(private_key)
                    .expect("Failed to sign payload commitment")
            })
            .collect(),
    )
}

#[allow(clippy::too_many_arguments)]
pub async fn build_da_certificate<TYPES: NodeType, V: Versions>(
    membership: &EpochMembership<TYPES>,
    view_number: TYPES::View,
    epoch_number: Option<TYPES::Epoch>,
    transactions: Vec<TestTransaction>,
    metadata: &<TYPES::BlockPayload as BlockPayload<TYPES>>::Metadata,
    public_key: &TYPES::SignatureKey,
    private_key: &<TYPES::SignatureKey as SignatureKey>::PrivateKey,
    upgrade_lock: &UpgradeLock<TYPES, V>,
) -> anyhow::Result<DaCertificate2<TYPES>> {
    let encoded_transactions = TestTransaction::encode(&transactions);

    let da_payload_commitment = vid_commitment::<V>(
        &encoded_transactions,
        &metadata.encode(),
        membership.total_nodes().await,
        upgrade_lock.version_infallible(view_number).await,
    );

    let next_epoch_da_payload_commitment = if upgrade_lock.epochs_enabled(view_number).await {
        Some(vid_commitment::<V>(
            &encoded_transactions,
            &metadata.encode(),
            membership.next_epoch().await?.total_nodes().await,
            upgrade_lock.version_infallible(view_number).await,
        ))
    } else {
        None
    };

    let da_data = DaData2 {
        payload_commit: da_payload_commitment,
        next_epoch_payload_commit: next_epoch_da_payload_commitment,
        epoch: epoch_number,
    };

    anyhow::Ok(
        build_cert::<TYPES, V, DaData2<TYPES>, DaVote2<TYPES>, DaCertificate2<TYPES>>(
            da_data,
            membership,
            view_number,
            public_key,
            private_key,
            upgrade_lock,
        )
        .await,
    )
}

/// This function permutes the provided input vector `inputs`, given some order provided within the
/// `order` vector.
///
/// # Examples
/// let output = permute_input_with_index_order(vec![1, 2, 3], vec![2, 1, 0]);
/// // Output is [3, 2, 1] now
pub fn permute_input_with_index_order<T>(inputs: Vec<T>, order: Vec<usize>) -> Vec<T>
where
    T: Clone,
{
    let mut ordered_inputs = Vec::with_capacity(inputs.len());
    for &index in &order {
        ordered_inputs.push(inputs[index].clone());
    }
    ordered_inputs
}

/// This function will create a fake [`View`] from a provided [`Leaf`].
pub async fn build_fake_view_with_leaf<V: Versions>(
    leaf: Leaf2<TestTypes>,
    upgrade_lock: &UpgradeLock<TestTypes, V>,
    epoch_height: u64,
) -> View<TestTypes> {
    build_fake_view_with_leaf_and_state(
        leaf,
        TestValidatedState::default(),
        upgrade_lock,
        epoch_height,
    )
    .await
}

/// This function will create a fake [`View`] from a provided [`Leaf`] and `state`.
pub async fn build_fake_view_with_leaf_and_state<V: Versions>(
    leaf: Leaf2<TestTypes>,
    state: TestValidatedState,
    _upgrade_lock: &UpgradeLock<TestTypes, V>,
    epoch_height: u64,
) -> View<TestTypes> {
    let epoch =
        option_epoch_from_block_number::<TestTypes>(leaf.with_epoch, leaf.height(), epoch_height);
    View {
        view_inner: ViewInner::Leaf {
            leaf: leaf.commit(),
            state: state.into(),
            delta: None,
            epoch,
        },
    }
}<|MERGE_RESOLUTION|>--- conflicted
+++ resolved
@@ -227,13 +227,8 @@
     let stake_table = CERT::stake_table(epoch_membership).await;
     let real_qc_pp: <TYPES::SignatureKey as SignatureKey>::QcParams =
         <TYPES::SignatureKey as SignatureKey>::public_parameter(
-<<<<<<< HEAD
-            stake_table.clone(),
+            StakeTableEntries::<TYPES>::from(stake_table.clone()).0,
             U256::from(CERT::threshold(epoch_membership).await),
-=======
-            StakeTableEntries::<TYPES>::from(stake_table.clone()).0,
-            U256::from(CERT::threshold(&*membership_reader, epoch)),
->>>>>>> c1431fb9
         );
 
     let total_nodes = stake_table.len();
