// Copyright (c) 2021-2024 Espresso Systems (espressosys.com)
// This file is part of the HotShot repository.

// You should have received a copy of the MIT License
// along with the HotShot repository. If not, see <https://mit-license.org/>.

use std::{
    cmp::max,
    marker::PhantomData,
    pin::Pin,
    sync::Arc,
    task::{Context, Poll},
};

use committable::Committable;
use futures::{FutureExt, Stream};
use hotshot::types::{BLSPubKey, SignatureKey, SystemContextHandle};
use hotshot_example_types::{
    block_types::{TestBlockHeader, TestBlockPayload, TestTransaction},
    node_types::{MemoryImpl, TestTypes, TestVersions},
    state_types::{TestInstanceState, TestValidatedState},
};
use hotshot_types::{
    data::{
        DaProposal2, EpochNumber, Leaf2, QuorumProposal2, QuorumProposalWrapper, VidDisperse,
        VidDisperseShare, ViewChangeEvidence2, ViewNumber,
    },
    epoch_membership::{EpochMembership, EpochMembershipCoordinator},
    message::{Proposal, UpgradeLock},
    simple_certificate::{
        DaCertificate2, QuorumCertificate2, TimeoutCertificate2, UpgradeCertificate,
        ViewSyncFinalizeCertificate2,
    },
    simple_vote::{
        DaData2, DaVote2, QuorumData2, QuorumVote2, TimeoutData2, TimeoutVote2,
        UpgradeProposalData, UpgradeVote, ViewSyncFinalizeData2, ViewSyncFinalizeVote2,
    },
    traits::{
        consensus_api::ConsensusApi,
        node_implementation::{ConsensusTime, NodeType, Versions},
        BlockPayload,
    },
    utils::genesis_epoch_from_version,
};
use rand::{thread_rng, Rng};
use sha2::{Digest, Sha256};

use crate::helpers::{
    build_cert, build_da_certificate, build_vid_proposal, da_payload_commitment, TestNodeKeyMap,
};

#[derive(Clone)]
pub struct TestView {
    pub da_proposal: Proposal<TestTypes, DaProposal2<TestTypes>>,
    pub quorum_proposal: Proposal<TestTypes, QuorumProposalWrapper<TestTypes>>,
    pub leaf: Leaf2<TestTypes>,
    pub view_number: ViewNumber,
    pub epoch_number: Option<EpochNumber>,
    pub membership: EpochMembershipCoordinator<TestTypes>,
    pub node_key_map: Arc<TestNodeKeyMap>,
    pub vid_disperse: Proposal<TestTypes, VidDisperse<TestTypes>>,
    pub vid_proposal: (
        Vec<Proposal<TestTypes, VidDisperseShare<TestTypes>>>,
        <TestTypes as NodeType>::SignatureKey,
    ),
    pub leader_public_key: <TestTypes as NodeType>::SignatureKey,
    pub da_certificate: DaCertificate2<TestTypes>,
    pub transactions: Vec<TestTransaction>,
    upgrade_data: Option<UpgradeProposalData<TestTypes>>,
    formed_upgrade_certificate: Option<UpgradeCertificate<TestTypes>>,
    view_sync_finalize_data: Option<ViewSyncFinalizeData2<TestTypes>>,
    timeout_cert_data: Option<TimeoutData2<TestTypes>>,
    upgrade_lock: UpgradeLock<TestTypes, TestVersions>,
}

impl TestView {
    async fn find_leader_key_pair(
        membership: &EpochMembership<TestTypes>,
        node_key_map: &Arc<TestNodeKeyMap>,
        view_number: <TestTypes as NodeType>::View,
    ) -> (
        <<TestTypes as NodeType>::SignatureKey as SignatureKey>::PrivateKey,
        <TestTypes as NodeType>::SignatureKey,
    ) {
        let leader = membership
            .leader(view_number)
            .await
            .expect("expected Membership::leader to succeed");

        let sk = node_key_map
            .get(&leader)
            .expect("expected Membership::leader public key to be in node_key_map");

        (sk.clone(), leader)
    }

    pub async fn genesis<V: Versions>(
        membership: &EpochMembershipCoordinator<TestTypes>,
        node_key_map: Arc<TestNodeKeyMap>,
    ) -> Self {
        let genesis_view = ViewNumber::new(1);
        let genesis_epoch = genesis_epoch_from_version::<V, TestTypes>();
        let upgrade_lock = UpgradeLock::new();

        let transactions = Vec::new();

        let (block_payload, metadata) =
            <TestBlockPayload as BlockPayload<TestTypes>>::from_transactions(
                transactions.clone(),
                &TestValidatedState::default(),
                &TestInstanceState::default(),
            )
            .await
            .unwrap();

        let builder_commitment = <TestBlockPayload as BlockPayload<TestTypes>>::builder_commitment(
            &block_payload,
            &metadata,
        );
        let epoch_membership = membership
            .membership_for_epoch(genesis_epoch)
            .await
            .unwrap();
        //let (private_key, public_key) = key_pair_for_id::<TestTypes>(*genesis_view);
        let (private_key, public_key) =
            Self::find_leader_key_pair(&epoch_membership, &node_key_map, genesis_view).await;

        let leader_public_key = public_key;

        let genesis_version = upgrade_lock.version_infallible(genesis_view).await;

        let payload_commitment = da_payload_commitment::<TestTypes, TestVersions>(
            &epoch_membership,
            transactions.clone(),
<<<<<<< HEAD
=======
            &metadata,
            genesis_epoch,
>>>>>>> 06c7f62e
            genesis_version,
        )
        .await;

        let (vid_disperse, vid_proposal) = build_vid_proposal::<TestTypes, TestVersions>(
            &epoch_membership,
            genesis_view,
            genesis_epoch,
            &block_payload,
            &metadata,
            &private_key,
            &upgrade_lock,
        )
        .await;

        let da_certificate = build_da_certificate(
            &epoch_membership,
            genesis_view,
            genesis_epoch,
            transactions.clone(),
            &metadata,
            &public_key,
            &private_key,
            &upgrade_lock,
        )
        .await;

        let block_header = TestBlockHeader::new(
            &Leaf2::<TestTypes>::genesis::<V>(
                &TestValidatedState::default(),
                &TestInstanceState::default(),
            )
            .await,
            payload_commitment,
            builder_commitment,
            metadata,
        );

        let quorum_proposal_inner = QuorumProposalWrapper::<TestTypes> {
            proposal: QuorumProposal2::<TestTypes> {
                block_header: block_header.clone(),
                view_number: genesis_view,
                epoch: genesis_epoch,
                justify_qc: QuorumCertificate2::genesis::<TestVersions>(
                    &TestValidatedState::default(),
                    &TestInstanceState::default(),
                )
                .await,
                next_epoch_justify_qc: None,
                upgrade_certificate: None,
                view_change_evidence: None,
                next_drb_result: None,
            },
        };

        let encoded_transactions = Arc::from(TestTransaction::encode(&transactions));
        let encoded_transactions_hash = Sha256::digest(&encoded_transactions);
        let block_payload_signature =
            <TestTypes as NodeType>::SignatureKey::sign(&private_key, &encoded_transactions_hash)
                .expect("Failed to sign block payload");

        let da_proposal_inner = DaProposal2::<TestTypes> {
            encoded_transactions: encoded_transactions.clone(),
            metadata,
            view_number: genesis_view,
            epoch: genesis_epoch,
        };

        let da_proposal = Proposal {
            data: da_proposal_inner,
            signature: block_payload_signature,
            _pd: PhantomData,
        };

        let mut leaf = Leaf2::from_quorum_proposal(&quorum_proposal_inner);
        leaf.fill_block_payload_unchecked(TestBlockPayload {
            transactions: transactions.clone(),
        });

        let signature = <BLSPubKey as SignatureKey>::sign(&private_key, leaf.commit().as_ref())
            .expect("Failed to sign leaf commitment!");

        let quorum_proposal = Proposal {
            data: quorum_proposal_inner,
            signature,
            _pd: PhantomData,
        };

        TestView {
            quorum_proposal,
            leaf,
            view_number: genesis_view,
            epoch_number: genesis_epoch,
            membership: membership.clone(),
            node_key_map,
            vid_disperse,
            vid_proposal: (vid_proposal, public_key),
            da_certificate,
            transactions,
            leader_public_key,
            upgrade_data: None,
            formed_upgrade_certificate: None,
            view_sync_finalize_data: None,
            timeout_cert_data: None,
            da_proposal,
            upgrade_lock,
        }
    }

    /// Moves the generator to the next view by referencing an ancestor. To have a standard,
    /// sequentially ordered set of generated test views, use the `next_view` function. Otherwise,
    /// this method can be used to start from an ancestor (whose view is at least one view older
    /// than the current view) and construct valid views without the data structures in the task
    /// failing by expecting views that they has never seen.
    pub async fn next_view_from_ancestor(&self, ancestor: TestView) -> Self {
        let old = ancestor;
        let old_view = old.view_number;
        let old_epoch = old.epoch_number;

        // This ensures that we're always moving forward in time since someone could pass in any
        // test view here.
        let next_view = max(old_view, self.view_number) + 1;

        let transactions = &self.transactions;

        let quorum_data = QuorumData2 {
            leaf_commit: old.leaf.commit(),
            epoch: old_epoch,
        };

        //let (old_private_key, old_public_key) = key_pair_for_id::<TestTypes>(*old_view);
        let (old_private_key, old_public_key) = Self::find_leader_key_pair(
            &self
                .membership
                .membership_for_epoch(old_epoch)
                .await
                .unwrap(),
            &self.node_key_map,
            old_view,
        )
        .await;

        //let (private_key, public_key) = key_pair_for_id::<TestTypes>(*next_view);
        let (private_key, public_key) = Self::find_leader_key_pair(
            &self
                .membership
                .membership_for_epoch(self.epoch_number)
                .await
                .unwrap(),
            &self.node_key_map,
            next_view,
        )
        .await;

        let leader_public_key = public_key;

        let (block_payload, metadata) =
            <TestBlockPayload as BlockPayload<TestTypes>>::from_transactions(
                transactions.clone(),
                &TestValidatedState::default(),
                &TestInstanceState::default(),
            )
            .await
            .unwrap();
        let builder_commitment = <TestBlockPayload as BlockPayload<TestTypes>>::builder_commitment(
            &block_payload,
            &metadata,
        );

        let version = self.upgrade_lock.version_infallible(next_view).await;
        let membership = self
            .membership
            .membership_for_epoch(self.epoch_number)
            .await
            .unwrap();
        let payload_commitment = da_payload_commitment::<TestTypes, TestVersions>(
            &membership,
            transactions.clone(),
<<<<<<< HEAD
=======
            &metadata,
            self.epoch_number,
>>>>>>> 06c7f62e
            version,
        )
        .await;

        let (vid_disperse, vid_proposal) = build_vid_proposal::<TestTypes, TestVersions>(
            &membership,
            next_view,
            self.epoch_number,
            &block_payload,
            &metadata,
            &private_key,
            &self.upgrade_lock,
        )
        .await;

        let da_certificate = build_da_certificate::<TestTypes, TestVersions>(
            &membership,
            next_view,
            self.epoch_number,
            transactions.clone(),
            &metadata,
            &public_key,
            &private_key,
            &self.upgrade_lock,
        )
        .await;

        let quorum_certificate = build_cert::<
            TestTypes,
            TestVersions,
            QuorumData2<TestTypes>,
            QuorumVote2<TestTypes>,
            QuorumCertificate2<TestTypes>,
        >(
            quorum_data,
            &membership,
            old_view,
            &old_public_key,
            &old_private_key,
            &self.upgrade_lock,
        )
        .await;

        let upgrade_certificate = if let Some(ref data) = self.upgrade_data {
            let cert = build_cert::<
                TestTypes,
                TestVersions,
                UpgradeProposalData<TestTypes>,
                UpgradeVote<TestTypes>,
                UpgradeCertificate<TestTypes>,
            >(
                data.clone(),
                &membership,
                next_view,
                &public_key,
                &private_key,
                &self.upgrade_lock,
            )
            .await;

            Some(cert)
        } else {
            self.formed_upgrade_certificate.clone()
        };

        let view_sync_certificate = if let Some(ref data) = self.view_sync_finalize_data {
            let cert = build_cert::<
                TestTypes,
                TestVersions,
                ViewSyncFinalizeData2<TestTypes>,
                ViewSyncFinalizeVote2<TestTypes>,
                ViewSyncFinalizeCertificate2<TestTypes>,
            >(
                data.clone(),
                &membership,
                next_view,
                &public_key,
                &private_key,
                &self.upgrade_lock,
            )
            .await;

            Some(cert)
        } else {
            None
        };

        let timeout_certificate = if let Some(ref data) = self.timeout_cert_data {
            let cert = build_cert::<
                TestTypes,
                TestVersions,
                TimeoutData2<TestTypes>,
                TimeoutVote2<TestTypes>,
                TimeoutCertificate2<TestTypes>,
            >(
                data.clone(),
                &membership,
                next_view,
                &public_key,
                &private_key,
                &self.upgrade_lock,
            )
            .await;

            Some(cert)
        } else {
            None
        };

        let view_change_evidence = if let Some(tc) = timeout_certificate {
            Some(ViewChangeEvidence2::Timeout(tc))
        } else {
            view_sync_certificate.map(ViewChangeEvidence2::ViewSync)
        };

        let random = thread_rng().gen_range(0..=u64::MAX);

        let block_header = TestBlockHeader {
            block_number: *next_view,
            timestamp: *next_view,
            payload_commitment,
            builder_commitment,
            metadata,
            random,
        };

        let proposal = QuorumProposalWrapper::<TestTypes> {
            proposal: QuorumProposal2::<TestTypes> {
                block_header: block_header.clone(),
                view_number: next_view,
                epoch: old_epoch,
                justify_qc: quorum_certificate.clone(),
                next_epoch_justify_qc: None,
                upgrade_certificate: upgrade_certificate.clone(),
                view_change_evidence,
                next_drb_result: None,
            },
        };

        let mut leaf = Leaf2::from_quorum_proposal(&proposal);
        leaf.fill_block_payload_unchecked(TestBlockPayload {
            transactions: transactions.clone(),
        });

        let signature = <BLSPubKey as SignatureKey>::sign(&private_key, leaf.commit().as_ref())
            .expect("Failed to sign leaf commitment.");

        let quorum_proposal = Proposal {
            data: proposal,
            signature,
            _pd: PhantomData,
        };

        let encoded_transactions = Arc::from(TestTransaction::encode(transactions));
        let encoded_transactions_hash = Sha256::digest(&encoded_transactions);
        let block_payload_signature =
            <TestTypes as NodeType>::SignatureKey::sign(&private_key, &encoded_transactions_hash)
                .expect("Failed to sign block payload");

        let da_proposal_inner = DaProposal2::<TestTypes> {
            encoded_transactions: encoded_transactions.clone(),
            metadata,
            view_number: next_view,
            epoch: old_epoch,
        };

        let da_proposal = Proposal {
            data: da_proposal_inner,
            signature: block_payload_signature,
            _pd: PhantomData,
        };

        let upgrade_lock = UpgradeLock::new();

        TestView {
            quorum_proposal,
            leaf,
            view_number: next_view,
            epoch_number: self.epoch_number,
            membership: self.membership.clone(),
            node_key_map: self.node_key_map.clone(),
            vid_disperse,
            vid_proposal: (vid_proposal, public_key),
            da_certificate,
            leader_public_key,
            // Transactions and upgrade data need to be manually injected each view,
            // so we reset for the next view.
            transactions: Vec::new(),
            upgrade_data: None,
            // We preserve the upgrade_certificate once formed,
            // and reattach it on every future view until cleared.
            formed_upgrade_certificate: upgrade_certificate,
            view_sync_finalize_data: None,
            timeout_cert_data: None,
            da_proposal,
            upgrade_lock,
        }
    }

    pub async fn next_view(&self) -> Self {
        self.next_view_from_ancestor(self.clone()).await
    }

    pub async fn create_quorum_vote(
        &self,
        handle: &SystemContextHandle<TestTypes, MemoryImpl, TestVersions>,
    ) -> QuorumVote2<TestTypes> {
        QuorumVote2::<TestTypes>::create_signed_vote(
            QuorumData2 {
                leaf_commit: self.leaf.commit(),
                epoch: self.epoch_number,
            },
            self.view_number,
            &handle.public_key(),
            handle.private_key(),
            &handle.hotshot.upgrade_lock,
        )
        .await
        .expect("Failed to generate a signature on QuorumVote")
    }

    pub async fn create_upgrade_vote(
        &self,
        data: UpgradeProposalData<TestTypes>,
        handle: &SystemContextHandle<TestTypes, MemoryImpl, TestVersions>,
    ) -> UpgradeVote<TestTypes> {
        UpgradeVote::<TestTypes>::create_signed_vote(
            data,
            self.view_number,
            &handle.public_key(),
            handle.private_key(),
            &handle.hotshot.upgrade_lock,
        )
        .await
        .expect("Failed to generate a signature on UpgradVote")
    }

    pub async fn create_da_vote(
        &self,
        data: DaData2<TestTypes>,
        handle: &SystemContextHandle<TestTypes, MemoryImpl, TestVersions>,
    ) -> DaVote2<TestTypes> {
        DaVote2::create_signed_vote(
            data,
            self.view_number,
            &handle.public_key(),
            handle.private_key(),
            &handle.hotshot.upgrade_lock,
        )
        .await
        .expect("Failed to sign DaData")
    }
}

pub struct TestViewGenerator<V: Versions> {
    pub current_view: Option<TestView>,
    pub membership: EpochMembershipCoordinator<TestTypes>,
    pub node_key_map: Arc<TestNodeKeyMap>,
    pub _pd: PhantomData<fn(V)>,
}

impl<V: Versions> TestViewGenerator<V> {
    pub fn generate(
        membership: EpochMembershipCoordinator<TestTypes>,
        node_key_map: Arc<TestNodeKeyMap>,
    ) -> Self {
        TestViewGenerator {
            current_view: None,
            membership,
            node_key_map,
            _pd: PhantomData,
        }
    }

    pub fn add_upgrade(&mut self, upgrade_proposal_data: UpgradeProposalData<TestTypes>) {
        if let Some(ref view) = self.current_view {
            self.current_view = Some(TestView {
                upgrade_data: Some(upgrade_proposal_data),
                ..view.clone()
            });
        } else {
            tracing::error!("Cannot attach upgrade proposal to the genesis view.");
        }
    }

    pub fn add_transactions(&mut self, transactions: Vec<TestTransaction>) {
        if let Some(ref view) = self.current_view {
            self.current_view = Some(TestView {
                transactions,
                ..view.clone()
            });
        } else {
            tracing::error!("Cannot attach transactions to the genesis view.");
        }
    }

    pub fn add_view_sync_finalize(
        &mut self,
        view_sync_finalize_data: ViewSyncFinalizeData2<TestTypes>,
    ) {
        if let Some(ref view) = self.current_view {
            self.current_view = Some(TestView {
                view_sync_finalize_data: Some(view_sync_finalize_data),
                ..view.clone()
            });
        } else {
            tracing::error!("Cannot attach view sync finalize to the genesis view.");
        }
    }

    pub fn add_timeout(&mut self, timeout_data: TimeoutData2<TestTypes>) {
        if let Some(ref view) = self.current_view {
            self.current_view = Some(TestView {
                timeout_cert_data: Some(timeout_data),
                ..view.clone()
            });
        } else {
            tracing::error!("Cannot attach timeout cert to the genesis view.")
        }
    }

    /// Advances to the next view by skipping the current view and not adding it to the state tree.
    /// This is useful when simulating that a timeout has occurred.
    pub fn advance_view_number_by(&mut self, n: u64) {
        if let Some(ref view) = self.current_view {
            self.current_view = Some(TestView {
                view_number: view.view_number + n,
                ..view.clone()
            })
        } else {
            tracing::error!("Cannot attach view sync finalize to the genesis view.");
        }
    }

    pub async fn next_from_ancestor_view(&mut self, ancestor: TestView) {
        if let Some(ref view) = self.current_view {
            self.current_view = Some(view.next_view_from_ancestor(ancestor).await)
        } else {
            tracing::error!("Cannot attach ancestor to genesis view.");
        }
    }
}

impl<V: Versions> Stream for TestViewGenerator<V> {
    type Item = TestView;

    fn poll_next(mut self: Pin<&mut Self>, cx: &mut Context<'_>) -> Poll<Option<Self::Item>> {
        let mem = self.membership.clone();
        let nkm = Arc::clone(&self.node_key_map);
        let curr_view = &self.current_view.clone();

        let mut fut = if let Some(ref view) = curr_view {
            async move { TestView::next_view(view).await }.boxed()
        } else {
            async move { TestView::genesis::<V>(&mem, nkm).await }.boxed()
        };

        match fut.as_mut().poll(cx) {
            Poll::Ready(test_view) => {
                self.current_view = Some(test_view.clone());
                Poll::Ready(Some(test_view))
            }
            Poll::Pending => Poll::Pending,
        }
    }
}<|MERGE_RESOLUTION|>--- conflicted
+++ resolved
@@ -132,11 +132,7 @@
         let payload_commitment = da_payload_commitment::<TestTypes, TestVersions>(
             &epoch_membership,
             transactions.clone(),
-<<<<<<< HEAD
-=======
-            &metadata,
-            genesis_epoch,
->>>>>>> 06c7f62e
+            &metadata,
             genesis_version,
         )
         .await;
@@ -162,7 +158,8 @@
             &private_key,
             &upgrade_lock,
         )
-        .await;
+        .await
+        .unwrap();
 
         let block_header = TestBlockHeader::new(
             &Leaf2::<TestTypes>::genesis::<V>(
@@ -315,11 +312,7 @@
         let payload_commitment = da_payload_commitment::<TestTypes, TestVersions>(
             &membership,
             transactions.clone(),
-<<<<<<< HEAD
-=======
-            &metadata,
-            self.epoch_number,
->>>>>>> 06c7f62e
+            &metadata,
             version,
         )
         .await;
@@ -345,7 +338,8 @@
             &private_key,
             &self.upgrade_lock,
         )
-        .await;
+        .await
+        .unwrap();
 
         let quorum_certificate = build_cert::<
             TestTypes,
