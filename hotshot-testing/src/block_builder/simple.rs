--- conflicted
+++ resolved
@@ -247,20 +247,8 @@
             return Ok(vec![]);
         }
 
-<<<<<<< HEAD
-        let version = <TestVersions as Versions>::Base::VERSION;
-        let block_entry = build_block::<TYPES, TestVersions>(
-            transactions,
-            self.num_nodes.clone(),
-            self.pub_key.clone(),
-            self.priv_key.clone(),
-            version,
-        )
-        .await;
-=======
         let block_entry =
             build_block::<TYPES>(transactions, self.pub_key.clone(), self.priv_key.clone()).await;
->>>>>>> 88775ceb
 
         let metadata = block_entry.metadata.clone();
 
