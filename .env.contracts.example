# Since foundry and openzeppelin defender expect secrets to be in the .env file, remember to source this file before your forge script command
## e.g. `source .env.contracts && force script $YOUR_SCRIPT_NAME`

export RPC_URL=

# Openzeppelin Defender Deployment Profile
export DEFENDER_KEY=
export DEFENDER_SECRET=
export FEE_CONTRACT_SALT=
export LIGHT_CLIENT_SALT=
export FOUNDRY_OUT=contracts/out

# The Ethereum address of the safe multisig wallet used to deploy and operate the contracts.
export SAFE_MULTISIG_ADDRESS=
# The Ethereum private key of the wallet used for the proposing multisig transactions.
export SAFE_ORCHESTRATOR_PRIVATE_KEY=

export RPC_URL=


# Plonk Verifier
export PLONK_VERIFIER_SALT=
export PLONK_VERIFIER_ADDRESS=

# Light Client
export LIGHT_CLIENT_CONTRACT_PROXY_ADDRESS=
export APPROVED_PROVER_ADDRESS=
<<<<<<< HEAD
export STATE_HISTORY_RETENTION_PERIOD=

# Plonk Verification Library Deployment with Defender
export PLONK_VERIFIER_SALT=# Openzeppelin Defender Deployment Profile
export DEFENDER_KEY=
export DEFENDER_SECRET=
export FEE_CONTRACT_SALT=
=======
export LIGHT_CLIENT_CONTRACT_UPGRADE_NAME=
export LIGHT_CLIENT_ORIGINAL_CONTRACT_NAME =
>>>>>>> f3ce3190
export LIGHT_CLIENT_SALT=


# Fee Contract
export FEE_CONTRACT_PROXY_ADDRESS=
export FEE_CONTRACT_UPGRADE_NAME= #e.g "FeeContract.sol"
export FEE_CONTRACT_ORIGINAL_NAME=
export FEE_CONTRACT_SALT=


<<<<<<< HEAD
# Light Client
export LIGHT_CLIENT_CONTRACT_PROXY_ADDRESS=
export APPROVED_PROVER_ADDRESS=
=======
>>>>>>> f3ce3190

# Deployment with Defender
export DEFENDER_KEY=
export DEFENDER_SECRET=
export FOUNDRY_OUT=contracts/out

# The etherscan API key is needed to verify contracts on etherscan.
export ETHERSCAN_API_KEY=
export SOLC_VERSION=

# foundry scripts
export DEPLOYER_PRIVATE_KEY= #include the 0x prefixg
export DEPLOYER_MNEMONIC=
export DEPLOYER_MNEMONIC_OFFSET=
export STATE_HISTORY_RETENTION_PERIOD= #in seconds
export NUM_INIT_VALIDATORS=<|MERGE_RESOLUTION|>--- conflicted
+++ resolved
@@ -6,16 +6,12 @@
 # Openzeppelin Defender Deployment Profile
 export DEFENDER_KEY=
 export DEFENDER_SECRET=
-export FEE_CONTRACT_SALT=
-export LIGHT_CLIENT_SALT=
 export FOUNDRY_OUT=contracts/out
 
 # The Ethereum address of the safe multisig wallet used to deploy and operate the contracts.
 export SAFE_MULTISIG_ADDRESS=
 # The Ethereum private key of the wallet used for the proposing multisig transactions.
 export SAFE_ORCHESTRATOR_PRIVATE_KEY=
-
-export RPC_URL=
 
 
 # Plonk Verifier
@@ -25,18 +21,9 @@
 # Light Client
 export LIGHT_CLIENT_CONTRACT_PROXY_ADDRESS=
 export APPROVED_PROVER_ADDRESS=
-<<<<<<< HEAD
 export STATE_HISTORY_RETENTION_PERIOD=
-
-# Plonk Verification Library Deployment with Defender
-export PLONK_VERIFIER_SALT=# Openzeppelin Defender Deployment Profile
-export DEFENDER_KEY=
-export DEFENDER_SECRET=
-export FEE_CONTRACT_SALT=
-=======
 export LIGHT_CLIENT_CONTRACT_UPGRADE_NAME=
 export LIGHT_CLIENT_ORIGINAL_CONTRACT_NAME =
->>>>>>> f3ce3190
 export LIGHT_CLIENT_SALT=
 
 
@@ -46,18 +33,12 @@
 export FEE_CONTRACT_ORIGINAL_NAME=
 export FEE_CONTRACT_SALT=
 
-
-<<<<<<< HEAD
 # Light Client
 export LIGHT_CLIENT_CONTRACT_PROXY_ADDRESS=
 export APPROVED_PROVER_ADDRESS=
-=======
->>>>>>> f3ce3190
 
-# Deployment with Defender
-export DEFENDER_KEY=
-export DEFENDER_SECRET=
-export FOUNDRY_OUT=contracts/out
+# Plonk Verification Library Deployment with Defender
+export PLONK_VERIFIER_SALT=
 
 # The etherscan API key is needed to verify contracts on etherscan.
 export ETHERSCAN_API_KEY=
