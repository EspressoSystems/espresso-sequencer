use hotshot::types::Event;
use hotshot_builder_api::{
    v0_1::{
        block_info::{AvailableBlockData, AvailableBlockInfo},
        builder::{
            define_api, submit_api, BuildError, Error as BuilderApiError, TransactionStatus,
        },
        data_source::{AcceptsTxnSubmits, BuilderDataSource},
    },
    v0_2::block_info::AvailableBlockHeaderInputV1,
};
use hotshot_types::traits::block_contents::Transaction;
use hotshot_types::traits::EncodeBytes;
use hotshot_types::{
    data::VidCommitment,
    event::EventType,
    traits::{
        block_contents::BlockPayload,
        node_implementation::{ConsensusTime, NodeType},
        signature_key::{BuilderSignatureKey, SignatureKey},
    },
    utils::BuilderCommitment,
};
use marketplace_builder_shared::coordinator::BuilderStateLookup;
use marketplace_builder_shared::error::Error;
use marketplace_builder_shared::state::BuilderState;
use marketplace_builder_shared::utils::BuilderKeys;
use marketplace_builder_shared::{
    block::{BlockId, BuilderStateId, ReceivedTransaction, TransactionSource},
    coordinator::BuilderStateCoordinator,
};
use tide_disco::app::AppError;
use tokio::spawn;
use tokio::time::{sleep, timeout};
use tracing::{error, info, instrument, trace, warn};
use vbs::version::StaticVersion;

use crate::block_size_limits::BlockSizeLimits;
use crate::block_store::{BlockInfo, BlockStore};
pub use async_broadcast::{broadcast, RecvError, TryRecvError};
use async_lock::RwLock;
use async_trait::async_trait;
use committable::Commitment;
use futures::{future::BoxFuture, Stream};
use futures::{
    stream::{FuturesOrdered, FuturesUnordered, StreamExt},
    TryStreamExt,
};
use std::sync::atomic::AtomicUsize;
use std::sync::atomic::Ordering;
use std::sync::Arc;
use std::time::Duration;
use std::{fmt::Display, time::Instant};
use tagged_base64::TaggedBase64;
use tide_disco::{method::ReadState, App};
use tokio::task::JoinHandle;

/// Proportion of overall allotted time to wait for optimal builder state
/// to appear before resorting to highest view builder state
const BUILDER_STATE_EXACT_MATCH_DIVISOR: u32 = 2;

/// This constant governs duration of sleep in various retry loops
/// in the API. If we're re-trying something with a timeout of `X`,
/// we will sleep for `X / RETRY_LOOP_RESOLUTION` between attempts.
const RETRY_LOOP_RESOLUTION: u32 = 10;

/// We will not increment max block value if we aren't able to serve a response
/// with a margin below [`GlobalState::max_api_waiting_time`]
/// more than [`GlobalState::max_api_waiting_time`] / `VID_RESPONSE_TARGET_MARGIN_DIVISOR`
const VID_RESPONSE_TARGET_MARGIN_DIVISOR: u32 = 10;

/// [`ALLOW_EMPTY_BLOCK_PERIOD`] is a constant that is used to determine the
/// number of future views that we will allow building empty blocks for.
///
/// This value governs the ability for the Builder to prioritize finalizing
/// transactions by producing empty blocks rather than avoiding the creation
/// of them, following the proposal that contains transactions.
pub(crate) const ALLOW_EMPTY_BLOCK_PERIOD: u64 = 3;

/// Configuration to initialize the builder
#[derive(Debug, Clone)]
pub struct BuilderConfig<Types: NodeType> {
    /// Keys that this builder will use to sign responses
    pub builder_keys: BuilderKeys<Types>,
    /// Maximum time allotted for the builder to respond to an API call.
    /// If the response isn't ready by this time, an error will be returned
    /// to the caller.
    pub max_api_waiting_time: Duration,
    /// Interval at which the builder will optimistically increment its maximum
    /// allowed block size in case it becomes lower than the protocol maximum.
    pub max_block_size_increment_period: Duration,
    /// Time the builder will wait for new transactions before answering an
    /// `available_blocks` API call if the builder doesn't have any transactions at the moment
    /// of the call. Should be less than [`Self::max_api_waiting_time`]
    pub maximize_txn_capture_timeout: Duration,
    /// (Approximate) duration over which included transaction hashes will be stored
    /// by the builder for deduplication of incoming transactions.
    pub txn_garbage_collect_duration: Duration,
    /// Channel capacity for incoming transactions for a single builder state.
    pub txn_channel_capacity: usize,
    /// Capacity of cache storing information for transaction status API
    pub tx_status_cache_capacity: usize,
    /// Base fee; the sequencing fee for a block is calculated as block size × base fee
    pub base_fee: u64,
}

#[cfg(test)]
impl<Types: NodeType> BuilderConfig<Types> {
    pub(crate) fn test() -> Self {
        use marketplace_builder_shared::testing::constants::*;
        Self {
            builder_keys:
                <Types::BuilderSignatureKey as BuilderSignatureKey>::generated_from_seed_indexed(
                    [0u8; 32], 42,
                ),
            max_api_waiting_time: TEST_API_TIMEOUT,
            max_block_size_increment_period: TEST_MAX_BLOCK_SIZE_INCREMENT_PERIOD,
            maximize_txn_capture_timeout: TEST_MAXIMIZE_TX_CAPTURE_TIMEOUT,
            txn_garbage_collect_duration: TEST_INCLUDED_TX_GC_PERIOD,
            txn_channel_capacity: TEST_CHANNEL_BUFFER_SIZE,
            tx_status_cache_capacity: TEST_TX_STATUS_CACHE_CAPACITY,
            base_fee: TEST_BASE_FEE,
        }
    }
}

pub struct GlobalState<Types: NodeType> {
    /// Underlying coordinator, responsible for builder state lifecycle
    pub(crate) coordinator: Arc<BuilderStateCoordinator<Types>>,
    /// Keys that this builder will use to sign responses
    pub(crate) builder_keys: BuilderKeys<Types>,
    /// Stores blocks built by this builder
    pub(crate) block_store: RwLock<BlockStore<Types>>,
    /// Limits on block size. See [`BlockSizeLimits`] documentation for more details.
    pub(crate) block_size_limits: BlockSizeLimits,
    /// Number of DA nodes used in VID computation
    pub(crate) num_nodes: AtomicUsize,
    /// Instance state, used to construct new blocks
    pub(crate) instance_state: Types::InstanceState,
    /// See [`BuilderConfig::max_api_waiting_time`]
    pub(crate) max_api_waiting_time: Duration,
    /// See [`BuilderConfig::maximize_txn_capture_timeout`]
    pub(crate) maximize_txn_capture_timeout: Duration,
    /// See [`BuilderConfig::base_fee`]
    pub(crate) base_fee: u64,
}

impl<Types: NodeType> GlobalState<Types>
where
    for<'a> <<Types::SignatureKey as SignatureKey>::PureAssembledSignatureType as TryFrom<
        &'a TaggedBase64,
    >>::Error: Display,
    for<'a> <Types::SignatureKey as TryFrom<&'a TaggedBase64>>::Error: Display,
{
    pub fn new(
        config: BuilderConfig<Types>,
        instance_state: Types::InstanceState,
        protocol_max_block_size: u64,
        num_nodes: usize,
    ) -> Arc<Self> {
        Arc::new(Self {
            coordinator: Arc::new(BuilderStateCoordinator::new(
                config.txn_channel_capacity,
                config.txn_garbage_collect_duration,
                config.tx_status_cache_capacity,
            )),
            block_store: RwLock::new(BlockStore::new()),
            block_size_limits: BlockSizeLimits::new(
                protocol_max_block_size,
                config.max_block_size_increment_period,
            ),
            num_nodes: num_nodes.into(),
            builder_keys: config.builder_keys,
            max_api_waiting_time: config.max_api_waiting_time,
            maximize_txn_capture_timeout: config.maximize_txn_capture_timeout,
            instance_state,
            base_fee: config.base_fee,
        })
    }

    /// Spawns an event loop handling HotShot events from the provided stream.
    /// Returns a handle for the spawned task.
    pub fn start_event_loop(
        self: Arc<Self>,
        event_stream: impl Stream<Item = Event<Types>> + Unpin + Send + 'static,
    ) -> JoinHandle<anyhow::Result<()>> {
        spawn(self.event_loop(event_stream))
    }

    /// Internal implementation of the event loop, drives the underlying coordinator
    /// and runs hooks
    async fn event_loop(
        self: Arc<Self>,
        mut event_stream: impl Stream<Item = Event<Types>> + Unpin + Send + 'static,
    ) -> anyhow::Result<()> {
        loop {
            let Some(event) = event_stream.next().await else {
                anyhow::bail!("Event stream ended");
            };

            match event.event {
                EventType::Error { error } => {
                    error!("Error event in HotShot: {:?}", error);
                }
                EventType::Transactions { transactions } => {
                    let this = Arc::clone(&self);
                    spawn(async move {
                        transactions
                            .into_iter()
                            .map(|txn| {
                                this.handle_transaction(ReceivedTransaction::new(
                                    txn,
                                    TransactionSource::Public,
                                ))
                            })
                            .collect::<FuturesUnordered<_>>()
                            .collect::<Vec<_>>()
                            .await;
                    });
                }
                EventType::Decide { leaf_chain, .. } => {
                    let prune_cutoff = leaf_chain[0].leaf.view_number();

                    let coordinator = Arc::clone(&self.coordinator);
                    spawn(async move { coordinator.handle_decide(leaf_chain).await });

                    let this = Arc::clone(&self);
                    spawn(async move { this.block_store.write().await.prune(prune_cutoff) });
                }
                EventType::DaProposal { proposal, .. } => {
                    let coordinator = Arc::clone(&self.coordinator);
                    spawn(async move { coordinator.handle_da_proposal(proposal.data).await });
                }
                EventType::QuorumProposal { proposal, .. } => {
                    let coordinator = Arc::clone(&self.coordinator);
                    spawn(async move { coordinator.handle_quorum_proposal(proposal.data).await });
                }
                _ => {}
            }
        }
    }

    /// Consumes `self` and returns a `tide_disco` [`App`] with builder and private mempool APIs registered
    pub fn into_app(
        self: Arc<Self>,
    ) -> Result<App<ProxyGlobalState<Types>, BuilderApiError>, AppError> {
        let proxy = ProxyGlobalState(self);
        let builder_api = define_api::<ProxyGlobalState<Types>, Types>(&Default::default())?;

        // TODO: Replace StaticVersion with proper constant when added in HotShot
        let private_mempool_api =
            submit_api::<ProxyGlobalState<Types>, Types, StaticVersion<0, 1>>(&Default::default())?;

        let mut app: App<ProxyGlobalState<Types>, BuilderApiError> = App::with_state(proxy);

        app.register_module(hotshot_types::constants::LEGACY_BUILDER_MODULE, builder_api)?;

        app.register_module("txn_submit", private_mempool_api)?;

        Ok(app)
    }

    async fn handle_transaction(&self, tx: ReceivedTransaction<Types>) -> Result<(), Error<Types>> {
        let len = tx.transaction.minimum_block_size();
        let max_tx_len = self.block_size_limits.max_block_size();
        if len > max_tx_len {
            tracing::warn!(%tx.commit, %len, %max_tx_len, "Transaction too big");
            let error = Error::TxTooBig { len, max_tx_len };
            self.coordinator.update_txn_status(
                &tx.commit,
                TransactionStatus::Rejected {
                    reason: error.to_string(),
                },
            );
            return Err(error);
        }
        self.coordinator.handle_transaction(tx).await
    }

    async fn wait_for_builder_state(
        &self,
        state_id: &BuilderStateId<Types>,
        check_period: Duration,
    ) -> Result<Arc<BuilderState<Types>>, Error<Types>> {
        loop {
            match self.coordinator.lookup_builder_state(state_id).await {
                BuilderStateLookup::Found(builder) => break Ok(builder),
                BuilderStateLookup::Decided => {
                    return Err(Error::AlreadyDecided);
                }
                BuilderStateLookup::NotFound => {
                    sleep(check_period).await;
                }
            };
        }
    }

    /// Build a block with provided builder state
    ///
    /// Returns None if there are no transactions to include
    /// and we aren't prioritizing finalization for this builder state
    pub(crate) async fn build_block(
        &self,
        builder_state: Arc<BuilderState<Types>>,
    ) -> Result<Option<BlockInfo<Types>>, Error<Types>> {
        let timeout_after = Instant::now() + self.maximize_txn_capture_timeout;
        let sleep_interval = self.maximize_txn_capture_timeout / RETRY_LOOP_RESOLUTION;

        while Instant::now() <= timeout_after {
            let queue_populated = builder_state.collect_txns(timeout_after).await;

            if queue_populated || Instant::now() + sleep_interval > timeout_after {
                // we don't have time for another iteration
                break;
            }

            sleep(sleep_interval).await
        }

        // If the parent block had transactions included and [`ALLOW_EMPTY_BLOCK_PERIOD`] views has not
        // passed since, we will allow building empty blocks. This is done to allow for faster finalization
        // of previous blocks that have had transactions included in them.
        let should_prioritize_finalization = builder_state.parent_block_references.tx_count != 0
            && builder_state
                .parent_block_references
                .last_nonempty_view
                .map(|nonempty_view| {
                    nonempty_view.saturating_sub(*builder_state.parent_block_references.view_number)
                        < ALLOW_EMPTY_BLOCK_PERIOD
                })
                .unwrap_or(false);

        let builder: &Arc<BuilderState<Types>> = &builder_state;
        let max_block_size = self.block_size_limits.max_block_size();

        let transactions_to_include = {
            let txn_queue = builder.txn_queue.read().await;
            if txn_queue.is_empty() && !should_prioritize_finalization {
                // Don't build an empty block
                return Ok(None);
            }
            txn_queue
                .iter()
                .scan(0, |total_size, tx| {
                    let prev_size = *total_size;
                    *total_size += tx.min_block_size;
                    // We will include one transaction over our target block length
                    // if it's the first transaction in queue, otherwise we'd have a possible failure
                    // state where a single transaction larger than target block state is stuck in
                    // queue and we just build empty blocks forever
                    if *total_size >= max_block_size && prev_size != 0 {
                        None
                    } else {
                        // Note: we're going to map from ReceivedTransaction to
                        // Transaction it contains later, so we can just clone
                        // the Arc here to reduce the time we hold the lock
                        Some(Arc::clone(tx))
                    }
                })
                .collect::<Vec<_>>()
        };

        let (payload, metadata) =
            match <Types::BlockPayload as BlockPayload<Types>>::from_transactions(
                transactions_to_include
                    .into_iter()
                    .map(|tx| tx.transaction.clone()),
                &builder.validated_state,
                &self.instance_state,
            )
            .await
            {
                Ok((payload, metadata)) => (payload, metadata),
                Err(error) => {
                    warn!(?error, "Failed to build block payload");
                    return Err(Error::BuildBlock(error));
                }
            };

        // count the number of txns
        let actual_txn_count = payload.num_transactions(&metadata);
        let truncated = actual_txn_count == 0;

        // Payload is empty despite us checking that tx_queue isn't empty earlier.
        //
        // This means that the block was truncated due to *sequencer* block length
        // limits, which are different from our `max_block_size`. There's no good way
        // for us to check for this in advance, so we detect transactions too big for
        // the sequencer indirectly, by observing that we passed some transactions
        // to `<Types::BlockPayload as BlockPayload<Types>>::from_transactions`, but
        // it returned an empty block.
        // Thus we deduce that the first transaction in our queue is too big to *ever*
        // be included, because it alone goes over sequencer's block size limit.
        if truncated {
            builder.txn_queue.write().await.pop_front();
            if !should_prioritize_finalization {
                return Ok(None);
            }
        }

        let encoded_txns: Vec<u8> = payload.encode().to_vec();
        let block_size: u64 = encoded_txns.len() as u64;
        let offered_fee: u64 = self.base_fee * block_size;

<<<<<<< HEAD
        // TODO: Add precompute back.

=======
>>>>>>> 993c22cb
        info!(
            builder_id = %builder.id(),
            txn_count = actual_txn_count,
            block_size,
            "Built a block",
        );

        Ok(Some(BlockInfo {
            block_payload: payload,
            block_size,
            metadata,
            offered_fee,
            truncated,
        }))
    }

    #[instrument(skip_all,
        fields(state_id = %state_id)
    )]
    pub(crate) async fn available_blocks_implementation(
        &self,
        state_id: BuilderStateId<Types>,
    ) -> Result<Vec<AvailableBlockInfo<Types>>, Error<Types>> {
        let start = Instant::now();

        let check_period = self.max_api_waiting_time / RETRY_LOOP_RESOLUTION;
        let time_to_wait_for_matching_builder =
            self.max_api_waiting_time / BUILDER_STATE_EXACT_MATCH_DIVISOR;

        let builder = match timeout(
            time_to_wait_for_matching_builder,
            self.wait_for_builder_state(&state_id, check_period),
        )
        .await
        {
            Ok(Ok(builder)) => Some(builder),
            Err(_) => {
                // Timeout waiting for ideal state, get the highest view builder instead
                warn!("Couldn't find the ideal builder state");
                self.coordinator.highest_view_builder().await
            }
            Ok(Err(e)) => {
                // State already decided
                let lowest_view = self.coordinator.lowest_view().await;
                warn!(
                    ?lowest_view,
                    "get_available_blocks request for decided view"
                );
                return Err(e);
            }
        };

        let Some(builder) = builder else {
            if let Some(cached_block) = self.block_store.read().await.get_cached(&state_id) {
                return Ok(vec![cached_block.signed_response(&self.builder_keys)?]);
            } else {
                return Err(Error::NotFound);
            };
        };

        let build_block_timeout = self
            .max_api_waiting_time
            .saturating_sub(start.elapsed())
            .div_f32(1.1);
        match timeout(build_block_timeout, self.build_block(builder))
            .await
            .map_err(|_| Error::ApiTimeout)
        {
            // Success
            Ok(Ok(Some(info))) => {
                let block_id = BlockId {
                    hash: info.block_payload.builder_commitment(&info.metadata),
                    view: state_id.parent_view,
                };

                let response = info.signed_response(&self.builder_keys)?;

                {
                    let mut mutable_state = self.block_store.write().await;
                    mutable_state.update(state_id, block_id, info);
                }

                Ok(vec![response])
            }
            // Success, but no block: we don't have transactions and aren't prioritizing finalization
            Ok(Ok(None)) => Ok(vec![]),
            // Error building block, try to respond with a cached one as last-ditch attempt
            Ok(Err(e)) | Err(e) => {
                if let Some(cached_block) = self.block_store.read().await.get_cached(&state_id) {
                    Ok(vec![cached_block.signed_response(&self.builder_keys)?])
                } else {
                    Err(e)
                }
            }
        }
    }

    #[instrument(skip_all,
        fields(block_id = %block_id)
    )]
    pub(crate) async fn claim_block_implementation(
        &self,
        block_id: BlockId<Types>,
    ) -> Result<AvailableBlockData<Types>, Error<Types>> {
        let (block_payload, metadata) = {
            // We store this read lock guard separately to make it explicit
            // that this will end up holding a lock for the duration of this
            // closure.
            //
            // Additionally, we clone the properties from the block_info that
            // end up being cloned if found anyway.  Since we know this already
            // we can perform the clone here to avoid holding the lock for
            // longer than needed.
            let mutable_state_read = self.block_store.read().await;
            let block_info = mutable_state_read
                .get_block(&block_id)
                .ok_or(Error::NotFound)?;

            (
                block_info.block_payload.clone(),
                block_info.metadata.clone(),
            )
        };

        let (pub_key, sign_key) = self.builder_keys.clone();

        // sign over the builder commitment, as the proposer can computer it based on provide block_payload
        // and the metadata
        let response_block_hash = block_payload.builder_commitment(&metadata);
        let signature_over_builder_commitment =
            <Types as NodeType>::BuilderSignatureKey::sign_builder_message(
                &sign_key,
                response_block_hash.as_ref(),
            )
            .map_err(Error::Signing)?;

        let block_data = AvailableBlockData::<Types> {
            block_payload,
            metadata,
            signature: signature_over_builder_commitment,
            sender: pub_key,
        };

        info!("Sending Claim Block data for {block_id}",);
        Ok(block_data)
    }

    #[instrument(skip_all,
        fields(block_id = %block_id)
    )]
    pub(crate) async fn claim_block_header_input_implementation(
        &self,
        block_id: BlockId<Types>,
    ) -> Result<(bool, AvailableBlockHeaderInputV1<Types>), Error<Types>> {
        let metadata;
        let offered_fee;
        let truncated;
        {
            // We store this read lock guard separately to make it explicit
            // that this will end up holding a lock for the duration of this
            // closure.
            //
            // Additionally, we clone the properties from the block_info that
            // end up being cloned if found anyway.  Since we know this already
            // we can perform the clone here to avoid holding the lock for
            // longer than needed.
            let mutable_state_read_lock_guard = self.block_store.read().await;
            let block_info = mutable_state_read_lock_guard
                .get_block(&block_id)
                .ok_or(Error::NotFound)?;

            metadata = block_info.metadata.clone();
            offered_fee = block_info.offered_fee;
            truncated = block_info.truncated;
        };

        // TODO Add precompute back.

        let signature_over_fee_info =
            Types::BuilderSignatureKey::sign_fee(&self.builder_keys.1, offered_fee, &metadata)
                .map_err(Error::Signing)?;

        let response = AvailableBlockHeaderInputV1::<Types> {
            fee_signature: signature_over_fee_info,
            sender: self.builder_keys.0.clone(),
        };
        info!("Sending Claim Block Header Input response");
        Ok((truncated, response))
    }
}

#[derive(derive_more::Deref, derive_more::DerefMut)]
#[deref(forward)]
#[deref_mut(forward)]
pub struct ProxyGlobalState<Types: NodeType>(pub Arc<GlobalState<Types>>);

/*
Handling Builder API responses
*/
#[async_trait]
impl<Types: NodeType> BuilderDataSource<Types> for ProxyGlobalState<Types>
where
    for<'a> <<Types::SignatureKey as SignatureKey>::PureAssembledSignatureType as TryFrom<
        &'a TaggedBase64,
    >>::Error: Display,
    for<'a> <Types::SignatureKey as TryFrom<&'a TaggedBase64>>::Error: Display,
{
    #[tracing::instrument(skip_all)]
    async fn available_blocks(
        &self,
        parent_block: &VidCommitment,
        parent_view: u64,
        sender: Types::SignatureKey,
        signature: &<Types::SignatureKey as SignatureKey>::PureAssembledSignatureType,
    ) -> Result<Vec<AvailableBlockInfo<Types>>, BuildError> {
        // verify the signature
        if !sender.validate(signature, parent_block.as_ref()) {
            warn!("Signature validation failed");
            return Err(Error::<Types>::SignatureValidation.into());
        }

        let state_id = BuilderStateId {
            parent_commitment: *parent_block,
            parent_view: Types::View::new(parent_view),
        };

        trace!("Requesting available blocks");

        let available_blocks = timeout(
            self.max_api_waiting_time,
            self.available_blocks_implementation(state_id),
        )
        .await
        .map_err(|_| Error::<Types>::ApiTimeout)??;

        Ok(available_blocks)
    }

    #[tracing::instrument(skip_all)]
    async fn claim_block(
        &self,
        block_hash: &BuilderCommitment,
        view_number: u64,
        sender: Types::SignatureKey,
        signature: &<<Types as NodeType>::SignatureKey as SignatureKey>::PureAssembledSignatureType,
    ) -> Result<AvailableBlockData<Types>, BuildError> {
        // verify the signature
        if !sender.validate(signature, block_hash.as_ref()) {
            warn!("Signature validation failed");
            return Err(Error::<Types>::SignatureValidation.into());
        }

        let block_id = BlockId {
            hash: block_hash.clone(),
            view: Types::View::new(view_number),
        };

        trace!("Processing claim block request");

        let block = timeout(
            self.max_api_waiting_time,
            self.claim_block_implementation(block_id),
        )
        .await
        .map_err(|_| Error::<Types>::ApiTimeout)??;

        Ok(block)
    }

    #[tracing::instrument(skip_all)]
    async fn claim_block_with_num_nodes(
        &self,
        block_hash: &BuilderCommitment,
        view_number: u64,
        sender: <Types as NodeType>::SignatureKey,
        signature: &<<Types as NodeType>::SignatureKey as SignatureKey>::PureAssembledSignatureType,
        num_nodes: usize,
    ) -> Result<AvailableBlockData<Types>, BuildError> {
        // Update the stored `num_nodes` with the given value, which will be used for VID computation.
        trace!(
            new_num_nodes = num_nodes,
            old_num_nodes = self.num_nodes.load(Ordering::Relaxed),
            "Updating num_nodes"
        );

        self.num_nodes.store(num_nodes, Ordering::Relaxed);

        self.claim_block(block_hash, view_number, sender, signature)
            .await
    }

    #[tracing::instrument(skip_all)]
    async fn claim_block_header_input(
        &self,
        block_hash: &BuilderCommitment,
        view_number: u64,
        sender: Types::SignatureKey,
        signature: &<<Types as NodeType>::SignatureKey as SignatureKey>::PureAssembledSignatureType,
    ) -> Result<AvailableBlockHeaderInputV1<Types>, BuildError> {
        let start = Instant::now();
        // verify the signature
        if !sender.validate(signature, block_hash.as_ref()) {
            warn!("Signature validation failed in claim_block_header_input");
            return Err(Error::<Types>::SignatureValidation.into());
        }

        let block_id = BlockId {
            hash: block_hash.clone(),
            view: Types::View::new(view_number),
        };

        trace!("Processing claim_block_header_input request");

        let (truncated, info) = timeout(
            self.max_api_waiting_time,
            self.claim_block_header_input_implementation(block_id),
        )
        .await
        .inspect_err(|_| {
            // we can't keep up with this block size, reduce max block size
            self.block_size_limits.decrement_block_size();
        })
        .map_err(|_| Error::<Types>::ApiTimeout)??;

        if self.max_api_waiting_time.saturating_sub(start.elapsed())
            > self.max_api_waiting_time / VID_RESPONSE_TARGET_MARGIN_DIVISOR
        {
            // Increase max block size
            self.block_size_limits.try_increment_block_size(truncated);
        }

        Ok(info)
    }

    /// Returns the public key of the builder
    #[tracing::instrument(skip_all)]
    async fn builder_address(
        &self,
    ) -> Result<<Types as NodeType>::BuilderSignatureKey, BuildError> {
        Ok(self.builder_keys.0.clone())
    }
}

#[async_trait]
impl<Types: NodeType> AcceptsTxnSubmits<Types> for ProxyGlobalState<Types>
where
    for<'a> <<Types::SignatureKey as SignatureKey>::PureAssembledSignatureType as TryFrom<
        &'a TaggedBase64,
    >>::Error: Display,
    for<'a> <Types::SignatureKey as TryFrom<&'a TaggedBase64>>::Error: Display,
{
    async fn submit_txns(
        &self,
        txns: Vec<<Types as NodeType>::Transaction>,
    ) -> Result<Vec<Commitment<<Types as NodeType>::Transaction>>, BuildError> {
        txns.into_iter()
            .map(|txn| ReceivedTransaction::new(txn, TransactionSource::Private))
            .map(|txn| async {
                let commit = txn.commit;
                self.0.handle_transaction(txn).await?;
                Ok(commit)
            })
            .collect::<FuturesOrdered<_>>()
            .try_collect()
            .await
    }

    async fn txn_status(
        &self,
        txn_hash: Commitment<<Types as NodeType>::Transaction>,
    ) -> Result<TransactionStatus, BuildError> {
        Ok(self.coordinator.tx_status(&txn_hash))
    }
}

#[async_trait]
impl<Types: NodeType> ReadState for ProxyGlobalState<Types> {
    type State = ProxyGlobalState<Types>;

    async fn read<T>(
        &self,
        op: impl Send + for<'a> FnOnce(&'a Self::State) -> BoxFuture<'a, T> + 'async_trait,
    ) -> T {
        op(self).await
    }
}<|MERGE_RESOLUTION|>--- conflicted
+++ resolved
@@ -402,11 +402,6 @@
         let block_size: u64 = encoded_txns.len() as u64;
         let offered_fee: u64 = self.base_fee * block_size;
 
-<<<<<<< HEAD
-        // TODO: Add precompute back.
-
-=======
->>>>>>> 993c22cb
         info!(
             builder_id = %builder.id(),
             txn_count = actual_txn_count,
