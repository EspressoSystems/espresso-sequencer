use hotshot::types::Event;
use hotshot_builder_api::{
    v0_1::{
        block_info::{AvailableBlockData, AvailableBlockInfo},
        builder::{
            define_api, submit_api, BuildError, Error as BuilderApiError, TransactionStatus,
        },
        data_source::{AcceptsTxnSubmits, BuilderDataSource},
    },
    v0_2::block_info::AvailableBlockHeaderInputV1,
};
<<<<<<< HEAD
=======
use hotshot_types::traits::block_contents::{precompute_vid_commitment, Transaction};
>>>>>>> 88775ceb
use hotshot_types::traits::EncodeBytes;
use hotshot_types::{
    data::VidCommitment,
    event::EventType,
    traits::{
        block_contents::BlockPayload,
        node_implementation::{ConsensusTime, NodeType},
        signature_key::{BuilderSignatureKey, SignatureKey},
    },
    utils::BuilderCommitment,
};
use hotshot_types::{traits::block_contents::Transaction, vid::advz::advz_scheme};
use jf_vid::VidScheme;
use marketplace_builder_shared::coordinator::BuilderStateLookup;
use marketplace_builder_shared::error::Error;
use marketplace_builder_shared::state::BuilderState;
use marketplace_builder_shared::utils::{BuilderKeys, WaitAndKeep};
use marketplace_builder_shared::{
    block::{BlockId, BuilderStateId, ReceivedTransaction, TransactionSource},
    coordinator::BuilderStateCoordinator,
};
use tide_disco::app::AppError;
use tokio::spawn;
use tokio::time::{sleep, timeout};
use tracing::{error, info, instrument, trace, warn};
use vbs::version::StaticVersion;

use crate::block_size_limits::BlockSizeLimits;
use crate::block_store::{BlockInfo, BlockStore};
pub use async_broadcast::{broadcast, RecvError, TryRecvError};
use async_lock::RwLock;
use async_trait::async_trait;
use committable::Commitment;
use futures::{future::BoxFuture, Stream};
use futures::{
    stream::{FuturesOrdered, FuturesUnordered, StreamExt},
    TryStreamExt,
};
use std::sync::atomic::AtomicUsize;
use std::sync::atomic::Ordering;
use std::sync::Arc;
use std::time::Duration;
use std::{fmt::Display, time::Instant};
use tagged_base64::TaggedBase64;
use tide_disco::{method::ReadState, App};
use tokio::task::JoinHandle;

/// Proportion of overall allotted time to wait for optimal builder state
/// to appear before resorting to highest view builder state
const BUILDER_STATE_EXACT_MATCH_DIVISOR: u32 = 2;

/// This constant governs duration of sleep in various retry loops
/// in the API. If we're re-trying something with a timeout of `X`,
/// we will sleep for `X / RETRY_LOOP_RESOLUTION` between attempts.
const RETRY_LOOP_RESOLUTION: u32 = 10;

/// We will not increment max block value if we aren't able to serve a response
/// with a margin below [`GlobalState::max_api_waiting_time`]
/// more than [`GlobalState::max_api_waiting_time`] / `VID_RESPONSE_TARGET_MARGIN_DIVISOR`
const VID_RESPONSE_TARGET_MARGIN_DIVISOR: u32 = 10;

/// [`ALLOW_EMPTY_BLOCK_PERIOD`] is a constant that is used to determine the
/// number of future views that we will allow building empty blocks for.
///
/// This value governs the ability for the Builder to prioritize finalizing
/// transactions by producing empty blocks rather than avoiding the creation
/// of them, following the proposal that contains transactions.
pub(crate) const ALLOW_EMPTY_BLOCK_PERIOD: u64 = 3;

/// Configuration to initialize the builder
#[derive(Debug, Clone)]
pub struct BuilderConfig<Types: NodeType> {
    /// Keys that this builder will use to sign responses
    pub builder_keys: BuilderKeys<Types>,
    /// Maximum time allotted for the builder to respond to an API call.
    /// If the response isn't ready by this time, an error will be returned
    /// to the caller.
    pub max_api_waiting_time: Duration,
    /// Interval at which the builder will optimistically increment its maximum
    /// allowed block size in case it becomes lower than the protocol maximum.
    pub max_block_size_increment_period: Duration,
    /// Time the builder will wait for new transactions before answering an
    /// `available_blocks` API call if the builder doesn't have any transactions at the moment
    /// of the call. Should be less than [`Self::max_api_waiting_time`]
    pub maximize_txn_capture_timeout: Duration,
    /// (Approximate) duration over which included transaction hashes will be stored
    /// by the builder for deduplication of incoming transactions.
    pub txn_garbage_collect_duration: Duration,
    /// Channel capacity for incoming transactions for a single builder state.
    pub txn_channel_capacity: usize,
    /// Capacity of cache storing information for transaction status API
    pub tx_status_cache_capacity: usize,
    /// Base fee; the sequencing fee for a block is calculated as block size × base fee
    pub base_fee: u64,
}

#[cfg(test)]
impl<Types: NodeType> BuilderConfig<Types> {
    pub(crate) fn test() -> Self {
        use marketplace_builder_shared::testing::constants::*;
        Self {
            builder_keys:
                <Types::BuilderSignatureKey as BuilderSignatureKey>::generated_from_seed_indexed(
                    [0u8; 32], 42,
                ),
            max_api_waiting_time: TEST_API_TIMEOUT,
            max_block_size_increment_period: TEST_MAX_BLOCK_SIZE_INCREMENT_PERIOD,
            maximize_txn_capture_timeout: TEST_MAXIMIZE_TX_CAPTURE_TIMEOUT,
            txn_garbage_collect_duration: TEST_INCLUDED_TX_GC_PERIOD,
            txn_channel_capacity: TEST_CHANNEL_BUFFER_SIZE,
            tx_status_cache_capacity: TEST_TX_STATUS_CACHE_CAPACITY,
            base_fee: TEST_BASE_FEE,
        }
    }
}

pub struct GlobalState<Types: NodeType> {
    /// Underlying coordinator, responsible for builder state lifecycle
    pub(crate) coordinator: Arc<BuilderStateCoordinator<Types>>,
    /// Keys that this builder will use to sign responses
    pub(crate) builder_keys: BuilderKeys<Types>,
    /// Stores blocks built by this builder
    pub(crate) block_store: RwLock<BlockStore<Types>>,
    /// Limits on block size. See [`BlockSizeLimits`] documentation for more details.
    pub(crate) block_size_limits: BlockSizeLimits,
    /// Number of DA nodes used in VID computation
    pub(crate) num_nodes: AtomicUsize,
    /// Instance state, used to construct new blocks
    pub(crate) instance_state: Types::InstanceState,
    /// See [`BuilderConfig::max_api_waiting_time`]
    pub(crate) max_api_waiting_time: Duration,
    /// See [`BuilderConfig::maximize_txn_capture_timeout`]
    pub(crate) maximize_txn_capture_timeout: Duration,
    /// See [`BuilderConfig::base_fee`]
    pub(crate) base_fee: u64,
}

impl<Types: NodeType> GlobalState<Types>
where
    for<'a> <<Types::SignatureKey as SignatureKey>::PureAssembledSignatureType as TryFrom<
        &'a TaggedBase64,
    >>::Error: Display,
    for<'a> <Types::SignatureKey as TryFrom<&'a TaggedBase64>>::Error: Display,
{
    pub fn new(
        config: BuilderConfig<Types>,
        instance_state: Types::InstanceState,
        protocol_max_block_size: u64,
        num_nodes: usize,
    ) -> Arc<Self> {
        Arc::new(Self {
            coordinator: Arc::new(BuilderStateCoordinator::new(
                config.txn_channel_capacity,
                config.txn_garbage_collect_duration,
                config.tx_status_cache_capacity,
            )),
            block_store: RwLock::new(BlockStore::new()),
            block_size_limits: BlockSizeLimits::new(
                protocol_max_block_size,
                config.max_block_size_increment_period,
            ),
            num_nodes: num_nodes.into(),
            builder_keys: config.builder_keys,
            max_api_waiting_time: config.max_api_waiting_time,
            maximize_txn_capture_timeout: config.maximize_txn_capture_timeout,
            instance_state,
            base_fee: config.base_fee,
        })
    }

    /// Spawns an event loop handling HotShot events from the provided stream.
    /// Returns a handle for the spawned task.
    pub fn start_event_loop(
        self: Arc<Self>,
        event_stream: impl Stream<Item = Event<Types>> + Unpin + Send + 'static,
    ) -> JoinHandle<anyhow::Result<()>> {
        spawn(self.event_loop(event_stream))
    }

    /// Internal implementation of the event loop, drives the underlying coordinator
    /// and runs hooks
    async fn event_loop(
        self: Arc<Self>,
        mut event_stream: impl Stream<Item = Event<Types>> + Unpin + Send + 'static,
    ) -> anyhow::Result<()> {
        loop {
            let Some(event) = event_stream.next().await else {
                anyhow::bail!("Event stream ended");
            };

            match event.event {
                EventType::Error { error } => {
                    error!("Error event in HotShot: {:?}", error);
                }
                EventType::Transactions { transactions } => {
                    let this = Arc::clone(&self);
                    spawn(async move {
                        transactions
                            .into_iter()
                            .map(|txn| {
                                this.handle_transaction(ReceivedTransaction::new(
                                    txn,
                                    TransactionSource::Public,
                                ))
                            })
                            .collect::<FuturesUnordered<_>>()
                            .collect::<Vec<_>>()
                            .await;
                    });
                }
                EventType::Decide { leaf_chain, .. } => {
                    let prune_cutoff = leaf_chain[0].leaf.view_number();

                    let coordinator = Arc::clone(&self.coordinator);
                    spawn(async move { coordinator.handle_decide(leaf_chain).await });

                    let this = Arc::clone(&self);
                    spawn(async move { this.block_store.write().await.prune(prune_cutoff) });
                }
                EventType::DaProposal { proposal, .. } => {
                    let coordinator = Arc::clone(&self.coordinator);
                    spawn(async move { coordinator.handle_da_proposal(proposal.data).await });
                }
                EventType::QuorumProposal { proposal, .. } => {
                    let coordinator = Arc::clone(&self.coordinator);
                    spawn(async move { coordinator.handle_quorum_proposal(proposal.data).await });
                }
                _ => {}
            }
        }
    }

    /// Consumes `self` and returns a `tide_disco` [`App`] with builder and private mempool APIs registered
    pub fn into_app(
        self: Arc<Self>,
    ) -> Result<App<ProxyGlobalState<Types>, BuilderApiError>, AppError> {
        let proxy = ProxyGlobalState(self);
        let builder_api = define_api::<ProxyGlobalState<Types>, Types>(&Default::default())?;

        // TODO: Replace StaticVersion with proper constant when added in HotShot
        let private_mempool_api =
            submit_api::<ProxyGlobalState<Types>, Types, StaticVersion<0, 1>>(&Default::default())?;

        let mut app: App<ProxyGlobalState<Types>, BuilderApiError> = App::with_state(proxy);

        app.register_module(hotshot_types::constants::LEGACY_BUILDER_MODULE, builder_api)?;

        app.register_module("txn_submit", private_mempool_api)?;

        Ok(app)
    }

    async fn handle_transaction(&self, tx: ReceivedTransaction<Types>) -> Result<(), Error<Types>> {
        let len = tx.transaction.minimum_block_size();
        let max_tx_len = self.block_size_limits.max_block_size();
        if len > max_tx_len {
            tracing::warn!(%tx.commit, %len, %max_tx_len, "Transaction too big");
            let error = Error::TxTooBig { len, max_tx_len };
            self.coordinator.update_txn_status(
                &tx.commit,
                TransactionStatus::Rejected {
                    reason: error.to_string(),
                },
            );
            return Err(error);
        }
        self.coordinator.handle_transaction(tx).await
    }

    async fn wait_for_builder_state(
        &self,
        state_id: &BuilderStateId<Types>,
        check_period: Duration,
    ) -> Result<Arc<BuilderState<Types>>, Error<Types>> {
        loop {
            match self.coordinator.lookup_builder_state(state_id).await {
                BuilderStateLookup::Found(builder) => break Ok(builder),
                BuilderStateLookup::Decided => {
                    return Err(Error::AlreadyDecided);
                }
                BuilderStateLookup::NotFound => {
                    sleep(check_period).await;
                }
            };
        }
    }

    /// Build a block with provided builder state
    ///
    /// Returns None if there are no transactions to include
    /// and we aren't prioritizing finalization for this builder state
    pub(crate) async fn build_block(
        &self,
        builder_state: Arc<BuilderState<Types>>,
    ) -> Result<Option<BlockInfo<Types>>, Error<Types>> {
        let timeout_after = Instant::now() + self.maximize_txn_capture_timeout;
        let sleep_interval = self.maximize_txn_capture_timeout / RETRY_LOOP_RESOLUTION;

        while Instant::now() <= timeout_after {
            let queue_populated = builder_state.collect_txns(timeout_after).await;

            if queue_populated || Instant::now() + sleep_interval > timeout_after {
                // we don't have time for another iteration
                break;
            }

            sleep(sleep_interval).await
        }

        // If the parent block had transactions included and [`ALLOW_EMPTY_BLOCK_PERIOD`] views has not
        // passed since, we will allow building empty blocks. This is done to allow for faster finalization
        // of previous blocks that have had transactions included in them.
        let should_prioritize_finalization = builder_state.parent_block_references.tx_count != 0
            && builder_state
                .parent_block_references
                .last_nonempty_view
                .map(|nonempty_view| {
                    nonempty_view.saturating_sub(*builder_state.parent_block_references.view_number)
                        < ALLOW_EMPTY_BLOCK_PERIOD
                })
                .unwrap_or(false);

        let builder: &Arc<BuilderState<Types>> = &builder_state;
        let max_block_size = self.block_size_limits.max_block_size();

        let transactions_to_include = {
            let txn_queue = builder.txn_queue.read().await;
            if txn_queue.is_empty() && !should_prioritize_finalization {
                // Don't build an empty block
                return Ok(None);
            }
            txn_queue
                .iter()
                .scan(0, |total_size, tx| {
                    let prev_size = *total_size;
                    *total_size += tx.min_block_size;
                    // We will include one transaction over our target block length
                    // if it's the first transaction in queue, otherwise we'd have a possible failure
                    // state where a single transaction larger than target block state is stuck in
                    // queue and we just build empty blocks forever
                    if *total_size >= max_block_size && prev_size != 0 {
                        None
                    } else {
                        // Note: we're going to map from ReceivedTransaction to
                        // Transaction it contains later, so we can just clone
                        // the Arc here to reduce the time we hold the lock
                        Some(Arc::clone(tx))
                    }
                })
                .collect::<Vec<_>>()
        };

        let (payload, metadata) =
            match <Types::BlockPayload as BlockPayload<Types>>::from_transactions(
                transactions_to_include
                    .into_iter()
                    .map(|tx| tx.transaction.clone()),
                &builder.validated_state,
                &self.instance_state,
            )
            .await
            {
                Ok((payload, metadata)) => (payload, metadata),
                Err(error) => {
                    warn!(?error, "Failed to build block payload");
                    return Err(Error::BuildBlock(error));
                }
            };

        // count the number of txns
        let actual_txn_count = payload.num_transactions(&metadata);
        let truncated = actual_txn_count == 0;

        // Payload is empty despite us checking that tx_queue isn't empty earlier.
        //
        // This means that the block was truncated due to *sequencer* block length
        // limits, which are different from our `max_block_size`. There's no good way
        // for us to check for this in advance, so we detect transactions too big for
        // the sequencer indirectly, by observing that we passed some transactions
        // to `<Types::BlockPayload as BlockPayload<Types>>::from_transactions`, but
        // it returned an empty block.
        // Thus we deduce that the first transaction in our queue is too big to *ever*
        // be included, because it alone goes over sequencer's block size limit.
        if truncated {
            builder.txn_queue.write().await.pop_front();
            if !should_prioritize_finalization {
                return Ok(None);
            }
        }

        let encoded_txns: Vec<u8> = payload.encode().to_vec();
        let block_size: u64 = encoded_txns.len() as u64;
        let offered_fee: u64 = self.base_fee * block_size;

        // Get the number of nodes stored while processing the `claim_block_with_num_nodes` request
        // or upon initialization.
        let num_nodes = self.num_nodes.load(Ordering::Relaxed);

        let fut = async move {
            let join_handle = tokio::task::spawn_blocking(move || {
<<<<<<< HEAD
                let encoded_tx_len = encoded_txns.len();
                advz_scheme(num_nodes).commit_only(encoded_txns).map(VidCommitment::V0).unwrap_or_else(|err| panic!("VidScheme::commit_only failure:(num_storage_nodes,payload_byte_len)=({num_nodes},{encoded_tx_len}) error: {err}"))
=======
                precompute_vid_commitment(&encoded_txns, num_nodes)
>>>>>>> 88775ceb
            });
            join_handle.await.unwrap()
        };

        info!(
            builder_id = %builder.id(),
            txn_count = actual_txn_count,
            block_size,
            "Built a block",
        );

        Ok(Some(BlockInfo {
            block_payload: payload,
            block_size,
            metadata,
            vid_data: WaitAndKeep::new(Box::pin(fut)),
            offered_fee,
            truncated,
        }))
    }

    #[instrument(skip_all,
        fields(state_id = %state_id)
    )]
    pub(crate) async fn available_blocks_implementation(
        &self,
        state_id: BuilderStateId<Types>,
    ) -> Result<Vec<AvailableBlockInfo<Types>>, Error<Types>> {
        let start = Instant::now();

        let check_period = self.max_api_waiting_time / RETRY_LOOP_RESOLUTION;
        let time_to_wait_for_matching_builder =
            self.max_api_waiting_time / BUILDER_STATE_EXACT_MATCH_DIVISOR;

        let builder = match timeout(
            time_to_wait_for_matching_builder,
            self.wait_for_builder_state(&state_id, check_period),
        )
        .await
        {
            Ok(Ok(builder)) => Some(builder),
            Err(_) => {
                // Timeout waiting for ideal state, get the highest view builder instead
                warn!("Couldn't find the ideal builder state");
                self.coordinator.highest_view_builder().await
            }
            Ok(Err(e)) => {
                // State already decided
                let lowest_view = self.coordinator.lowest_view().await;
                warn!(
                    ?lowest_view,
                    "get_available_blocks request for decided view"
                );
                return Err(e);
            }
        };

        let Some(builder) = builder else {
            if let Some(cached_block) = self.block_store.read().await.get_cached(&state_id) {
                return Ok(vec![cached_block.signed_response(&self.builder_keys)?]);
            } else {
                return Err(Error::NotFound);
            };
        };

        let build_block_timeout = self
            .max_api_waiting_time
            .saturating_sub(start.elapsed())
            .div_f32(1.1);
        match timeout(build_block_timeout, self.build_block(builder))
            .await
            .map_err(|_| Error::ApiTimeout)
        {
            // Success
            Ok(Ok(Some(info))) => {
                let block_id = BlockId {
                    hash: info.block_payload.builder_commitment(&info.metadata),
                    view: state_id.parent_view,
                };

                let response = info.signed_response(&self.builder_keys)?;

                {
                    let mut mutable_state = self.block_store.write().await;
                    mutable_state.update(state_id, block_id, info);
                }

                Ok(vec![response])
            }
            // Success, but no block: we don't have transactions and aren't prioritizing finalization
            Ok(Ok(None)) => Ok(vec![]),
            // Error building block, try to respond with a cached one as last-ditch attempt
            Ok(Err(e)) | Err(e) => {
                if let Some(cached_block) = self.block_store.read().await.get_cached(&state_id) {
                    Ok(vec![cached_block.signed_response(&self.builder_keys)?])
                } else {
                    Err(e)
                }
            }
        }
    }

    #[instrument(skip_all,
        fields(block_id = %block_id)
    )]
    pub(crate) async fn claim_block_implementation(
        &self,
        block_id: BlockId<Types>,
    ) -> Result<AvailableBlockData<Types>, Error<Types>> {
        let (block_payload, metadata) = {
            // We store this read lock guard separately to make it explicit
            // that this will end up holding a lock for the duration of this
            // closure.
            //
            // Additionally, we clone the properties from the block_info that
            // end up being cloned if found anyway.  Since we know this already
            // we can perform the clone here to avoid holding the lock for
            // longer than needed.
            let mutable_state_read = self.block_store.read().await;
            let block_info = mutable_state_read
                .get_block(&block_id)
                .ok_or(Error::NotFound)?;

            (
                block_info.block_payload.clone(),
                block_info.metadata.clone(),
            )
        };

        let (pub_key, sign_key) = self.builder_keys.clone();

        // sign over the builder commitment, as the proposer can computer it based on provide block_payload
        // and the metadata
        let response_block_hash = block_payload.builder_commitment(&metadata);
        let signature_over_builder_commitment =
            <Types as NodeType>::BuilderSignatureKey::sign_builder_message(
                &sign_key,
                response_block_hash.as_ref(),
            )
            .map_err(Error::Signing)?;

        let block_data = AvailableBlockData::<Types> {
            block_payload,
            metadata,
            signature: signature_over_builder_commitment,
            sender: pub_key,
        };

        info!("Sending Claim Block data for {block_id}",);
        Ok(block_data)
    }

    #[instrument(skip_all,
        fields(block_id = %block_id)
    )]
    pub(crate) async fn claim_block_header_input_implementation(
        &self,
        block_id: BlockId<Types>,
    ) -> Result<(bool, AvailableBlockHeaderInputV1<Types>), Error<Types>> {
        let metadata;
        let offered_fee;
        let truncated;
        {
            // We store this read lock guard separately to make it explicit
            // that this will end up holding a lock for the duration of this
            // closure.
            //
            // Additionally, we clone the properties from the block_info that
            // end up being cloned if found anyway.  Since we know this already
            // we can perform the clone here to avoid holding the lock for
            // longer than needed.
            let mutable_state_read_lock_guard = self.block_store.read().await;
            let block_info = mutable_state_read_lock_guard
                .get_block(&block_id)
                .ok_or(Error::NotFound)?;

            metadata = block_info.metadata.clone();
            offered_fee = block_info.offered_fee;
            truncated = block_info.truncated;
        };

        // TODO Add precompute back.

        let signature_over_fee_info =
            Types::BuilderSignatureKey::sign_fee(&self.builder_keys.1, offered_fee, &metadata)
                .map_err(Error::Signing)?;

        let response = AvailableBlockHeaderInputV1::<Types> {
            fee_signature: signature_over_fee_info,
            sender: self.builder_keys.0.clone(),
        };
        info!("Sending Claim Block Header Input response");
        Ok((truncated, response))
    }
}

#[derive(derive_more::Deref, derive_more::DerefMut)]
#[deref(forward)]
#[deref_mut(forward)]
pub struct ProxyGlobalState<Types: NodeType>(pub Arc<GlobalState<Types>>);

/*
Handling Builder API responses
*/
#[async_trait]
impl<Types: NodeType> BuilderDataSource<Types> for ProxyGlobalState<Types>
where
    for<'a> <<Types::SignatureKey as SignatureKey>::PureAssembledSignatureType as TryFrom<
        &'a TaggedBase64,
    >>::Error: Display,
    for<'a> <Types::SignatureKey as TryFrom<&'a TaggedBase64>>::Error: Display,
{
    #[tracing::instrument(skip_all)]
    async fn available_blocks(
        &self,
        parent_block: &VidCommitment,
        parent_view: u64,
        sender: Types::SignatureKey,
        signature: &<Types::SignatureKey as SignatureKey>::PureAssembledSignatureType,
    ) -> Result<Vec<AvailableBlockInfo<Types>>, BuildError> {
        // verify the signature
        if !sender.validate(signature, parent_block.as_ref()) {
            warn!("Signature validation failed");
            return Err(Error::<Types>::SignatureValidation.into());
        }

        let state_id = BuilderStateId {
            parent_commitment: *parent_block,
            parent_view: Types::View::new(parent_view),
        };

        trace!("Requesting available blocks");

        let available_blocks = timeout(
            self.max_api_waiting_time,
            self.available_blocks_implementation(state_id),
        )
        .await
        .map_err(|_| Error::<Types>::ApiTimeout)??;

        Ok(available_blocks)
    }

    #[tracing::instrument(skip_all)]
    async fn claim_block(
        &self,
        block_hash: &BuilderCommitment,
        view_number: u64,
        sender: Types::SignatureKey,
        signature: &<<Types as NodeType>::SignatureKey as SignatureKey>::PureAssembledSignatureType,
    ) -> Result<AvailableBlockData<Types>, BuildError> {
        // verify the signature
        if !sender.validate(signature, block_hash.as_ref()) {
            warn!("Signature validation failed");
            return Err(Error::<Types>::SignatureValidation.into());
        }

        let block_id = BlockId {
            hash: block_hash.clone(),
            view: Types::View::new(view_number),
        };

        trace!("Processing claim block request");

        let block = timeout(
            self.max_api_waiting_time,
            self.claim_block_implementation(block_id),
        )
        .await
        .map_err(|_| Error::<Types>::ApiTimeout)??;

        Ok(block)
    }

    #[tracing::instrument(skip_all)]
    async fn claim_block_with_num_nodes(
        &self,
        block_hash: &BuilderCommitment,
        view_number: u64,
        sender: <Types as NodeType>::SignatureKey,
        signature: &<<Types as NodeType>::SignatureKey as SignatureKey>::PureAssembledSignatureType,
        num_nodes: usize,
    ) -> Result<AvailableBlockData<Types>, BuildError> {
        // Update the stored `num_nodes` with the given value, which will be used for VID computation.
        trace!(
            new_num_nodes = num_nodes,
            old_num_nodes = self.num_nodes.load(Ordering::Relaxed),
            "Updating num_nodes"
        );

        self.num_nodes.store(num_nodes, Ordering::Relaxed);

        self.claim_block(block_hash, view_number, sender, signature)
            .await
    }

    #[tracing::instrument(skip_all)]
    async fn claim_block_header_input(
        &self,
        block_hash: &BuilderCommitment,
        view_number: u64,
        sender: Types::SignatureKey,
        signature: &<<Types as NodeType>::SignatureKey as SignatureKey>::PureAssembledSignatureType,
    ) -> Result<AvailableBlockHeaderInputV1<Types>, BuildError> {
        let start = Instant::now();
        // verify the signature
        if !sender.validate(signature, block_hash.as_ref()) {
            warn!("Signature validation failed in claim_block_header_input");
            return Err(Error::<Types>::SignatureValidation.into());
        }

        let block_id = BlockId {
            hash: block_hash.clone(),
            view: Types::View::new(view_number),
        };

        trace!("Processing claim_block_header_input request");

        let (truncated, info) = timeout(
            self.max_api_waiting_time,
            self.claim_block_header_input_implementation(block_id),
        )
        .await
        .inspect_err(|_| {
            // we can't keep up with this block size, reduce max block size
            self.block_size_limits.decrement_block_size();
        })
        .map_err(|_| Error::<Types>::ApiTimeout)??;

        if self.max_api_waiting_time.saturating_sub(start.elapsed())
            > self.max_api_waiting_time / VID_RESPONSE_TARGET_MARGIN_DIVISOR
        {
            // Increase max block size
            self.block_size_limits.try_increment_block_size(truncated);
        }

        Ok(info)
    }

    /// Returns the public key of the builder
    #[tracing::instrument(skip_all)]
    async fn builder_address(
        &self,
    ) -> Result<<Types as NodeType>::BuilderSignatureKey, BuildError> {
        Ok(self.builder_keys.0.clone())
    }
}

#[async_trait]
impl<Types: NodeType> AcceptsTxnSubmits<Types> for ProxyGlobalState<Types>
where
    for<'a> <<Types::SignatureKey as SignatureKey>::PureAssembledSignatureType as TryFrom<
        &'a TaggedBase64,
    >>::Error: Display,
    for<'a> <Types::SignatureKey as TryFrom<&'a TaggedBase64>>::Error: Display,
{
    async fn submit_txns(
        &self,
        txns: Vec<<Types as NodeType>::Transaction>,
    ) -> Result<Vec<Commitment<<Types as NodeType>::Transaction>>, BuildError> {
        txns.into_iter()
            .map(|txn| ReceivedTransaction::new(txn, TransactionSource::Private))
            .map(|txn| async {
                let commit = txn.commit;
                self.0.handle_transaction(txn).await?;
                Ok(commit)
            })
            .collect::<FuturesOrdered<_>>()
            .try_collect()
            .await
    }

    async fn txn_status(
        &self,
        txn_hash: Commitment<<Types as NodeType>::Transaction>,
    ) -> Result<TransactionStatus, BuildError> {
        Ok(self.coordinator.tx_status(&txn_hash))
    }
}

#[async_trait]
impl<Types: NodeType> ReadState for ProxyGlobalState<Types> {
    type State = ProxyGlobalState<Types>;

    async fn read<T>(
        &self,
        op: impl Send + for<'a> FnOnce(&'a Self::State) -> BoxFuture<'a, T> + 'async_trait,
    ) -> T {
        op(self).await
    }
}<|MERGE_RESOLUTION|>--- conflicted
+++ resolved
@@ -9,10 +9,7 @@
     },
     v0_2::block_info::AvailableBlockHeaderInputV1,
 };
-<<<<<<< HEAD
-=======
-use hotshot_types::traits::block_contents::{precompute_vid_commitment, Transaction};
->>>>>>> 88775ceb
+use hotshot_types::traits::block_contents::Transaction;
 use hotshot_types::traits::EncodeBytes;
 use hotshot_types::{
     data::VidCommitment,
@@ -24,12 +21,10 @@
     },
     utils::BuilderCommitment,
 };
-use hotshot_types::{traits::block_contents::Transaction, vid::advz::advz_scheme};
-use jf_vid::VidScheme;
 use marketplace_builder_shared::coordinator::BuilderStateLookup;
 use marketplace_builder_shared::error::Error;
 use marketplace_builder_shared::state::BuilderState;
-use marketplace_builder_shared::utils::{BuilderKeys, WaitAndKeep};
+use marketplace_builder_shared::utils::BuilderKeys;
 use marketplace_builder_shared::{
     block::{BlockId, BuilderStateId, ReceivedTransaction, TransactionSource},
     coordinator::BuilderStateCoordinator,
@@ -407,21 +402,7 @@
         let block_size: u64 = encoded_txns.len() as u64;
         let offered_fee: u64 = self.base_fee * block_size;
 
-        // Get the number of nodes stored while processing the `claim_block_with_num_nodes` request
-        // or upon initialization.
-        let num_nodes = self.num_nodes.load(Ordering::Relaxed);
-
-        let fut = async move {
-            let join_handle = tokio::task::spawn_blocking(move || {
-<<<<<<< HEAD
-                let encoded_tx_len = encoded_txns.len();
-                advz_scheme(num_nodes).commit_only(encoded_txns).map(VidCommitment::V0).unwrap_or_else(|err| panic!("VidScheme::commit_only failure:(num_storage_nodes,payload_byte_len)=({num_nodes},{encoded_tx_len}) error: {err}"))
-=======
-                precompute_vid_commitment(&encoded_txns, num_nodes)
->>>>>>> 88775ceb
-            });
-            join_handle.await.unwrap()
-        };
+        // TODO: Add precompute back.
 
         info!(
             builder_id = %builder.id(),
@@ -434,7 +415,6 @@
             block_payload: payload,
             block_size,
             metadata,
-            vid_data: WaitAndKeep::new(Box::pin(fut)),
             offered_fee,
             truncated,
         }))
