#![allow(unused_imports)]
use std::{
    alloc::System,
    any,
    fmt::{Debug, Display},
    marker::PhantomData,
    mem,
    net::{IpAddr, Ipv4Addr},
    thread::Builder,
};

use async_compatibility_layer::art::{async_sleep, async_spawn};
use async_std::{
    sync::{Arc, RwLock},
    task::{spawn, JoinHandle},
};
use espresso_types::{
    v0::traits::{PersistenceOptions, SequencerPersistence, StateCatchup},
    SeqTypes,
};
use ethers::{
    core::k256::ecdsa::SigningKey,
    signers::{coins_bip39::English, MnemonicBuilder, Signer as _, Wallet},
    types::{Address, U256},
};
use futures::{
    future::{join_all, Future},
    stream::{Stream, StreamExt},
};
use hotshot::{
    traits::election::static_committee::GeneralStaticCommittee,
    types::{SignatureKey, SystemContextHandle},
    HotShotInitializer, Memberships, SystemContext,
};
use hotshot_builder_api::v0_1::builder::{
    BuildError, Error as BuilderApiError, Options as HotshotBuilderApiOptions,
};
use hotshot_builder_core::service::{GlobalState, ProxyGlobalState};
use hotshot_orchestrator::{
    client::{OrchestratorClient, ValidatorArgs},
    config::NetworkConfig,
};
// Should move `STAKE_TABLE_CAPACITY` in the sequencer repo when we have variate stake table support
use hotshot_stake_table::config::STAKE_TABLE_CAPACITY;
use hotshot_types::{
    consensus::ConsensusMetricsValue,
    event::LeafInfo,
    light_client::StateKeyPair,
    signature_key::{BLSPrivKey, BLSPubKey},
    traits::{
        block_contents::{
            vid_commitment, BlockHeader, BlockPayload, EncodeBytes, GENESIS_VID_NUM_STORAGE_NODES,
        },
        election::Membership,
        metrics::Metrics,
        node_implementation::NodeType,
    },
    utils::BuilderCommitment,
    HotShotConfig, PeerConfig, ValidatorConfig,
};
use jf_merkle_tree::{namespaced_merkle_tree::NamespacedMerkleTreeScheme, MerkleTreeScheme};
use jf_signature::bls_over_bn254::VerKey;
use sequencer::{
    catchup::StatePeers,
    context::{Consensus, SequencerContext},
    network,
    state_signature::{static_stake_table_commitment, StakeTableCommitmentType, StateSigner},
    L1Params, NetworkParams, Node, SequencerApiVersion,
};
use tide_disco::{app, method::ReadState, App, Url};
use vbs::version::{StaticVersion, StaticVersionType};

pub mod non_permissioned;
pub mod permissioned;

// It runs the api service for the builder
pub fn run_builder_api_service(url: Url, source: ProxyGlobalState<SeqTypes>) {
    // it is to serve hotshot
    let builder_api = hotshot_builder_api::v0_1::builder::define_api::<
        ProxyGlobalState<SeqTypes>,
        SeqTypes,
    >(&HotshotBuilderApiOptions::default())
    .expect("Failed to construct the builder APIs");

    // it enables external clients to submit txn to the builder's private mempool
    let private_mempool_api = hotshot_builder_api::v0_1::builder::submit_api::<
        ProxyGlobalState<SeqTypes>,
        SeqTypes,
        StaticVersion<0, 1>,
    >(&HotshotBuilderApiOptions::default())
    .expect("Failed to construct the builder API for private mempool txns");

    let mut app: App<ProxyGlobalState<SeqTypes>, BuilderApiError> = App::with_state(source);

    app.register_module("block_info", builder_api)
        .expect("Failed to register the builder API");

    app.register_module("txn_submit", private_mempool_api)
        .expect("Failed to register the private mempool API");

    async_spawn(app.serve(url, SequencerApiVersion::instance()));
}

#[cfg(test)]
pub mod testing {
    use core::num;
    use std::{
        collections::HashSet,
        num::NonZeroUsize,
        time::{Duration, Instant},
    };

    //use sequencer::persistence::NoStorage;
    use async_broadcast::{
        broadcast, Receiver as BroadcastReceiver, RecvError, Sender as BroadcastSender,
        TryRecvError,
    };
    use async_compatibility_layer::{
        art::{async_sleep, async_spawn},
        channel::{unbounded, UnboundedReceiver, UnboundedSender},
    };
    use async_lock::RwLock;
    use async_trait::async_trait;
    use committable::Committable;

    use espresso_types::{
        mock::MockStateCatchup, v0_3::ChainConfig, Event, FeeAccount, L1Client, NamespaceId,
        NodeState, PrivKey, PubKey, Transaction, ValidatedState,
    };
    use ethers::{
        types::spoof::State,
        utils::{Anvil, AnvilInstance},
    };
    use futures::{
        future::join_all,
        stream::{Stream, StreamExt},
    };
    use hotshot::{
        traits::{
            implementations::{MasterMap, MemoryNetwork},
            BlockPayload,
        },
        types::{
            EventType::{self, Decide},
            Message,
        },
    };
    use hotshot_builder_api::{
        v0_1::builder::{
            BuildError, Error as BuilderApiError, Options as HotshotBuilderApiOptions,
        },
        v0_2::block_info::{AvailableBlockData, AvailableBlockHeaderInput, AvailableBlockInfo},
    };
    use hotshot_builder_core::{
        builder_state::{BuildBlockInfo, BuilderState, MessageType, ResponseMessage},
        service::GlobalState,
    };
    use hotshot_events_service::{
        events::{Error as EventStreamApiError, Options as EventStreamingApiOptions},
        events_source::{EventConsumer, EventsStreamer},
    };
    use hotshot_types::{
        data::{fake_commitment, Leaf, ViewNumber},
        event::LeafInfo,
        light_client::StateKeyPair,
        traits::{
            block_contents::{vid_commitment, BlockHeader, GENESIS_VID_NUM_STORAGE_NODES},
            metrics::NoMetrics,
            network::Topic,
            node_implementation::{ConsensusTime, Versions},
            signature_key::BuilderSignatureKey as _,
        },
        ExecutionType, HotShotConfig, PeerConfig, ValidatorConfig,
    };
    use portpicker::pick_unused_port;
<<<<<<< HEAD
    use sequencer::{state_signature::StateSignatureMemStorage, SequencerApiVersion};
=======
    use sequencer::{state_signature::StateSignatureMemStorage, testing::TestConfig};
>>>>>>> 443f817c
    use serde::{Deserialize, Serialize};
    use surf_disco::Client;
    use vbs::version::StaticVersion;

    use super::*;
    use crate::{
        non_permissioned::BuilderConfig,
        permissioned::{init_hotshot, BuilderContext},
    };

    #[derive(Clone)]
    pub struct HotShotTestConfig {
        pub config: HotShotConfig<PubKey>,
        priv_keys_staking_nodes: Vec<BLSPrivKey>,
        priv_keys_non_staking_nodes: Vec<BLSPrivKey>,
        staking_nodes_state_key_pairs: Vec<StateKeyPair>,
        non_staking_nodes_state_key_pairs: Vec<StateKeyPair>,
        non_staking_nodes_stake_entries: Vec<PeerConfig<hotshot_state_prover::QCVerKey>>,
        master_map: Arc<MasterMap<PubKey>>,
        anvil: Arc<AnvilInstance>,
    }

    impl Default for HotShotTestConfig {
        fn default() -> Self {
            let num_nodes_with_stake = Self::NUM_STAKED_NODES;
            let num_nodes_without_stake = Self::NUM_NON_STAKED_NODES;

            // first generate stake table entries for the staking nodes
            let (priv_keys_staking_nodes, staking_nodes_state_key_pairs, known_nodes_with_stake) =
                generate_stake_table_entries(num_nodes_with_stake as u64, 1);
            // Now generate the stake table entries for the non-staking nodes
            let (
                priv_keys_non_staking_nodes,
                non_staking_nodes_state_key_pairs,
                known_nodes_without_stake,
            ) = generate_stake_table_entries(num_nodes_without_stake as u64, 0);

            // get the pub key out of the stake table entry for the non-staking nodes
            // Only pass the pub keys to the hotshot config
            let known_nodes_without_stake_pub_keys = known_nodes_without_stake
                .iter()
                .map(|x| <BLSPubKey as SignatureKey>::public_key(&x.stake_table_entry))
                .collect::<Vec<_>>();

            let master_map = MasterMap::new();

            let builder_url = hotshot_builder_url();

            let config: HotShotConfig<PubKey> = HotShotConfig {
                execution_type: ExecutionType::Continuous,
                num_nodes_with_stake: NonZeroUsize::new(num_nodes_with_stake).unwrap(),
                num_nodes_without_stake,
                known_da_nodes: known_nodes_with_stake.clone(),
                known_nodes_with_stake: known_nodes_with_stake.clone(),
                known_nodes_without_stake: known_nodes_without_stake_pub_keys,
                next_view_timeout: Duration::from_secs(5).as_millis() as u64,
                timeout_ratio: (10, 11),
                round_start_delay: Duration::from_millis(1).as_millis() as u64,
                start_delay: Duration::from_millis(1).as_millis() as u64,
                num_bootstrap: 1usize,
                da_staked_committee_size: num_nodes_with_stake,
                da_non_staked_committee_size: num_nodes_without_stake,
                my_own_validator_config: Default::default(),
                data_request_delay: Duration::from_millis(200),
                view_sync_timeout: Duration::from_secs(5),
                fixed_leader_for_gpuvid: 0,
                builder_urls: vec1::vec1![builder_url],
                builder_timeout: Duration::from_secs(1),
                start_threshold: (
                    known_nodes_with_stake.clone().len() as u64,
                    known_nodes_with_stake.clone().len() as u64,
                ),
                start_proposing_view: 0,
                stop_proposing_view: 0,
                start_voting_view: 0,
                stop_voting_view: 0,
                start_proposing_time: 0,
                start_voting_time: 0,
                stop_proposing_time: 0,
                stop_voting_time: 0,
            };

            Self {
                config,
                priv_keys_staking_nodes,
                priv_keys_non_staking_nodes,
                staking_nodes_state_key_pairs,
                non_staking_nodes_state_key_pairs,
                non_staking_nodes_stake_entries: known_nodes_without_stake,
                master_map,
                anvil: Arc::new(Anvil::new().spawn()),
            }
        }
    }

    pub fn generate_stake_table_entries(
        num_nodes: u64,
        stake_value: u64,
    ) -> (Vec<BLSPrivKey>, Vec<StateKeyPair>, Vec<PeerConfig<PubKey>>) {
        // Generate keys for the nodes.
        let priv_keys = (0..num_nodes)
            .map(|_| PrivKey::generate(&mut rand::thread_rng()))
            .collect::<Vec<_>>();
        let pub_keys = priv_keys
            .iter()
            .map(PubKey::from_private)
            .collect::<Vec<_>>();
        let state_key_pairs = (0..num_nodes)
            .map(|_| StateKeyPair::generate())
            .collect::<Vec<_>>();

        let nodes_with_stake = pub_keys
            .iter()
            .zip(&state_key_pairs)
            .map(|(pub_key, state_key_pair)| PeerConfig::<PubKey> {
                stake_table_entry: pub_key.stake_table_entry(stake_value),
                state_ver_key: state_key_pair.ver_key(),
            })
            .collect::<Vec<_>>();

        (priv_keys, state_key_pairs, nodes_with_stake)
    }

    impl HotShotTestConfig {
        pub const NUM_STAKED_NODES: usize = 4;
        pub const NUM_NON_STAKED_NODES: usize = 2;

        pub fn num_staked_nodes(&self) -> usize {
            self.priv_keys_staking_nodes.len()
        }
        pub fn num_non_staked_nodes(&self) -> usize {
            self.priv_keys_non_staking_nodes.len()
        }
        pub fn num_staking_non_staking_nodes(&self) -> usize {
            self.num_staked_nodes() + self.num_non_staked_nodes()
        }
        pub fn total_nodes() -> usize {
            Self::NUM_STAKED_NODES + Self::NUM_NON_STAKED_NODES
        }
        pub fn get_anvil(&self) -> Arc<AnvilInstance> {
            self.anvil.clone()
        }
        pub fn get_validator_config(
            &self,
            i: usize,
            is_staked: bool,
        ) -> ValidatorConfig<hotshot_state_prover::QCVerKey> {
            if is_staked {
                ValidatorConfig {
                    public_key: self.config.known_nodes_with_stake[i]
                        .stake_table_entry
                        .stake_key,
                    private_key: self.priv_keys_staking_nodes[i].clone(),
                    stake_value: self.config.known_nodes_with_stake[i]
                        .stake_table_entry
                        .stake_amount
                        .as_u64(),
                    state_key_pair: self.staking_nodes_state_key_pairs[i].clone(),
                    is_da: true,
                }
            } else {
                ValidatorConfig {
                    public_key: self.config.known_nodes_without_stake[i],
                    private_key: self.priv_keys_non_staking_nodes[i].clone(),
                    stake_value: 0,
                    state_key_pair: self.non_staking_nodes_state_key_pairs[i].clone(),
                    is_da: true,
                }
            }
        }

        pub async fn init_nodes<P: SequencerPersistence, V: Versions>(
            &self,
            bind_version: V,
            options: impl PersistenceOptions<Persistence = P>,
<<<<<<< HEAD
        ) -> Vec<(
            Arc<SystemContextHandle<SeqTypes, Node<network::Memory, P>, V>>,
            Option<StateSigner<SequencerApiVersion>>,
        )> {
=======
        ) -> Vec<(Arc<Consensus<network::Memory, P>>, Option<StateSigner<Ver>>)> {
>>>>>>> 443f817c
            let num_staked_nodes = self.num_staked_nodes();
            let mut is_staked = false;
            let stake_table_commit = static_stake_table_commitment(
                &self.config.known_nodes_with_stake,
                Self::total_nodes(),
            );

            join_all((0..self.num_staking_non_staking_nodes()).map(|i| {
                is_staked = i < num_staked_nodes;
                let options = options.clone();
                async move {
                    let persistence = options.create().await.unwrap();
                    let (hotshot_handle, state_signer) = self
                        .init_node(
                            i,
                            is_staked,
                            stake_table_commit,
                            &NoMetrics,
                            bind_version,
                            persistence,
                        )
                        .await;
                    // wrapped in some because need to take later
                    (Arc::new(hotshot_handle), Some(state_signer))
                }
            }))
            .await
        }

        pub async fn init_node<P: SequencerPersistence, V: Versions>(
            &self,
            i: usize,
            is_staked: bool,
            stake_table_commit: StakeTableCommitmentType,
            metrics: &dyn Metrics,
            bind_version: V,
            persistence: P,
<<<<<<< HEAD
        ) -> (
            SystemContextHandle<SeqTypes, Node<network::Memory, P>, V>,
            StateSigner<SequencerApiVersion>,
        ) {
=======
        ) -> (Consensus<network::Memory, P>, StateSigner<Ver>) {
>>>>>>> 443f817c
            let mut config = self.config.clone();

            let num_staked_nodes = self.num_staked_nodes();
            if is_staked {
                config.my_own_validator_config = self.get_validator_config(i, is_staked);
            } else {
                config.my_own_validator_config =
                    self.get_validator_config(i - num_staked_nodes, is_staked);
            }

            let network = Arc::new(MemoryNetwork::new(
                &config.my_own_validator_config.public_key,
                &self.master_map,
                &[Topic::Global, Topic::Da],
                None,
            ));

            let node_state = NodeState::new(
                i as u64,
                ChainConfig::default(),
                L1Client::new(self.anvil.endpoint().parse().unwrap(), 1),
                MockStateCatchup::default(),
                V::Base::VERSION,
            )
            .with_genesis(ValidatedState::default());

            tracing::info!("Before init hotshot");
            let handle = init_hotshot(
                config,
                Some(self.non_staking_nodes_stake_entries.clone()),
                node_state,
                network,
                metrics,
                i as u64,
                None,
                stake_table_commit,
                bind_version,
                persistence,
            )
            .await;

            tracing::info!("After init hotshot");
            handle
        }

        // url for the hotshot event streaming api
        pub fn hotshot_event_streaming_api_url() -> Url {
            // spawn the event streaming api
            let port = portpicker::pick_unused_port()
                .expect("Could not find an open port for hotshot event streaming api");

            let hotshot_events_streaming_api_url =
                Url::parse(format!("http://localhost:{port}").as_str()).unwrap();

            hotshot_events_streaming_api_url
        }

        // start the server for the hotshot event streaming api
        pub fn run_hotshot_event_streaming_api(
            url: Url,
            source: Arc<RwLock<EventsStreamer<SeqTypes>>>,
        ) {
            // Start the web server.
            let hotshot_events_api = hotshot_events_service::events::define_api::<
                Arc<RwLock<EventsStreamer<SeqTypes>>>,
                SeqTypes,
                StaticVersion<0, 1>,
            >(&EventStreamingApiOptions::default())
            .expect("Failed to define hotshot eventsAPI");

            let mut app = App::<_, EventStreamApiError>::with_state(source);

            app.register_module("hotshot-events", hotshot_events_api)
                .expect("Failed to register hotshot events API");

            async_spawn(app.serve(url, SequencerApiVersion::instance()));
        }
        // enable hotshot event streaming
        pub fn enable_hotshot_node_event_streaming<P: SequencerPersistence, V: Versions>(
            hotshot_events_api_url: Url,
            known_nodes_with_stake: Vec<PeerConfig<VerKey>>,
            num_non_staking_nodes: usize,
<<<<<<< HEAD
            hotshot_context_handle: Arc<SystemContextHandle<SeqTypes, Node<network::Memory, P>, V>>,
=======
            hotshot_context_handle: Arc<Consensus<network::Memory, P>>,
>>>>>>> 443f817c
        ) {
            // create a event streamer
            let events_streamer = Arc::new(RwLock::new(EventsStreamer::new(
                known_nodes_with_stake,
                num_non_staking_nodes,
            )));

            // serve the hotshot event streaming api with events_streamer state
            Self::run_hotshot_event_streaming_api(hotshot_events_api_url, events_streamer.clone());

            // send the events to the event streaming state
            async_spawn({
                async move {
                    let mut hotshot_event_stream = hotshot_context_handle.event_stream();
                    loop {
                        let event = hotshot_event_stream.next().await.unwrap();
                        tracing::debug!("Before writing in event streamer: {event:?}");
                        events_streamer.write().await.handle_event(event).await;
                        tracing::debug!("Event written to the event streamer");
                    }
                }
            });
        }
    }

    // Wait for decide event, make sure it matches submitted transaction. Return the block number
    // containing the transaction.
    pub async fn wait_for_decide_on_handle(
        events: &mut (impl Stream<Item = Event> + Unpin),
        submitted_txn: &Transaction,
    ) -> u64 {
        let commitment = submitted_txn.commit();

        // Keep getting events until we see a Decide event
        loop {
            let event = events.next().await.unwrap();
            tracing::info!("Received event from handle: {event:?}");

            if let Decide { leaf_chain, .. } = event.event {
                if let Some(height) = leaf_chain.iter().find_map(|LeafInfo { leaf, .. }| {
                    if leaf
                        .block_payload()
                        .as_ref()?
                        .transaction_commitments(leaf.block_header().metadata())
                        .contains(&commitment)
                    {
                        Some(leaf.block_header().block_number())
                    } else {
                        None
                    }
                }) {
                    return height;
                }
            } else {
                // Keep waiting
            }
        }
    }

    pub struct NonPermissionedBuilderTestConfig {
        pub config: BuilderConfig,
        pub fee_account: FeeAccount,
    }

    impl NonPermissionedBuilderTestConfig {
        pub const SUBSCRIBED_DA_NODE_ID: usize = 5;

<<<<<<< HEAD
        pub async fn init_non_permissioned_builder<V: Versions>(
            hotshot_test_config: &HotShotTestConfig,
            hotshot_events_streaming_api_url: Url,
            hotshot_builder_api_url: Url,
            versions: V,
        ) -> Self {
            // setup the instance state
            let node_state = NodeState::new(
                u64::MAX,
                ChainConfig::default(),
                L1Client::new(
                    hotshot_test_config.get_anvil().endpoint().parse().unwrap(),
                    1,
                ),
                MockStateCatchup::default(),
                V::Base::VERSION,
            )
            .with_genesis(ValidatedState::default());

=======
        pub async fn init_non_permissioned_builder(
            hotshot_events_streaming_api_url: Url,
            hotshot_builder_api_url: Url,
            num_nodes: usize,
        ) -> Self {
>>>>>>> 443f817c
            // generate builder keys
            let seed = [201_u8; 32];
            let (fee_account, key_pair) = FeeAccount::generated_from_seed_indexed(seed, 2011_u64);

            // channel capacity for the builder states
            let tx_channel_capacity = NonZeroUsize::new(500).unwrap();
            let event_channel_capacity = NonZeroUsize::new(20).unwrap();
            // bootstrapping view number
            // A new builder can use this view number to start building blocks from this view number
            let bootstrapped_view = ViewNumber::new(0);

            let node_count = NonZeroUsize::new(num_nodes).unwrap();

            let builder_config = BuilderConfig::init(
                key_pair,
                bootstrapped_view,
                tx_channel_capacity,
                event_channel_capacity,
                node_count,
                NodeState::default(),
                ValidatedState::default(),
                hotshot_events_streaming_api_url,
                hotshot_builder_api_url,
                Duration::from_millis(2000),
                15,
                Duration::from_millis(500),
                ChainConfig::default().base_fee,
                versions,
            )
            .await
            .unwrap();

            Self {
                config: builder_config,
                fee_account,
            }
        }
    }

    pub struct PermissionedBuilderTestConfig<P: SequencerPersistence, V: Versions> {
        pub builder_context: BuilderContext<network::Memory, P, V>,
        pub fee_account: FeeAccount,
    }

    impl<P: SequencerPersistence, V: Versions> PermissionedBuilderTestConfig<P, V> {
        pub async fn init_permissioned_builder(
<<<<<<< HEAD
            hotshot_test_config: HotShotTestConfig,
            hotshot_handle: Arc<SystemContextHandle<SeqTypes, Node<network::Memory, P>, V>>,
            node_id: u64,
            state_signer: StateSigner<SequencerApiVersion>,
            hotshot_builder_api_url: Url,
        ) -> Self {
            // setup the instance state
            let node_state = NodeState::new(
                node_id,
                ChainConfig::default(),
                L1Client::new(
                    hotshot_test_config.get_anvil().endpoint().parse().unwrap(),
                    1,
                ),
                MockStateCatchup::default(),
                V::Base::VERSION,
            )
            .with_genesis(ValidatedState::default());
=======
            hotshot_handle: Arc<Consensus<network::Memory, P>>,
            node_id: u64,
            state_signer: Arc<StateSigner<Ver>>,
            hotshot_builder_api_url: Url,
        ) -> Self {
            // setup the instance state
            let node_state = NodeState::default();
>>>>>>> 443f817c

            // generate builder keys
            let seed = [201_u8; 32];
            let (fee_account, key_pair) = FeeAccount::generated_from_seed_indexed(seed, 2011_u64);

            // channel capacity for the builder states
            let tx_channel_capacity = NonZeroUsize::new(20).unwrap();
            let event_channel_capacity = NonZeroUsize::new(500).unwrap();
            // bootstrapping view number
            // A new builder can use this view number to start building blocks from this view number
            let bootstrapped_view = ViewNumber::new(0);

            let builder_context = BuilderContext::init(
                Arc::clone(&hotshot_handle),
                state_signer,
                node_id,
                key_pair,
                bootstrapped_view,
                tx_channel_capacity,
                event_channel_capacity,
                node_state,
                ValidatedState::default(),
                hotshot_builder_api_url,
                Duration::from_millis(2000),
                15,
                Duration::from_millis(500),
                ChainConfig::default().base_fee,
            )
            .await
            .unwrap();

            Self {
                builder_context,
                fee_account,
            }
        }
    }

    pub fn hotshot_builder_url() -> Url {
        // spawn the builder api
        let port =
            portpicker::pick_unused_port().expect("Could not find an open port for builder api");

        let hotshot_builder_api_url =
            Url::parse(format!("http://localhost:{port}").as_str()).unwrap();

        hotshot_builder_api_url
    }

    pub async fn test_builder_impl(
        hotshot_builder_api_url: Url,
        mut subscribed_events: impl Stream<Item = Event> + Unpin,
        builder_pub_key: FeeAccount,
    ) {
        // Start a builder api client
        let builder_client =
            Client::<hotshot_builder_api::v0_1::builder::Error, StaticVersion<0, 1>>::new(
                hotshot_builder_api_url.clone(),
            );
        assert!(builder_client.connect(Some(Duration::from_secs(60))).await);

        // Test submitting transactions
        let txn = Transaction::new(NamespaceId::from(1_u32), vec![1, 2, 3]);
        match builder_client
            .post::<()>("txn_submit/submit")
            .body_json(&txn)
            .unwrap()
            .send()
            .await
        {
            Ok(response) => {
                tracing::info!("Received txn submitted response : {:?}", response);
            }
            Err(e) => {
                panic!("Error submitting private transaction {:?}", e);
            }
        }

        let seed = [207_u8; 32];

        // Hotshot client Public, Private key
        let (hotshot_client_pub_key, hotshot_client_private_key) =
            <BLSPubKey as SignatureKey>::generated_from_seed_indexed(seed, 2011_u64);

        let start = Instant::now();
        let (available_block_info, view_num) = loop {
            if start.elapsed() > Duration::from_secs(10) {
                panic!("Didn't get a quorum proposal in 10 seconds");
            }

            let event = subscribed_events.next().await.unwrap();
            tracing::warn!("Event: {:?}", event.event);
            if let EventType::QuorumProposal { proposal, .. } = event.event {
                let parent_view_number = *proposal.data.view_number;
                let parent_commitment =
                    Leaf::from_quorum_proposal(&proposal.data).payload_commitment();
                let encoded_signature = <SeqTypes as NodeType>::SignatureKey::sign(
                    &hotshot_client_private_key,
                    parent_commitment.as_ref(),
                )
                .expect("Claim block signing failed");
                let available_blocks = builder_client
                        .get::<Vec<AvailableBlockInfo<SeqTypes>>>(&format!(
                            "block_info/availableblocks/{parent_commitment}/{parent_view_number}/{hotshot_client_pub_key}/{encoded_signature}"
                        ))
                        .send()
                        .await.expect("Error getting available blocks");
                assert!(!available_blocks.is_empty());
                break (available_blocks, parent_view_number);
            }
        };

        let builder_commitment = available_block_info[0].block_hash.clone();

        // sign the builder_commitment using the client_private_key
        let encoded_signature = <SeqTypes as NodeType>::SignatureKey::sign(
            &hotshot_client_private_key,
            builder_commitment.as_ref(),
        )
        .expect("Claim block signing failed");

        // Test claiming blocks
        let available_block_data = match builder_client
                .get::<AvailableBlockData<SeqTypes>>(&format!(
                    "block_info/claimblock/{builder_commitment}/{view_num}/{hotshot_client_pub_key}/{encoded_signature}"
                ))
                .send()
                .await
            {
                Ok(response) => {
                    tracing::info!("Received Block Data: {:?}", response);
                    response
                }
                Err(e) => {
                    panic!("Error while claiming block {:?}", e);
                }
            };

        assert_eq!(
            available_block_data
                .block_payload
                .transactions(&available_block_data.metadata)
                .collect::<Vec<_>>(),
            vec![txn]
        );

        // Test claiming block header input
        let _available_block_header = match builder_client
                .get::<AvailableBlockHeaderInput<SeqTypes>>(&format!(
                    "block_info/claimheaderinput/{builder_commitment}/{view_num}/{hotshot_client_pub_key}/{encoded_signature}"
                ))
                .send()
                .await
            {
                Ok(response) => {
                    tracing::info!("Received Block Header : {:?}", response);
                    response
                }
                Err(e) => {
                    panic!("Error getting claiming block header {:?}", e);
                }
            };

        // test getting builder key
        match builder_client
            .get::<FeeAccount>("block_info/builderaddress")
            .send()
            .await
        {
            Ok(response) => {
                tracing::info!("Received Builder Key : {:?}", response);
                assert_eq!(response, builder_pub_key);
            }
            Err(e) => {
                panic!("Error getting builder key {:?}", e);
            }
        }
    }
}

#[cfg(test)]
mod test {
    use async_std::stream::IntoStream;
    use clap::builder;
    use espresso_types::{BaseV01UpgradeV02, Header, NodeState, Payload, ValidatedState};
    use ethers::providers::Quorum;
    use futures::StreamExt;
    use hotshot::types::EventType::Decide;
    use hotshot_builder_api::v0_1::block_info::AvailableBlockData;
    use hotshot_builder_core::service::GlobalState;
    use sequencer::{
        empty_builder_commitment,
        persistence::{
            no_storage::{self, NoStorage},
            sql,
        },
    };
    use sequencer_utils::test_utils::setup_test;
    use testing::{wait_for_decide_on_handle, HotShotTestConfig};
    use vbs::version::StaticVersion;

    use super::*;

    // Test that a non-voting hotshot node can participate in consensus and reach a certain height.
    // It is enabled by keeping the node(s) in the stake table, but with a stake of 0.
    // This is useful for testing that the builder(permissioned node) can participate in consensus without voting.
    #[ignore]
    #[async_std::test]
    async fn test_non_voting_hotshot_node() {
        setup_test();

        let success_height = 5;
        // Assign `config` so it isn't dropped early.
        let config = HotShotTestConfig::default();
        tracing::debug!("Done with hotshot test config");
        let handles = config
            .init_nodes(BaseV01UpgradeV02::new(), no_storage::Options)
            .await;
        tracing::debug!("Done with init nodes");
        let total_nodes = HotShotTestConfig::total_nodes();

        // try to listen on non-voting node handle as it is the last handle
        let mut events = handles[total_nodes - 1].0.event_stream();
        for (handle, ..) in handles.iter() {
            handle.hotshot.start_consensus().await;
        }

        let genesis_state = NodeState::mock();
        let validated_state = ValidatedState::default();
        let mut parent = {
            // TODO refactor repeated code from other tests
            let (genesis_payload, genesis_ns_table) =
                Payload::from_transactions([], &validated_state, &genesis_state)
                    .await
                    .expect("unable to create genesis payload");
            let builder_commitment = genesis_payload.builder_commitment(&genesis_ns_table);
            let genesis_commitment = {
                // TODO we should not need to collect payload bytes just to compute vid_commitment
                let payload_bytes = genesis_payload.encode();
                vid_commitment(&payload_bytes, GENESIS_VID_NUM_STORAGE_NODES)
            };
            Header::genesis(
                &genesis_state,
                genesis_commitment,
                builder_commitment,
                genesis_ns_table,
            )
        };

        loop {
            let event = events.next().await.unwrap();
            tracing::debug!("Received event from handle: {event:?}");
            let Decide { leaf_chain, .. } = event.event else {
                continue;
            };
            tracing::info!("Got decide {leaf_chain:?}");

            // Check that each successive header satisfies invariants relative to its parent: all
            // the fields which should be monotonic are.
            for LeafInfo { leaf, .. } in leaf_chain.iter().rev() {
                let header = leaf.block_header().clone();
                if header.height() == 0 {
                    parent = header;
                    continue;
                }
                assert_eq!(header.height(), parent.height() + 1);
                assert!(header.timestamp() >= parent.timestamp());
                assert!(header.l1_head() >= parent.l1_head());
                assert!(header.l1_finalized() >= parent.l1_finalized());
                parent = header;
            }

            if parent.height() >= success_height {
                break;
            }
        }
    }
}<|MERGE_RESOLUTION|>--- conflicted
+++ resolved
@@ -173,11 +173,7 @@
         ExecutionType, HotShotConfig, PeerConfig, ValidatorConfig,
     };
     use portpicker::pick_unused_port;
-<<<<<<< HEAD
     use sequencer::{state_signature::StateSignatureMemStorage, SequencerApiVersion};
-=======
-    use sequencer::{state_signature::StateSignatureMemStorage, testing::TestConfig};
->>>>>>> 443f817c
     use serde::{Deserialize, Serialize};
     use surf_disco::Client;
     use vbs::version::StaticVersion;
@@ -353,14 +349,10 @@
             &self,
             bind_version: V,
             options: impl PersistenceOptions<Persistence = P>,
-<<<<<<< HEAD
         ) -> Vec<(
-            Arc<SystemContextHandle<SeqTypes, Node<network::Memory, P>, V>>,
+            Arc<Consensus<network::Memory, P, V>>,
             Option<StateSigner<SequencerApiVersion>>,
         )> {
-=======
-        ) -> Vec<(Arc<Consensus<network::Memory, P>>, Option<StateSigner<Ver>>)> {
->>>>>>> 443f817c
             let num_staked_nodes = self.num_staked_nodes();
             let mut is_staked = false;
             let stake_table_commit = static_stake_table_commitment(
@@ -398,14 +390,10 @@
             metrics: &dyn Metrics,
             bind_version: V,
             persistence: P,
-<<<<<<< HEAD
         ) -> (
-            SystemContextHandle<SeqTypes, Node<network::Memory, P>, V>,
+            Consensus<network::Memory, P, V>,
             StateSigner<SequencerApiVersion>,
         ) {
-=======
-        ) -> (Consensus<network::Memory, P>, StateSigner<Ver>) {
->>>>>>> 443f817c
             let mut config = self.config.clone();
 
             let num_staked_nodes = self.num_staked_nodes();
@@ -488,11 +476,7 @@
             hotshot_events_api_url: Url,
             known_nodes_with_stake: Vec<PeerConfig<VerKey>>,
             num_non_staking_nodes: usize,
-<<<<<<< HEAD
-            hotshot_context_handle: Arc<SystemContextHandle<SeqTypes, Node<network::Memory, P>, V>>,
-=======
-            hotshot_context_handle: Arc<Consensus<network::Memory, P>>,
->>>>>>> 443f817c
+            hotshot_context_handle: Arc<Consensus<network::Memory, P, V>>,
         ) {
             // create a event streamer
             let events_streamer = Arc::new(RwLock::new(EventsStreamer::new(
@@ -560,33 +544,12 @@
     impl NonPermissionedBuilderTestConfig {
         pub const SUBSCRIBED_DA_NODE_ID: usize = 5;
 
-<<<<<<< HEAD
         pub async fn init_non_permissioned_builder<V: Versions>(
-            hotshot_test_config: &HotShotTestConfig,
-            hotshot_events_streaming_api_url: Url,
-            hotshot_builder_api_url: Url,
-            versions: V,
-        ) -> Self {
-            // setup the instance state
-            let node_state = NodeState::new(
-                u64::MAX,
-                ChainConfig::default(),
-                L1Client::new(
-                    hotshot_test_config.get_anvil().endpoint().parse().unwrap(),
-                    1,
-                ),
-                MockStateCatchup::default(),
-                V::Base::VERSION,
-            )
-            .with_genesis(ValidatedState::default());
-
-=======
-        pub async fn init_non_permissioned_builder(
             hotshot_events_streaming_api_url: Url,
             hotshot_builder_api_url: Url,
             num_nodes: usize,
+            versions: V,
         ) -> Self {
->>>>>>> 443f817c
             // generate builder keys
             let seed = [201_u8; 32];
             let (fee_account, key_pair) = FeeAccount::generated_from_seed_indexed(seed, 2011_u64);
@@ -606,7 +569,7 @@
                 tx_channel_capacity,
                 event_channel_capacity,
                 node_count,
-                NodeState::default(),
+                NodeState::default().with_current_version(V::Base::VERSION),
                 ValidatedState::default(),
                 hotshot_events_streaming_api_url,
                 hotshot_builder_api_url,
@@ -633,34 +596,13 @@
 
     impl<P: SequencerPersistence, V: Versions> PermissionedBuilderTestConfig<P, V> {
         pub async fn init_permissioned_builder(
-<<<<<<< HEAD
-            hotshot_test_config: HotShotTestConfig,
-            hotshot_handle: Arc<SystemContextHandle<SeqTypes, Node<network::Memory, P>, V>>,
+            hotshot_handle: Arc<Consensus<network::Memory, P, V>>,
             node_id: u64,
-            state_signer: StateSigner<SequencerApiVersion>,
+            state_signer: Arc<StateSigner<SequencerApiVersion>>,
             hotshot_builder_api_url: Url,
         ) -> Self {
             // setup the instance state
-            let node_state = NodeState::new(
-                node_id,
-                ChainConfig::default(),
-                L1Client::new(
-                    hotshot_test_config.get_anvil().endpoint().parse().unwrap(),
-                    1,
-                ),
-                MockStateCatchup::default(),
-                V::Base::VERSION,
-            )
-            .with_genesis(ValidatedState::default());
-=======
-            hotshot_handle: Arc<Consensus<network::Memory, P>>,
-            node_id: u64,
-            state_signer: Arc<StateSigner<Ver>>,
-            hotshot_builder_api_url: Url,
-        ) -> Self {
-            // setup the instance state
-            let node_state = NodeState::default();
->>>>>>> 443f817c
+            let node_state = NodeState::default().with_current_version(V::Base::VERSION);
 
             // generate builder keys
             let seed = [201_u8; 32];
