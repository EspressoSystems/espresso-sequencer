--- conflicted
+++ resolved
@@ -32,13 +32,8 @@
     utils::BuilderCommitment,
 };
 use sequencer::{
-<<<<<<< HEAD
     catchup::StatePeers, eth_signature_key::EthKeyPair, l1_client::L1Client, BuilderParams,
-    L1Params, NetworkParams, NodeState, PrivKey, PubKey, SeqTypes,
-=======
-    catchup::StatePeers, l1_client::L1Client, BuilderParams, ChainConfig, L1Params, NetworkParams,
-    NodeState, PrivKey, PubKey, SeqTypes,
->>>>>>> 3509c962
+    ChainConfig, L1Params, NetworkParams, NodeState, PrivKey, PubKey, SeqTypes,
 };
 
 use hotshot_events_service::{
