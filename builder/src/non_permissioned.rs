--- conflicted
+++ resolved
@@ -165,32 +165,24 @@
         // start the hotshot api service
         run_builder_api_service(hotshot_builder_apis_url.clone(), proxy_global_state);
 
-<<<<<<< HEAD
-        // create a client for it
-        // Start Client for the event streaming api
-        tracing::info!(
-            "Running permissionless builder against hotshot events API at {}",
-            hotshot_events_api_url.to_string()
-        );
-
-=======
->>>>>>> 67e4469d
-        // spawn the builder service
         let events_url = hotshot_events_api_url
             .clone()
             .join("hotshot-events/events")
             .unwrap();
+
+        tracing::info!(
+            "Running permissionless builder against hotshot events API at {}",
+            events_url.to_string()
+        );
+
+        // spawn the builder service
         async_spawn(async move {
             let res = run_non_permissioned_standalone_builder_service(
                 tx_sender,
                 da_sender,
                 qc_sender,
                 decide_sender,
-<<<<<<< HEAD
-                hotshot_events_api_url,
-=======
                 events_url,
->>>>>>> 67e4469d
             )
             .await;
             tracing::error!(?res, "builder service exited")
