use std::{num::NonZeroUsize, time::Duration};

use anyhow::Context;
use async_broadcast::{
    broadcast, Receiver as BroadcastReceiver, RecvError, Sender as BroadcastSender, TryRecvError,
};
use async_compatibility_layer::{
    art::{async_sleep, async_spawn},
    channel::{unbounded, UnboundedReceiver, UnboundedSender},
};
use async_std::sync::{Arc, RwLock};
use espresso_types::{
    eth_signature_key::EthKeyPair, ChainConfig, L1Client, NodeState, Payload, SeqTypes,
    ValidatedState,
};
use ethers::{
    core::k256::ecdsa::SigningKey,
    signers::{coins_bip39::English, MnemonicBuilder, Signer as _, Wallet},
    types::{Address, U256},
};
use hotshot::traits::BlockPayload;
use hotshot_builder_api::builder::{
    BuildError, Error as BuilderApiError, Options as HotshotBuilderApiOptions,
};
use hotshot_builder_core::{
    builder_state::{
        BuildBlockInfo, BuilderProgress, BuilderState, BuiltFromProposedBlock, MessageType,
        ResponseMessage,
    },
    service::{
        run_non_permissioned_standalone_builder_service, GlobalState, ProxyGlobalState,
        ReceivedTransaction,
    },
};
use hotshot_events_service::{
    events::{Error as EventStreamApiError, Options as EventStreamingApiOptions},
    events_source::{BuilderEvent, EventConsumer, EventsStreamer},
};
use hotshot_types::{
    data::{fake_commitment, Leaf, ViewNumber},
    traits::{
        block_contents::{vid_commitment, GENESIS_VID_NUM_STORAGE_NODES},
        node_implementation::{ConsensusTime, NodeType},
        EncodeBytes,
    },
    utils::BuilderCommitment,
};
use sequencer::{catchup::StatePeers, L1Params, NetworkParams};
use surf::http::headers::ACCEPT;
use surf_disco::Client;
use tide_disco::{app, method::ReadState, App, Url};
use vbs::version::StaticVersionType;

use crate::run_builder_api_service;

#[derive(Clone, Debug)]
pub struct BuilderConfig {
    pub global_state: Arc<RwLock<GlobalState<SeqTypes>>>,
    pub hotshot_events_api_url: Url,
    pub hotshot_builder_apis_url: Url,
}

pub fn build_instance_state<Ver: StaticVersionType + 'static>(
    chain_config: ChainConfig,
    l1_params: L1Params,
    state_peers: Vec<Url>,
    _: Ver,
) -> anyhow::Result<NodeState> {
    let l1_client = L1Client::new(l1_params.url, l1_params.events_max_block_range);
    let instance_state = NodeState::new(
        u64::MAX, // dummy node ID, only used for debugging
        chain_config,
        l1_client,
        Arc::new(StatePeers::<Ver>::from_urls(
            state_peers,
            Default::default(),
        )),
    );
    Ok(instance_state)
}

impl BuilderConfig {
    #[allow(clippy::too_many_arguments)]
    pub async fn init(
        builder_key_pair: EthKeyPair,
        bootstrapped_view: ViewNumber,
        tx_channel_capacity: NonZeroUsize,
        event_channel_capacity: NonZeroUsize,
        node_count: NonZeroUsize,
        instance_state: NodeState,
        validated_state: ValidatedState,
        hotshot_events_api_url: Url,
        hotshot_builder_apis_url: Url,
        max_api_timeout_duration: Duration,
        buffered_view_num_count: usize,
        maximize_txns_count_timeout_duration: Duration,
    ) -> anyhow::Result<Self> {
        tracing::info!(
            address = %builder_key_pair.fee_account(),
            ?bootstrapped_view,
            %tx_channel_capacity,
            %event_channel_capacity,
            ?max_api_timeout_duration,
            buffered_view_num_count,
            ?maximize_txns_count_timeout_duration,
            "initializing builder",
        );

        // tx channel
        let (mut tx_sender, tx_receiver) =
            broadcast::<Arc<ReceivedTransaction<SeqTypes>>>(tx_channel_capacity.get());
        tx_sender.set_overflow(true);

        // da channel
        let (da_sender, da_receiver) =
            broadcast::<MessageType<SeqTypes>>(event_channel_capacity.get());

        // qc channel
        let (qc_sender, qc_receiver) =
            broadcast::<MessageType<SeqTypes>>(event_channel_capacity.get());

        // decide channel
        let (decide_sender, decide_receiver) =
            broadcast::<MessageType<SeqTypes>>(event_channel_capacity.get());

        // builder api request channel
        let (req_sender, req_receiver) =
            broadcast::<MessageType<SeqTypes>>(event_channel_capacity.get());

        let (genesis_payload, genesis_ns_table) =
            Payload::from_transactions([], &validated_state, &instance_state)
                .await
                .expect("genesis payload construction failed");

        let builder_commitment = genesis_payload.builder_commitment(&genesis_ns_table);

        let vid_commitment = {
            let payload_bytes = genesis_payload.encode();
            vid_commitment(&payload_bytes, GENESIS_VID_NUM_STORAGE_NODES)
        };

        // create the global state
        let global_state: GlobalState<SeqTypes> = GlobalState::<SeqTypes>::new(
            req_sender,
            tx_sender.clone(),
            vid_commitment,
            bootstrapped_view,
            bootstrapped_view,
            buffered_view_num_count as u64,
        );

        let global_state = Arc::new(RwLock::new(global_state));
        let global_state_clone = global_state.clone();

        let builder_state = BuilderState::<SeqTypes>::new(
            BuiltFromProposedBlock {
                view_number: bootstrapped_view,
                vid_commitment,
                leaf_commit: fake_commitment(),
                builder_commitment,
            },
            decide_receiver,
            da_receiver,
            qc_receiver,
            req_receiver,
            tx_receiver,
            Vec::new() /* tx_queue */,
            global_state_clone,
            node_count,
            maximize_txns_count_timeout_duration,
            instance_state
                .chain_config
                .base_fee
                .as_u64()
                .context("the base fee exceeds the maximum amount that a builder can pay (defined by u64::MAX)")?,
            Arc::new(instance_state),
            Duration::from_secs(60),
            Arc::new(validated_state),
        );

        // spawn the builder event loop
        async_spawn(async move {
            builder_state.event_loop();
        });

        // create the proxy global state it will server the builder apis
        let proxy_global_state = ProxyGlobalState::new(
            global_state.clone(),
            (builder_key_pair.fee_account(), builder_key_pair),
            max_api_timeout_duration,
        );

        // start the hotshot api service
        run_builder_api_service(hotshot_builder_apis_url.clone(), proxy_global_state);

        // spawn the builder service
        let events_url = hotshot_events_api_url.clone();
        tracing::info!("Running permissionless builder against hotshot events API at {events_url}",);
        async_spawn(async move {
            let res = run_non_permissioned_standalone_builder_service(
                da_sender,
                qc_sender,
                decide_sender,
                tx_sender,
                events_url,
            )
            .await;
            tracing::error!(?res, "builder service exited");
            if res.is_err() {
                panic!("Builder should restart.");
            }
        });

        tracing::info!("Builder init finished");
        Ok(Self {
            global_state,
            hotshot_events_api_url,
            hotshot_builder_apis_url,
        })
    }
}

#[cfg(test)]
mod test {
    use std::time::Duration;

    use async_compatibility_layer::{
        art::{async_sleep, async_spawn},
        logging::{setup_backtrace, setup_logging},
    };
    use async_lock::RwLock;
    use async_std::task;
    use es_version::SequencerVersion;
    use espresso_types::{FeeAccount, NamespaceId, Transaction};
    use hotshot_builder_api::{
        block_info::{AvailableBlockData, AvailableBlockHeaderInput, AvailableBlockInfo},
        builder::BuildError,
    };
    use hotshot_builder_core::{
        builder_state::BuilderProgress,
        service::{
            run_non_permissioned_standalone_builder_service,
            run_permissioned_standalone_builder_service,
        },
    };
    use hotshot_events_service::{
        events::{Error as EventStreamApiError, Options as EventStreamingApiOptions},
        events_source::{BuilderEvent, EventConsumer, EventsStreamer},
    };
<<<<<<< HEAD
    use hotshot_types::{
        constants::Base,
        signature_key::BLSPubKey,
        traits::{
            block_contents::{BlockPayload, GENESIS_VID_NUM_STORAGE_NODES},
            node_implementation::NodeType,
            signature_key::SignatureKey,
=======
    use hotshot_types::traits::{
        block_contents::{BlockPayload, GENESIS_VID_NUM_STORAGE_NODES},
        node_implementation::NodeType,
    };
    use hotshot_types::{signature_key::BLSPubKey, traits::signature_key::SignatureKey};
    use sequencer::{
        persistence::{
            no_storage::{self, NoStorage},
            PersistenceOptions,
>>>>>>> 8c25dadb
        },
    };
    use sequencer::persistence::no_storage::{self, NoStorage};
    use surf_disco::Client;

    use super::*;
    use crate::testing::{
        hotshot_builder_url, HotShotTestConfig, NonPermissionedBuilderTestConfig,
    };

    /// Test the non-permissioned builder core
    /// It creates a memory hotshot network and launches the hotshot event streaming api
    /// Builder subscrived to this api, and server the hotshot client request and the private mempool tx submission
    #[async_std::test]
    async fn test_non_permissioned_builder() {
        setup_logging();
        setup_backtrace();

        let ver = SequencerVersion::instance();
        // Hotshot Test Config
        let hotshot_config = HotShotTestConfig::default();

        // Get the handle for all the nodes, including both the non-builder and builder nodes
        let handles = hotshot_config.init_nodes(ver, no_storage::Options).await;

        // start consensus for all the nodes
        for (handle, ..) in handles.iter() {
            handle.hotshot.start_consensus().await;
        }

        // get the required stuff for the election config
        let known_nodes_with_stake = hotshot_config.config.known_nodes_with_stake.clone();

        // get count of non-staking nodes
        let num_non_staking_nodes = hotshot_config.config.num_nodes_without_stake;

        // non-staking node handle
        let hotshot_context_handle =
            &handles[NonPermissionedBuilderTestConfig::SUBSCRIBED_DA_NODE_ID].0;

        // hotshot event streaming api url
        let hotshot_events_streaming_api_url = HotShotTestConfig::hotshot_event_streaming_api_url();

        // enable a hotshot node event streaming
        HotShotTestConfig::enable_hotshot_node_event_streaming::<NoStorage>(
            hotshot_events_streaming_api_url.clone(),
            known_nodes_with_stake,
            num_non_staking_nodes,
            Arc::clone(hotshot_context_handle),
        );

        // builder api url
        let hotshot_builder_api_url = hotshot_config.config.builder_urls[0].clone();

        let builder_config = NonPermissionedBuilderTestConfig::init_non_permissioned_builder(
            &hotshot_config,
            hotshot_events_streaming_api_url.clone(),
            hotshot_builder_api_url.clone(),
        )
        .await;

        let builder_pub_key = builder_config.fee_account;

        // Start a builder api client
        let builder_client = Client::<
            hotshot_builder_api::builder::Error,
            <SeqTypes as NodeType>::Base,
        >::new(hotshot_builder_api_url.clone());
        assert!(builder_client.connect(Some(Duration::from_secs(60))).await);

        let seed = [207_u8; 32];

        // Hotshot client Public, Private key
        let (hotshot_client_pub_key, hotshot_client_private_key) =
            BLSPubKey::generated_from_seed_indexed(seed, 2011_u64);

        let parent_commitment = vid_commitment(&[], GENESIS_VID_NUM_STORAGE_NODES);

        // sign the parent_commitment using the client_private_key
        let encoded_signature = <SeqTypes as NodeType>::SignatureKey::sign(
            &hotshot_client_private_key,
            parent_commitment.as_ref(),
        )
        .expect("Claim block signing failed");

        // sleep and wait for builder service to startup
        async_sleep(Duration::from_millis(500)).await;

        let test_view_num = 0;

        // test getting available blocks
        let available_block_info = match builder_client
            .get::<Vec<AvailableBlockInfo<SeqTypes>>>(&format!(
                "block_info/availableblocks/{parent_commitment}/{test_view_num}/{hotshot_client_pub_key}/{encoded_signature}"
            ))
            .send()
            .await
        {
            Ok(response) => {
                tracing::info!("Received Available Blocks: {:?}", response);
                assert!(!response.is_empty());
                response
            }
            Err(e) => {
                panic!("Error getting available blocks {:?}", e);
            }
        };

        let builder_commitment = available_block_info[0].block_hash.clone();

        // sign the builder_commitment using the client_private_key
        let encoded_signature = <SeqTypes as NodeType>::SignatureKey::sign(
            &hotshot_client_private_key,
            builder_commitment.as_ref(),
        )
        .expect("Claim block signing failed");

        // Test claiming blocks
        let _available_block_data = match builder_client
            .get::<AvailableBlockData<SeqTypes>>(&format!(
                "block_info/claimblock/{builder_commitment}/{test_view_num}/{hotshot_client_pub_key}/{encoded_signature}"
            ))
            .send()
            .await
        {
            Ok(response) => {
                tracing::info!("Received Block Data: {:?}", response);
                response
            }
            Err(e) => {
                panic!("Error while claiming block {:?}", e);
            }
        };

        // Test claiming block header input
        let _available_block_header = match builder_client
            .get::<AvailableBlockHeaderInput<SeqTypes>>(&format!(
                "block_info/claimheaderinput/{builder_commitment}/{test_view_num}/{hotshot_client_pub_key}/{encoded_signature}"
            ))
            .send()
            .await
        {
            Ok(response) => {
                tracing::info!("Received Block Header : {:?}", response);
                response
            }
            Err(e) => {
                panic!("Error getting claiming block header {:?}", e);
            }
        };

        // test getting builder key
        match builder_client
            .get::<FeeAccount>("block_info/builderaddress")
            .send()
            .await
        {
            Ok(response) => {
                tracing::info!("Received Builder Key : {:?}", response);
                assert_eq!(response, builder_pub_key);
            }
            Err(e) => {
                panic!("Error getting builder key {:?}", e);
            }
        }

        let txn = Transaction::new(NamespaceId::from(1_u32), vec![1, 2, 3]);
        match builder_client
            .post::<()>("txn_submit/submit")
            .body_json(&txn)
            .unwrap()
            .send()
            .await
        {
            Ok(response) => {
                tracing::info!("Received txn submitted response : {:?}", response);
                return;
            }
            Err(e) => {
                panic!("Error submitting private transaction {:?}", e);
            }
        }
    }
}<|MERGE_RESOLUTION|>--- conflicted
+++ resolved
@@ -247,25 +247,12 @@
         events::{Error as EventStreamApiError, Options as EventStreamingApiOptions},
         events_source::{BuilderEvent, EventConsumer, EventsStreamer},
     };
-<<<<<<< HEAD
     use hotshot_types::{
-        constants::Base,
         signature_key::BLSPubKey,
         traits::{
             block_contents::{BlockPayload, GENESIS_VID_NUM_STORAGE_NODES},
             node_implementation::NodeType,
             signature_key::SignatureKey,
-=======
-    use hotshot_types::traits::{
-        block_contents::{BlockPayload, GENESIS_VID_NUM_STORAGE_NODES},
-        node_implementation::NodeType,
-    };
-    use hotshot_types::{signature_key::BLSPubKey, traits::signature_key::SignatureKey};
-    use sequencer::{
-        persistence::{
-            no_storage::{self, NoStorage},
-            PersistenceOptions,
->>>>>>> 8c25dadb
         },
     };
     use sequencer::persistence::no_storage::{self, NoStorage};
