--- conflicted
+++ resolved
@@ -1,8 +1,5 @@
-<<<<<<< HEAD
-=======
 use std::{collections::VecDeque, num::NonZeroUsize, time::Duration};
 
->>>>>>> 4968ecea
 use anyhow::Context;
 use async_broadcast::{
     broadcast, Receiver as BroadcastReceiver, RecvError, Sender as BroadcastSender, TryRecvError,
@@ -33,13 +30,6 @@
         run_non_permissioned_standalone_builder_service, GlobalState, ProxyGlobalState,
         ReceivedTransaction,
     },
-<<<<<<< HEAD
-    service::{
-        run_non_permissioned_standalone_builder_service, GlobalState, ProxyGlobalState,
-        ReceivedTransaction,
-    },
-=======
->>>>>>> 4968ecea
 };
 use hotshot_events_service::{
     events::{Error as EventStreamApiError, Options as EventStreamingApiOptions},
@@ -49,31 +39,12 @@
     data::{fake_commitment, Leaf, ViewNumber},
     traits::{
         block_contents::{vid_commitment, GENESIS_VID_NUM_STORAGE_NODES},
-<<<<<<< HEAD
-        node_implementation::{ConsensusTime, NodeType},
-=======
         node_implementation::{ConsensusTime, NodeType, Versions},
->>>>>>> 4968ecea
         EncodeBytes,
     },
     utils::BuilderCommitment,
 };
-<<<<<<< HEAD
-use sequencer::{
-    catchup::StatePeers, eth_signature_key::EthKeyPair, l1_client::L1Client, ChainConfig, L1Params,
-    NetworkParams, NodeState, Payload, PrivKey, PubKey, SeqTypes, ValidatedState,
-};
-
-use hotshot_events_service::{
-    events::{Error as EventStreamApiError, Options as EventStreamingApiOptions},
-    events_source::{BuilderEvent, EventConsumer, EventsStreamer},
-};
-
-use crate::run_builder_api_service;
-use std::{num::NonZeroUsize, time::Duration};
-=======
 use sequencer::{catchup::StatePeers, L1Params, NetworkParams, SequencerApiVersion};
->>>>>>> 4968ecea
 use surf::http::headers::ACCEPT;
 use surf_disco::Client;
 use tide_disco::{app, method::ReadState, App, Url};
@@ -88,11 +59,7 @@
     pub hotshot_builder_apis_url: Url,
 }
 
-<<<<<<< HEAD
-pub fn build_instance_state<Ver: StaticVersionType + 'static>(
-=======
 pub fn build_instance_state<V: Versions>(
->>>>>>> 4968ecea
     chain_config: ChainConfig,
     l1_params: L1Params,
     state_peers: Vec<Url>,
@@ -102,18 +69,11 @@
         u64::MAX, // dummy node ID, only used for debugging
         chain_config,
         l1_client,
-<<<<<<< HEAD
-        Arc::new(StatePeers::<Ver>::from_urls(
-            state_peers,
-            Default::default(),
-        )),
-=======
         Arc::new(StatePeers::<SequencerApiVersion>::from_urls(
             state_peers,
             Default::default(),
         )),
         V::Base::VERSION,
->>>>>>> 4968ecea
     );
     Ok(instance_state)
 }
@@ -133,10 +93,7 @@
         max_api_timeout_duration: Duration,
         buffered_view_num_count: usize,
         maximize_txns_count_timeout_duration: Duration,
-<<<<<<< HEAD
-=======
         base_fee: FeeAmount,
->>>>>>> 4968ecea
     ) -> anyhow::Result<Self> {
         tracing::info!(
             address = %builder_key_pair.fee_account(),
@@ -207,21 +164,11 @@
             qc_receiver,
             req_receiver,
             tx_receiver,
-<<<<<<< HEAD
-            Vec::new() /* tx_queue */,
-            global_state_clone,
-            node_count,
-            maximize_txns_count_timeout_duration,
-            instance_state
-                .chain_config
-                .base_fee
-=======
             VecDeque::new() /* tx_queue */,
             global_state_clone,
             node_count,
             maximize_txns_count_timeout_duration,
             base_fee
->>>>>>> 4968ecea
                 .as_u64()
                 .context("the base fee exceeds the maximum amount that a builder can pay (defined by u64::MAX)")?,
             Arc::new(instance_state),
@@ -246,16 +193,6 @@
 
         // spawn the builder service
         let events_url = hotshot_events_api_url.clone();
-<<<<<<< HEAD
-        tracing::info!("Running permissionless builder against hotshot events API at {events_url}",);
-        async_spawn(async move {
-            let res = run_non_permissioned_standalone_builder_service(
-                da_sender,
-                qc_sender,
-                decide_sender,
-                tx_sender,
-                events_url,
-=======
         let global_state_clone = global_state.clone();
         tracing::info!("Running permissionless builder against hotshot events API at {events_url}",);
         async_spawn(async move {
@@ -265,7 +202,6 @@
                 decide_sender,
                 events_url,
                 global_state_clone,
->>>>>>> 4968ecea
             )
             .await;
             tracing::error!(?res, "builder service exited");
@@ -309,11 +245,6 @@
         events::{Error as EventStreamApiError, Options as EventStreamingApiOptions},
         events_source::{EventConsumer, EventsStreamer},
     };
-<<<<<<< HEAD
-    use hotshot_types::traits::{
-        block_contents::{BlockPayload, GENESIS_VID_NUM_STORAGE_NODES},
-        node_implementation::NodeType,
-=======
     use hotshot_types::{
         signature_key::BLSPubKey,
         traits::{
@@ -321,7 +252,6 @@
             node_implementation::NodeType,
             signature_key::SignatureKey,
         },
->>>>>>> 4968ecea
     };
     use portpicker::pick_unused_port;
     use sequencer::{
@@ -334,12 +264,7 @@
             self,
             no_storage::{self, NoStorage},
         },
-<<<<<<< HEAD
-        state::FeeAccount,
-        NamespaceId, Payload, Transaction,
-=======
         testing::TestConfigBuilder,
->>>>>>> 4968ecea
     };
     use sequencer_utils::test_utils::setup_test;
     use surf_disco::Client;
@@ -356,89 +281,6 @@
     /// Builder subscrived to this api, and server the hotshot client request and the private mempool tx submission
     #[async_std::test]
     async fn test_non_permissioned_builder() {
-<<<<<<< HEAD
-        setup_logging();
-        setup_backtrace();
-
-        let ver = SequencerVersion::instance();
-        // Hotshot Test Config
-        let hotshot_config = HotShotTestConfig::default();
-
-        // Get the handle for all the nodes, including both the non-builder and builder nodes
-        let handles = hotshot_config.init_nodes(ver, no_storage::Options).await;
-
-        // start consensus for all the nodes
-        for (handle, ..) in handles.iter() {
-            handle.hotshot.start_consensus().await;
-        }
-
-        // get the required stuff for the election config
-        let known_nodes_with_stake = hotshot_config.config.known_nodes_with_stake.clone();
-
-        // get count of non-staking nodes
-        let num_non_staking_nodes = hotshot_config.config.num_nodes_without_stake;
-
-        // non-staking node handle
-        let hotshot_context_handle =
-            &handles[NonPermissionedBuilderTestConfig::SUBSCRIBED_DA_NODE_ID].0;
-
-        // hotshot event streaming api url
-        let hotshot_events_streaming_api_url = HotShotTestConfig::hotshot_event_streaming_api_url();
-
-        // enable a hotshot node event streaming
-        HotShotTestConfig::enable_hotshot_node_event_streaming::<NoStorage>(
-            hotshot_events_streaming_api_url.clone(),
-            known_nodes_with_stake,
-            num_non_staking_nodes,
-            Arc::clone(hotshot_context_handle),
-        );
-
-        // builder api url
-        let hotshot_builder_api_url = hotshot_config.config.builder_urls[0].clone();
-
-        let builder_config = NonPermissionedBuilderTestConfig::init_non_permissioned_builder(
-            &hotshot_config,
-            hotshot_events_streaming_api_url.clone(),
-            hotshot_builder_api_url.clone(),
-        )
-        .await;
-
-        let builder_pub_key = builder_config.fee_account;
-
-        // Start a builder api client
-        let builder_client = Client::<
-            hotshot_builder_api::builder::Error,
-            <SeqTypes as NodeType>::Base,
-        >::new(hotshot_builder_api_url.clone());
-        assert!(builder_client.connect(Some(Duration::from_secs(60))).await);
-
-        let seed = [207_u8; 32];
-
-        // Hotshot client Public, Private key
-        let (hotshot_client_pub_key, hotshot_client_private_key) =
-            BLSPubKey::generated_from_seed_indexed(seed, 2011_u64);
-
-        let parent_commitment = vid_commitment(&[], GENESIS_VID_NUM_STORAGE_NODES);
-
-        // sign the parent_commitment using the client_private_key
-        let encoded_signature = <SeqTypes as NodeType>::SignatureKey::sign(
-            &hotshot_client_private_key,
-            parent_commitment.as_ref(),
-        )
-        .expect("Claim block signing failed");
-
-        // sleep and wait for builder service to startup
-        async_sleep(Duration::from_millis(500)).await;
-
-        let test_view_num = 0;
-
-        // test getting available blocks
-        let available_block_info = match builder_client
-            .get::<Vec<AvailableBlockInfo<SeqTypes>>>(&format!(
-                "block_info/availableblocks/{parent_commitment}/{test_view_num}/{hotshot_client_pub_key}/{encoded_signature}"
-            ))
-            .send()
-=======
         setup_test();
 
         let query_port = pick_unused_port().expect("No ports free");
@@ -490,7 +332,6 @@
         let subscribed_events = events_service_client
             .socket("hotshot-events/events")
             .subscribe::<hotshot_types::event::Event<SeqTypes>>()
->>>>>>> 4968ecea
             .await
             .unwrap()
             .map(|item| item.expect("Failed to get event from event service"));
@@ -500,76 +341,6 @@
             subscribed_events,
             builder_config.fee_account,
         )
-<<<<<<< HEAD
-        .expect("Claim block signing failed");
-
-        // Test claiming blocks
-        let _available_block_data = match builder_client
-            .get::<AvailableBlockData<SeqTypes>>(&format!(
-                "block_info/claimblock/{builder_commitment}/{test_view_num}/{hotshot_client_pub_key}/{encoded_signature}"
-            ))
-            .send()
-            .await
-        {
-            Ok(response) => {
-                tracing::info!("Received Block Data: {:?}", response);
-                response
-            }
-            Err(e) => {
-                panic!("Error while claiming block {:?}", e);
-            }
-        };
-
-        // Test claiming block header input
-        let _available_block_header = match builder_client
-            .get::<AvailableBlockHeaderInput<SeqTypes>>(&format!(
-                "block_info/claimheaderinput/{builder_commitment}/{test_view_num}/{hotshot_client_pub_key}/{encoded_signature}"
-            ))
-            .send()
-            .await
-        {
-            Ok(response) => {
-                tracing::info!("Received Block Header : {:?}", response);
-                response
-            }
-            Err(e) => {
-                panic!("Error getting claiming block header {:?}", e);
-            }
-        };
-
-        // test getting builder key
-        match builder_client
-            .get::<FeeAccount>("block_info/builderaddress")
-            .send()
-            .await
-        {
-            Ok(response) => {
-                tracing::info!("Received Builder Key : {:?}", response);
-                assert_eq!(response, builder_pub_key);
-            }
-            Err(e) => {
-                panic!("Error getting builder key {:?}", e);
-            }
-        }
-
-        let txn = Transaction::new(NamespaceId::from(1), vec![1, 2, 3]);
-        match builder_client
-            .post::<()>("txn_submit/submit")
-            .body_json(&txn)
-            .unwrap()
-            .send()
-            .await
-        {
-            Ok(response) => {
-                tracing::info!("Received txn submitted response : {:?}", response);
-                return;
-            }
-            Err(e) => {
-                panic!("Error submitting private transaction {:?}", e);
-            }
-        }
-=======
         .await;
->>>>>>> 4968ecea
     }
 }