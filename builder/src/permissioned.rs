--- conflicted
+++ resolved
@@ -331,14 +331,7 @@
     stake_table_commit: StakeTableCommitmentType,
     _: V,
     persistence: P,
-<<<<<<< HEAD
-) -> (
-    SystemContextHandle<SeqTypes, Node<N, P>, V>,
-    StateSigner<SequencerApiVersion>,
-) {
-=======
-) -> (Consensus<N, P>, StateSigner<Ver>) {
->>>>>>> 443f817c
+) -> (Consensus<N, P, V>, StateSigner<SequencerApiVersion>) {
     let combined_known_nodes_with_stake = match stake_table_entries_for_non_voting_nodes {
         Some(stake_table_entries) => {
             let combined_entries = config
@@ -409,13 +402,8 @@
     /// Constructor
     #[allow(clippy::too_many_arguments)]
     pub async fn init(
-<<<<<<< HEAD
         hotshot_handle: Arc<Consensus<N, P, V>>,
-        state_signer: StateSigner<SequencerApiVersion>,
-=======
-        hotshot_handle: Arc<Consensus<N, P>>,
-        state_signer: Arc<StateSigner<Ver>>,
->>>>>>> 443f817c
+        state_signer: Arc<StateSigner<SequencerApiVersion>>,
         node_index: u64,
         eth_key_pair: EthKeyPair,
         bootstrapped_view: ViewNumber,
@@ -562,12 +550,7 @@
     use async_lock::RwLock;
     use async_std::task;
 
-<<<<<<< HEAD
     use espresso_types::{BaseV01UpgradeV02, FeeAccount, NamespaceId, Transaction};
-=======
-    use espresso_types::{BaseVersion, FeeAccount, NamespaceId, Transaction};
-    use ethers::utils::Anvil;
->>>>>>> 443f817c
     use hotshot_builder_api::v0_1::{
         block_info::{AvailableBlockData, AvailableBlockHeaderInput, AvailableBlockInfo},
         builder::BuildError,
@@ -615,178 +598,18 @@
         },
     };
 
-<<<<<<< HEAD
-    #[async_std::test]
-    async fn test_permissioned_builder() {
-        setup_test();
-
-        // Hotshot Test Config
-        let hotshot_config = HotShotTestConfig::default();
-
-        // Get the handle for all the nodes, including both the non-builder and builder nodes
-        let mut handles = hotshot_config
-            .init_nodes(BaseV01UpgradeV02::new(), no_storage::Options)
-            .await;
-
-        // start consensus for all the nodes
-        for (handle, ..) in handles.iter() {
-            handle.hotshot.start_consensus().await;
-        }
-
-        let total_nodes = HotShotTestConfig::total_nodes();
-
-        let node_id = total_nodes - 1;
-        // non-staking node handle
-        let hotshot_context_handle = Arc::clone(&handles[node_id].0);
-        let state_signer = handles[node_id].1.take().unwrap();
-
-        // builder api url
-        let hotshot_builder_api_url = hotshot_config.config.builder_urls[0].clone();
-        let builder_config = PermissionedBuilderTestConfig::init_permissioned_builder(
-            hotshot_config,
-            hotshot_context_handle,
-            node_id as u64,
-            state_signer,
-            hotshot_builder_api_url.clone(),
-        )
-        .await;
-
-        let builder_pub_key = builder_config.fee_account;
-
-        // Start a builder api client
-        let builder_client =
-            Client::<hotshot_builder_api::v0_1::builder::Error, StaticVersion<0, 1>>::new(
-                hotshot_builder_api_url.clone(),
-            );
-        assert!(builder_client.connect(Some(Duration::from_secs(60))).await);
-
-        let seed = [207_u8; 32];
-
-        // Hotshot client Public, Private key
-        let (hotshot_client_pub_key, hotshot_client_private_key) =
-            BLSPubKey::generated_from_seed_indexed(seed, 2011_u64);
-
-        let parent_commitment = vid_commitment(&[], GENESIS_VID_NUM_STORAGE_NODES);
-
-        // sign the parent_commitment using the client_private_key
-        let encoded_signature = <SeqTypes as NodeType>::SignatureKey::sign(
-            &hotshot_client_private_key,
-            parent_commitment.as_ref(),
-        )
-        .expect("Claim block signing failed");
-
-        let test_view_num = 0;
-        // test getting available blocks
-        tracing::info!(
-                "block_info/availableblocks/{parent_commitment}/{test_view_num}/{hotshot_client_pub_key}/{encoded_signature}"
-            );
-        // sleep and wait for builder service to startup
-        async_sleep(Duration::from_millis(3000)).await;
-        let available_block_info = match builder_client
-            .get::<Vec<AvailableBlockInfo<SeqTypes>>>(&format!(
-                "block_info/availableblocks/{parent_commitment}/{test_view_num}/{hotshot_client_pub_key}/{encoded_signature}"
-            ))
-            .send()
-            .await
-        {
-            Ok(response) => {
-                tracing::info!("Received Available Blocks: {:?}", response);
-                assert!(!response.is_empty());
-                response
-            }
-            Err(e) => {
-                panic!("Error getting available blocks {:?}", e);
-            }
-        };
-
-        let builder_commitment = available_block_info[0].block_hash.clone();
-
-        // sign the builder_commitment using the client_private_key
-        let encoded_signature = <SeqTypes as NodeType>::SignatureKey::sign(
-            &hotshot_client_private_key,
-            builder_commitment.as_ref(),
-        )
-        .expect("Claim block signing failed");
-
-        // Test claiming blocks
-        let _available_block_data = match builder_client
-            .get::<AvailableBlockData<SeqTypes>>(&format!(
-                "block_info/claimblock/{builder_commitment}/{test_view_num}/{hotshot_client_pub_key}/{encoded_signature}"
-            ))
-            .send()
-            .await
-        {
-            Ok(response) => {
-                tracing::info!("Received Block Data: {:?}", response);
-                response
-            }
-            Err(e) => {
-                panic!("Error while claiming block {:?}", e);
-            }
-        };
-
-        // Test claiming block header input
-        let _available_block_header = match builder_client
-            .get::<AvailableBlockHeaderInput<SeqTypes>>(&format!(
-                "block_info/claimheaderinput/{builder_commitment}/{test_view_num}/{hotshot_client_pub_key}/{encoded_signature}"
-            ))
-            .send()
-            .await
-        {
-            Ok(response) => {
-                tracing::info!("Received Block Header : {:?}", response);
-                response
-            }
-            Err(e) => {
-                panic!("Error getting claiming block header {:?}", e);
-            }
-        };
-
-        // test getting builder key
-        match builder_client
-            .get::<FeeAccount>("block_info/builderaddress")
-            .send()
-            .await
-        {
-            Ok(response) => {
-                tracing::info!("Received Builder Key : {:?}", response);
-                assert_eq!(response, builder_pub_key);
-            }
-            Err(e) => {
-                panic!("Error getting builder key {:?}", e);
-            }
-        }
-
-        let txn = Transaction::new(NamespaceId::from(1_u32), vec![1, 2, 3]);
-        match builder_client
-            .post::<()>("txn_submit/submit")
-            .body_json(&txn)
-            .unwrap()
-            .send()
-            .await
-        {
-            Ok(response) => {
-                tracing::info!("Received txn submitted response : {:?}", response);
-                return;
-            }
-            Err(e) => {
-                panic!("Error submitting private transaction {:?}", e);
-            }
-        }
-    }
-=======
     // TODO: Re-enable when permissioned builder accepts Arc<RwLock<Context>> instead of Arc<Context>
     // #[async_std::test]
     // async fn test_permissioned_builder() {
     //     setup_test();
 
-    //     let query_port = pick_unused_port().expect("No ports free");
-
-    //     let event_port = pick_unused_port().expect("No ports free");
-    //     let event_service_url: Url = format!("http://localhost:{event_port}").parse().unwrap();
-
-    //     let builder_port = pick_unused_port().expect("No ports free");
-    //     let builder_api_url: Url = format!("http://localhost:{builder_port}").parse().unwrap();
+    // Hotshot Test Config
+    // let hotshot_config = HotShotTestConfig::default();
+
+    // // Get the handle for all the nodes, including both the non-builder and builder nodes
+    // let mut handles = hotshot_config
+    //     .init_nodes(BaseV01UpgradeV02::new(), no_storage::Options)
+    //     .await;
 
     //     // Set up and start the network
     //     let anvil = Anvil::new().spawn();
@@ -831,5 +654,4 @@
     //     )
     //     .await;
     // }
->>>>>>> 443f817c
 }