use hotshot::types::Event;
use hotshot_builder_api::{
    v0_1::{
        block_info::{AvailableBlockData, AvailableBlockHeaderInputV1, AvailableBlockInfo},
        builder::BuildError,
        data_source::{AcceptsTxnSubmits, BuilderDataSource},
    },
    v0_2::builder::TransactionStatus,
};
use hotshot_types::{
    data::{DaProposal2, Leaf2, QuorumProposalWrapper},
    event::EventType,
    message::Proposal,
    traits::{
        block_contents::{BlockPayload, Transaction},
        node_implementation::{ConsensusTime, NodeType},
        signature_key::{BuilderSignatureKey, SignatureKey},
    },
    utils::BuilderCommitment,
    vid::{VidCommitment, VidPrecomputeData},
};
use lru::LruCache;
use vbs::version::StaticVersionType;

use crate::builder_state::{
    BuildBlockInfo, DaProposalMessage, DecideMessage, QuorumProposalMessage, TransactionSource,
    TriggerStatus,
};
use crate::builder_state::{MessageType, RequestMessage, ResponseMessage};
pub use async_broadcast::{broadcast, RecvError, TryRecvError};
use async_broadcast::{Sender as BroadcastSender, TrySendError};
use async_lock::RwLock;
use async_trait::async_trait;
use committable::{Commitment, Committable};
use futures::stream::StreamExt;
use futures::{future::BoxFuture, Stream};
use marketplace_builder_shared::block::{BlockId, BuilderStateId, ParentBlockReferences};
use sha2::{Digest, Sha256};
use std::collections::HashMap;
use std::num::NonZeroUsize;
use std::sync::Arc;
use std::time::Duration;
use std::{fmt::Display, time::Instant};
use tagged_base64::TaggedBase64;
use tide_disco::method::ReadState;
use tokio::{
    sync::{mpsc::unbounded_channel, oneshot},
    time::{sleep, timeout},
};

// It holds all the necessary information for a block
#[derive(Debug)]
pub struct BlockInfo<Types: NodeType> {
    pub block_payload: Types::BlockPayload,
    pub metadata: <<Types as NodeType>::BlockPayload as BlockPayload<Types>>::Metadata,
    pub vid_trigger: Arc<RwLock<Option<oneshot::Sender<TriggerStatus>>>>,
<<<<<<< HEAD
=======
    pub vid_receiver: Arc<RwLock<WaitAndKeep<(VidCommitment, VidPrecomputeData)>>>,
>>>>>>> 78d7dd12
    pub offered_fee: u64,
    // Could we have included more transactions with this block, but chose not to?
    pub truncated: bool,
}

/// [`ReceivedTransaction`] represents receipt information concerning a received
/// [`NodeType::Transaction`].
#[derive(Debug)]
pub struct ReceivedTransaction<Types: NodeType> {
    // the transaction
    pub tx: Types::Transaction,
    // transaction's hash
    pub commit: Commitment<Types::Transaction>,
    // transaction's estimated length
    pub len: u64,
    // transaction's source
    pub source: TransactionSource,
    // received time
    pub time_in: Instant,
}

/// Adjustable limits for block size ceiled by
/// maximum block size allowed by the protocol
#[derive(Debug, Clone)]
pub struct BlockSizeLimits {
    // maximum block size allowed by the protocol
    pub protocol_max_block_size: u64,
    // estimated maximum block size we can build in time
    pub max_block_size: u64,
    pub increment_period: Duration,
    pub last_block_size_increment: Instant,
}

impl BlockSizeLimits {
    /// Never go lower than 10 kilobytes
    pub const MAX_BLOCK_SIZE_FLOOR: u64 = 10_000;
    /// When adjusting max block size, it will be decremented or incremented
    /// by current value / `MAX_BLOCK_SIZE_CHANGE_DIVISOR`
    pub const MAX_BLOCK_SIZE_CHANGE_DIVISOR: u64 = 10;

    pub fn new(protocol_max_block_size: u64, increment_period: Duration) -> Self {
        Self {
            protocol_max_block_size,
            max_block_size: protocol_max_block_size,
            increment_period,
            last_block_size_increment: Instant::now(),
        }
    }

    /// If increment period has elapsed or `force` flag is set,
    /// increment [`Self::max_block_size`] by current value * [`Self::MAX_BLOCK_SIZE_CHANGE_DIVISOR`]
    /// with [`Self::protocol_max_block_size`] as a ceiling
    pub fn try_increment_block_size(&mut self, force: bool) {
        if force || self.last_block_size_increment.elapsed() >= self.increment_period {
            self.max_block_size = std::cmp::min(
                self.max_block_size
                    + self
                        .max_block_size
                        .div_ceil(Self::MAX_BLOCK_SIZE_CHANGE_DIVISOR),
                self.protocol_max_block_size,
            );
            self.last_block_size_increment = Instant::now();
        }
    }

    /// Decrement [`Self::max_block_size`] by current value * [`Self::MAX_BLOCK_SIZE_CHANGE_DIVISOR`]
    /// with [`Self::MAX_BLOCK_SIZE_FLOOR`] as a floor
    pub fn decrement_block_size(&mut self) {
        self.max_block_size = std::cmp::max(
            self.max_block_size
                - self
                    .max_block_size
                    .div_ceil(Self::MAX_BLOCK_SIZE_CHANGE_DIVISOR),
            Self::MAX_BLOCK_SIZE_FLOOR,
        );
    }
}

/// [`GlobalState`] represents the internalized state of the Builder service as
/// represented from its public facing API.
#[allow(clippy::type_complexity)]
#[derive(Debug)]
pub struct GlobalState<Types: NodeType> {
    // data store for the blocks
    pub blocks: lru::LruCache<BlockId<Types>, BlockInfo<Types>>,

    // registered builder states
    pub spawned_builder_states: HashMap<
        BuilderStateId<Types>,
        (
            // This is provided as an Option for convenience with initialization.
            // When we build the initial state, we don't necessarily want to
            // have to generate a valid ParentBlockReferences object.  As doing
            // such would require a bit of setup.  Additionally it would
            // result in the call signature to `GlobalState::new` changing.
            // However for every subsequent BuilderState, we expect this value
            // to be populated.
            Option<ParentBlockReferences<Types>>,
            BroadcastSender<MessageType<Types>>,
        ),
    >,

    // builder state -> last built block , it is used to respond the client
    // if the req channel times out during get_available_blocks
    pub builder_state_to_last_built_block: HashMap<BuilderStateId<Types>, ResponseMessage>,

    // sending a transaction from the hotshot/private mempool to the builder states
    // NOTE: Currently, we don't differentiate between the transactions from the hotshot and the private mempool
    pub tx_sender: BroadcastSender<Arc<ReceivedTransaction<Types>>>,

    // last garbage collected view number
    pub last_garbage_collected_view_num: Types::View,

    // highest view running builder task
    pub highest_view_num_builder_id: BuilderStateId<Types>,

    pub block_size_limits: BlockSizeLimits,

    // A mapping from transaction hash to its status
    pub tx_status: RwLock<lru::LruCache<Commitment<Types::Transaction>, TransactionStatus>>,

    /// Number of nodes.
    ///
    /// Initial value may be updated by the `claim_block_with_num_nodes` endpoint.
    pub num_nodes: usize,
}

/// `GetChannelForMatchingBuilderError` is an error enum that represents the
/// class of possible errors that can be returned when calling
/// `get_channel_for_matching_builder_or_highest_view_builder` on a
/// `GlobalState`.  These errors are used for internal representations for
/// consistency and testing, and do not leak beyond the `GlobalState` API.
/// As such, they intentionally do not implement traits for serialization.
#[derive(Debug)]
pub(crate) enum GetChannelForMatchingBuilderError {
    NoBuilderStateFound,
}

impl From<GetChannelForMatchingBuilderError> for BuildError {
    fn from(_error: GetChannelForMatchingBuilderError) -> Self {
        BuildError::Error("No builder state found".to_string())
    }
}

impl<Types: NodeType> GlobalState<Types> {
    /// Creates a new [`GlobalState`] with the given parameters.
    /// The resulting [`GlobalState`] will have the given
    /// `last_garbage_collected_view_num` as passed.  Additionally, the
    /// `highest_view_num_builder_id` will be set to a [`BuilderStateId`]
    /// comprised of the given `bootstrapped_builder_state_id` and
    /// `bootstrapped_view_num`.  The `spawned_builder_states` will be created
    /// with a single entry of the same [`BuilderStateId`] and the given
    /// `bootstrap_sender`.
    /// `protocol_max_block_size` is maximum block size allowed by the protocol,
    /// e.g. `chain_config.max_block_size` for espresso-sequencer.
    /// `max_block_size_increment_period` determines the interval between attempts
    /// to increase the builder's block size limit if it is less than the protocol maximum.
    #[allow(clippy::too_many_arguments)]
    pub fn new(
        bootstrap_sender: BroadcastSender<MessageType<Types>>,
        tx_sender: BroadcastSender<Arc<ReceivedTransaction<Types>>>,
        bootstrapped_builder_state_id: VidCommitment,
        bootstrapped_view_num: Types::View,
        last_garbage_collected_view_num: Types::View,
        max_block_size_increment_period: Duration,
        protocol_max_block_size: u64,
        num_nodes: usize,
        max_txn_num: usize,
    ) -> Self {
        let mut spawned_builder_states = HashMap::new();
        let bootstrap_id = BuilderStateId {
            parent_commitment: bootstrapped_builder_state_id,
            parent_view: bootstrapped_view_num,
        };
        spawned_builder_states.insert(bootstrap_id.clone(), (None, bootstrap_sender.clone()));
        GlobalState {
            blocks: LruCache::new(NonZeroUsize::new(256).unwrap()),
            spawned_builder_states,
            tx_sender,
            last_garbage_collected_view_num,
            builder_state_to_last_built_block: Default::default(),
            highest_view_num_builder_id: bootstrap_id,
            block_size_limits: BlockSizeLimits::new(
                protocol_max_block_size,
                max_block_size_increment_period,
            ),
            tx_status: RwLock::new(LruCache::new(
                NonZeroUsize::new(max_txn_num).expect("max_txn_num must be greater than zero "),
            )),
            num_nodes,
        }
    }

    /// Associates the given [`BuilderStateId`] with
    /// the given [`BroadcastSender`] in the [`GlobalState`].
    ///
    /// Additionally, if the view of the [`BuilderStateId`] is greater than the
    /// current highest view number, the [`BuilderStateId`] is set as the new
    /// highest view number.
    ///
    /// There is potential here for data loss.  Since we just blindly insert
    /// the [`BuilderStateId`] and [`BroadcastSender`] into the hashmap, we could
    /// potentially be overwriting an existing entry.  This would result in
    /// the loss of access to a [`BroadcastSender`], and could potentially
    /// result in unexpected behavior.
    pub fn register_builder_state(
        &mut self,
        parent_id: BuilderStateId<Types>,
        built_from_proposed_block: ParentBlockReferences<Types>,
        request_sender: BroadcastSender<MessageType<Types>>,
    ) {
        // register the builder state
        let previous_value = self.spawned_builder_states.insert(
            parent_id.clone(),
            (Some(built_from_proposed_block), request_sender),
        );

        if let Some(previous_value) = previous_value {
            tracing::warn!(
                "builder {parent_id} overwrote previous spawned_builder_state entry: {:?}",
                previous_value
            );
        }

        // keep track of the max view number
        if parent_id.parent_view > self.highest_view_num_builder_id.parent_view {
            tracing::info!("registering builder {parent_id} as highest",);
            self.highest_view_num_builder_id = parent_id;
        } else {
            tracing::warn!(
                "builder {parent_id} created; highest registered is {}",
                self.highest_view_num_builder_id,
            );
        }
    }

    /// Ensures that the given [`BuildBlockInfo`]'d id
    /// is within the [`GlobalState`]'s [`blocks`](GlobalState::blocks) LRU Cache.  The cache stores the
    /// [`BlockInfo`] associated with the given [`BuildBlockInfo`]'s id.  However
    /// if it already exists within the LRU cache, then the `BlockInfo` is not
    /// updated.
    ///
    /// Additionally, the [`BuilderStateId`] is associated with the given
    /// [`ResponseMessage`] in the [`Self::builder_state_to_last_built_block`] hashmap.
    ///
    /// No care or consideration is given to anything that may have been
    /// stored with the same key in the [`Self::builder_state_to_last_built_block`].
    pub fn update_global_state(
        &mut self,
        state_id: BuilderStateId<Types>,
        build_block_info: BuildBlockInfo<Types>,
        response_msg: ResponseMessage,
    ) {
        let BuildBlockInfo {
            id,
            block_payload,
            metadata,
            vid_trigger,
            offered_fee,
            truncated,
            ..
        } = build_block_info;

        let previous_cache_entry = self.blocks.put(
            id.clone(),
            BlockInfo {
                block_payload,
                metadata,
                vid_trigger: Arc::new(RwLock::new(Some(vid_trigger))),
                offered_fee,
                truncated,
            },
        );

        // update the builder state to last built block
        let previous_builder_state_entry = self
            .builder_state_to_last_built_block
            .insert(state_id, response_msg);

        if let Some(previous_builder_state_entry) = previous_builder_state_entry {
            tracing::warn!(
                "block {id} overwrote previous block: {:?}.  previous cache entry: {:?}",
                previous_builder_state_entry,
                previous_cache_entry
            );
        }
    }

    /// Cleans up the [`GlobalState`] by removing all
    /// `spawned_builder_states` that have been stored, up to a derived
    /// reference view.  This cutoff point can be up to the given
    /// `on_decide_view` so long as the provided value is less than or equal
    /// to the `highest_view_num_builder_id`'s view stored on the state.
    /// Beyond that, the state prefers to drop all `spawned_builder_states`
    /// preceding the derived cutoff view.
    ///
    /// In addition the `last_garbage_collected_view_num` is updated to the
    /// target cutoff view number for tracking purposes.  The value returned
    /// is the cutoff view number such that the returned value indicates the
    /// point before which everything was cleaned up.
    pub fn remove_handles(&mut self, on_decide_view: Types::View) -> Types::View {
        // remove everything from the spawned builder states when view_num <= on_decide_view;
        // if we don't have a highest view > decide, use highest view as cutoff.
        let cutoff = std::cmp::min(self.highest_view_num_builder_id.parent_view, on_decide_view);
        self.spawned_builder_states
            .retain(|id, _| id.parent_view >= cutoff);

        let cutoff_u64 = cutoff.u64();
        let gc_view = if cutoff_u64 > 0 { cutoff_u64 - 1 } else { 0 };

        self.last_garbage_collected_view_num = Types::View::new(gc_view);

        cutoff
    }

    // private mempool submit txn
    // Currently, we don't differentiate between the transactions from the hotshot and the private mempool
    pub async fn submit_client_txns(
        &self,
        txns: Vec<<Types as NodeType>::Transaction>,
    ) -> Vec<Result<Commitment<<Types as NodeType>::Transaction>, BuildError>> {
        handle_received_txns(
            &self.tx_sender,
            txns,
            TransactionSource::External,
            self.block_size_limits.max_block_size,
        )
        .await
    }

    // get transaction status
    // return one of "pending", "sequenced", "rejected" or "unknown"
    pub async fn txn_status(
        &self,
        txn_hash: Commitment<<Types as NodeType>::Transaction>,
    ) -> Result<TransactionStatus, BuildError> {
        if let Some(status) = self.tx_status.write().await.get(&txn_hash) {
            Ok(status.clone())
        } else {
            Ok(TransactionStatus::Unknown)
        }
    }

    pub async fn set_txn_status(
        &mut self,
        txn_hash: Commitment<<Types as NodeType>::Transaction>,
        txn_status: TransactionStatus,
    ) -> Result<(), BuildError> {
        let mut write_guard = self.tx_status.write().await;
        if write_guard.contains(&txn_hash) {
            let old_status = write_guard.get(&txn_hash);
            match old_status {
                Some(TransactionStatus::Rejected { reason }) => {
                    tracing::debug!("Changing the status of a rejected transaction to status {:?}! The reason it is previously rejected is {:?}", txn_status, reason);
                }
                Some(TransactionStatus::Sequenced { leaf }) => {
                    let e = format!("Changing the status of a sequenced transaction to status {:?} is not allowed! The transaction is sequenced in leaf {:?}", txn_status, leaf);
                    tracing::error!(e);
                    return Err(BuildError::Error(e));
                }
                _ => {
                    tracing::debug!(
                        "change status of transaction {txn_hash} from {:?} to {:?}",
                        old_status,
                        txn_status
                    );
                }
            }
        } else {
            tracing::debug!(
                "insert status of a first-seen transaction {txn_hash} : {:?}",
                txn_status
            );
        }
        write_guard.put(txn_hash, txn_status);
        Ok(())
    }

    /// Helper function that attempts to retrieve the broadcast sender for the given
    /// [`BuilderStateId`]. If the sender does not exist, it will return the
    /// broadcast sender for the for the highest view number [`BuilderStateId`]
    /// instead.
    pub(crate) fn get_channel_for_matching_builder_or_highest_view_builder(
        &self,
        key: &BuilderStateId<Types>,
    ) -> Result<&BroadcastSender<MessageType<Types>>, GetChannelForMatchingBuilderError> {
        if let Some(id_and_sender) = self.spawned_builder_states.get(key) {
            tracing::info!("Got matching builder for parent {}", key);
            Ok(&id_and_sender.1)
        } else {
            tracing::warn!(
                "failed to recover builder for parent {}, using highest view num builder with {}",
                key,
                self.highest_view_num_builder_id,
            );
            // get the sender for the highest view number builder
            self.spawned_builder_states
                .get(&self.highest_view_num_builder_id)
                .map(|(_, sender)| sender)
                .ok_or(GetChannelForMatchingBuilderError::NoBuilderStateFound)
        }
    }

    // check for the existence of the builder state for a view
    pub fn check_builder_state_existence_for_a_view(&self, key: &Types::View) -> bool {
        // iterate over the spawned builder states and check if the view number exists
        self.spawned_builder_states
            .iter()
            .any(|(id, _)| id.parent_view == *key)
    }

    pub fn should_view_handle_other_proposals(
        &self,
        builder_view: &Types::View,
        proposal_view: &Types::View,
    ) -> bool {
        *builder_view == self.highest_view_num_builder_id.parent_view
            && !self.check_builder_state_existence_for_a_view(proposal_view)
    }
}

#[derive(derive_more::Deref, derive_more::DerefMut)]
pub struct ProxyGlobalState<Types: NodeType> {
    #[deref(forward)]
    #[deref_mut(forward)]
    // global state
    global_state: Arc<RwLock<GlobalState<Types>>>,

    // identity keys for the builder
    // May be ideal place as GlobalState interacts with hotshot apis
    // and then can sign on responders as desired
    builder_keys: (
        Types::BuilderSignatureKey, // pub key
        <<Types as NodeType>::BuilderSignatureKey as BuilderSignatureKey>::BuilderPrivateKey, // private key
    ),

    // max waiting time to serve first api request
    max_api_waiting_time: Duration,
}

impl<Types: NodeType> ProxyGlobalState<Types> {
    pub fn new(
        global_state: Arc<RwLock<GlobalState<Types>>>,
        builder_keys: (
            Types::BuilderSignatureKey,
            <<Types as NodeType>::BuilderSignatureKey as BuilderSignatureKey>::BuilderPrivateKey,
        ),
        max_api_waiting_time: Duration,
    ) -> Self {
        ProxyGlobalState {
            global_state,
            builder_keys,
            max_api_waiting_time,
        }
    }
}

/// `AvailableBlocksError` is an error enum that represents the class of possible
/// errors  that can be returned when calling `available_blocks` on a
/// `ProxyGlobalState`.  These errors are used for internal representations
/// for consistency and testing, and do not leak beyond the `ProxyGlobalState`
/// API.  As such, they intentionally do not implement traits for serialization.
#[derive(Debug)]
enum AvailableBlocksError<Types: NodeType> {
    SignatureValidationFailed,
    RequestForAvailableViewThatHasAlreadyBeenDecided,
    SigningBlockFailed(
        <<Types as NodeType>::BuilderSignatureKey as BuilderSignatureKey>::SignError,
    ),
    GetChannelForMatchingBuilderError(GetChannelForMatchingBuilderError),
    NoBlocksAvailable,
    ChannelUnexpectedlyClosed,
}

impl<Types: NodeType> From<GetChannelForMatchingBuilderError> for AvailableBlocksError<Types> {
    fn from(error: GetChannelForMatchingBuilderError) -> Self {
        AvailableBlocksError::GetChannelForMatchingBuilderError(error)
    }
}

impl<Types: NodeType> From<AvailableBlocksError<Types>> for BuildError {
    fn from(error: AvailableBlocksError<Types>) -> Self {
        match error {
            AvailableBlocksError::SignatureValidationFailed => {
                BuildError::Error("Signature validation failed in get_available_blocks".to_string())
            }
            AvailableBlocksError::RequestForAvailableViewThatHasAlreadyBeenDecided => {
                BuildError::Error(
                    "Request for available blocks for a view that has already been decided."
                        .to_string(),
                )
            }
            AvailableBlocksError::SigningBlockFailed(e) => {
                BuildError::Error(format!("Signing over block info failed: {:?}", e))
            }
            AvailableBlocksError::GetChannelForMatchingBuilderError(e) => e.into(),
            AvailableBlocksError::NoBlocksAvailable => {
                BuildError::Error("No blocks available".to_string())
            }
            AvailableBlocksError::ChannelUnexpectedlyClosed => {
                BuildError::Error("Channel unexpectedly closed".to_string())
            }
        }
    }
}

/// `ClaimBlockError` is an error enum that represents the class of possible
/// errors that can be returned when calling `claim_block` on a
/// `ProxyGlobalState`.  These errors are used for internal representations
/// for consistency and testing, and do not leak beyond the `ProxyGlobalState`
/// API.  As such, they intentionally do not implement traits for serialization.
#[derive(Debug)]
enum ClaimBlockError<Types: NodeType> {
    SignatureValidationFailed,
    SigningCommitmentFailed(
        <<Types as NodeType>::BuilderSignatureKey as BuilderSignatureKey>::SignError,
    ),
    BlockDataNotFound,
}

impl<Types: NodeType> From<ClaimBlockError<Types>> for BuildError {
    fn from(error: ClaimBlockError<Types>) -> Self {
        match error {
            ClaimBlockError::SignatureValidationFailed => {
                BuildError::Error("Signature validation failed in claim block".to_string())
            }
            ClaimBlockError::SigningCommitmentFailed(e) => {
                BuildError::Error(format!("Signing over builder commitment failed: {:?}", e))
            }
            ClaimBlockError::BlockDataNotFound => {
                BuildError::Error("Block data not found".to_string())
            }
        }
    }
}

#[derive(Debug)]
enum ClaimBlockHeaderInputError<Types: NodeType> {
    SignatureValidationFailed,
    BlockHeaderNotFound,
    FailedToSignFeeInfo(
        <<Types as NodeType>::BuilderSignatureKey as BuilderSignatureKey>::SignError,
    ),
}

impl<Types: NodeType> From<ClaimBlockHeaderInputError<Types>> for BuildError {
    fn from(error: ClaimBlockHeaderInputError<Types>) -> Self {
        match error {
            ClaimBlockHeaderInputError::SignatureValidationFailed => BuildError::Error(
                "Signature validation failed in claim block header input".to_string(),
            ),
            ClaimBlockHeaderInputError::BlockHeaderNotFound => {
                BuildError::Error("Block header not found".to_string())
            }
            ClaimBlockHeaderInputError::FailedToSignFeeInfo(e) => {
                BuildError::Error(format!("Failed to sign fee info: {:?}", e))
            }
        }
    }
}

impl<Types: NodeType> ProxyGlobalState<Types> {
    async fn available_blocks_implementation(
        &self,
        for_parent: &VidCommitment,
        view_number: u64,
        sender: Types::SignatureKey,
        signature: &<Types::SignatureKey as SignatureKey>::PureAssembledSignatureType,
    ) -> Result<Vec<AvailableBlockInfo<Types>>, AvailableBlocksError<Types>> {
        let starting_time = Instant::now();

        let state_id = BuilderStateId {
            parent_commitment: *for_parent,
            parent_view: Types::View::new(view_number),
        };

        // verify the signature
        if !sender.validate(signature, state_id.parent_commitment.as_ref()) {
            tracing::error!("Signature validation failed in get_available_blocks");
            return Err(AvailableBlocksError::SignatureValidationFailed);
        }

        tracing::info!("Requesting available blocks for {state_id}",);

        let view_num = state_id.parent_view;
        // check in the local spawned builder states
        // if it doesn't exist; there are three cases
        // 1) it has already been garbage collected (view < decide) and we should return an error
        // 2) it has not yet been created, and we should try to wait
        // 3) we missed the triggering event, and should use the BuilderState with the highest available view

        {
            // 1st case: Decide event received, and not bootstrapping.
            // If this `BlockBuilder` hasn't been reaped, it should have been.
            let global_state = self.global_state.read_arc().await;
            if view_num < global_state.last_garbage_collected_view_num
                && global_state.highest_view_num_builder_id.parent_view
                    != global_state.last_garbage_collected_view_num
            {
                tracing::warn!(
                    "Requesting for view {:?}, last decide-triggered cleanup on view {:?}, highest view num is {:?}",
                    view_num,
                    global_state.last_garbage_collected_view_num,
                    global_state.highest_view_num_builder_id.parent_view
                );
                return Err(AvailableBlocksError::RequestForAvailableViewThatHasAlreadyBeenDecided);
            }
        }

        let (response_sender, mut response_receiver) = unbounded_channel();
        let req_msg = RequestMessage {
            state_id: state_id.clone(),
            response_channel: response_sender,
        };
        let timeout_after = starting_time + self.max_api_waiting_time;
        let check_duration = self.max_api_waiting_time / 10;

        let time_to_wait_for_matching_builder = starting_time + self.max_api_waiting_time / 2;

        let mut sent = false;
        while Instant::now() < time_to_wait_for_matching_builder {
            // try to broadcast the request to the correct builder state
            let found_builder_state = {
                let global_state_read_lock_guard = self.global_state.read_arc().await;

                global_state_read_lock_guard
                    .spawned_builder_states
                    .get(&state_id)
                    .cloned()
            };

            if let Some(id_and_sender) = found_builder_state {
                tracing::info!(
                    "Got matching BlockBuilder for {state_id}, sending get_available_blocks request",
                );

                if let Err(e) = id_and_sender
                    .1
                    .broadcast(MessageType::RequestMessage(req_msg.clone()))
                    .await
                {
                    tracing::warn!("Error {e} sending get_available_blocks request for {state_id}",);
                }
                sent = true;
                break;
            }

            tracing::info!("Failed to get matching BlockBuilder for {state_id}, will try again",);
            sleep(check_duration).await;
        }

        if !sent {
            // broadcast the request to the best fallback builder state
            if let Err(e) = self
                .global_state
                .read_arc()
                .await
                .get_channel_for_matching_builder_or_highest_view_builder(&state_id)?
                .broadcast(MessageType::RequestMessage(req_msg.clone()))
                .await
            {
                tracing::warn!(
                    "Error {e} sending get_available_blocks request for parent {state_id}",
                );
            }
        }

        tracing::debug!("Waiting for response for get_available_blocks with parent {state_id}",);

        let response_received = loop {
            match timeout(check_duration, response_receiver.recv()).await {
                Err(toe) => {
                    if Instant::now() >= timeout_after {
                        tracing::debug!(%toe, "Couldn't get available blocks in time for parent {state_id}");
                        // lookup into the builder_state_to_last_built_block, if it contains the result, return that otherwise return error
                        if let Some(last_built_block) = self
                            .global_state
                            .read_arc()
                            .await
                            .builder_state_to_last_built_block
                            .get(&state_id)
                        {
                            tracing::info!("Returning last built block for parent {state_id}",);
                            break Ok(last_built_block.clone());
                        }
                        break Err(AvailableBlocksError::NoBlocksAvailable);
                    }
                    continue;
                }
                Ok(recv_attempt) => {
                    if recv_attempt.is_none() {
                        tracing::error!(
                            "Channel closed while getting available blocks for parent {state_id}"
                        );
                    }
                    break recv_attempt
                        .ok_or_else(|| AvailableBlocksError::ChannelUnexpectedlyClosed);
                }
            }
        };

        match response_received {
            Ok(response) => {
                let (pub_key, sign_key) = self.builder_keys.clone();
                // sign over the block info
                let signature_over_block_info =
                    <Types as NodeType>::BuilderSignatureKey::sign_block_info(
                        &sign_key,
                        response.block_size,
                        response.offered_fee,
                        &response.builder_hash,
                    )
                    .map_err(AvailableBlocksError::SigningBlockFailed)?;

                // insert the block info into local hashmap
                let initial_block_info = AvailableBlockInfo::<Types> {
                    block_hash: response.builder_hash.clone(),
                    block_size: response.block_size,
                    offered_fee: response.offered_fee,
                    signature: signature_over_block_info,
                    sender: pub_key.clone(),
                    _phantom: Default::default(),
                };
                tracing::info!(
                    "Sending available Block info response for {state_id} with block hash: {:?}",
                    response.builder_hash
                );
                Ok(vec![initial_block_info])
            }

            // We failed to get available blocks
            Err(e) => {
                tracing::debug!("Failed to get available blocks for parent {state_id}",);
                Err(e)
            }
        }
    }

    async fn claim_block_implementation(
        &self,
        block_hash: &BuilderCommitment,
        view_number: u64,
        sender: Types::SignatureKey,
        signature: &<<Types as NodeType>::SignatureKey as SignatureKey>::PureAssembledSignatureType,
    ) -> Result<AvailableBlockData<Types>, ClaimBlockError<Types>> {
        let block_id = BlockId {
            hash: block_hash.clone(),
            view: Types::View::new(view_number),
        };

        tracing::info!("Received request for claiming block {block_id}",);
        // verify the signature
        if !sender.validate(signature, block_id.hash.as_ref()) {
            tracing::error!("Signature validation failed in claim block");
            return Err(ClaimBlockError::SignatureValidationFailed);
        }
        let (pub_key, sign_key) = self.builder_keys.clone();

        let extracted_block_info_option = {
            // We store this write lock guard separately to make it explicit
            // that this will end up holding a lock for the duration of this
            // closure.
            //
            // Additionally, we clone the properties from the block_info that
            // end up being cloned if found anyway.  Since we know this already
            // we can perform the clone here to avoid holding the lock for
            // longer than needed.
            let mut global_state_write_lock_guard = self.global_state.write_arc().await;
            let block_info_some = global_state_write_lock_guard.blocks.get(&block_id);

            block_info_some.map(|block_info| {
                (
                    block_info.vid_trigger.clone(),
                    block_info.block_payload.clone(),
                    block_info.metadata.clone(),
                )
            })
        };

        if let Some((vid_trigger, block_payload, metadata)) = extracted_block_info_option {
            tracing::info!("Trying sending vid trigger info for {block_id}",);

            if let Some(trigger_writer) = vid_trigger.write().await.take() {
                tracing::info!("Sending vid trigger for {block_id}");
                let _ = trigger_writer.send(TriggerStatus::Start);
                tracing::info!("Sent vid trigger for {block_id}");
            }
            tracing::info!("Done Trying sending vid trigger info for {block_id}",);

            // sign over the builder commitment, as the proposer can computer it based on provide block_payload
            // and the metadata
            let response_block_hash = block_payload.builder_commitment(&metadata);
            let signature_over_builder_commitment =
                <Types as NodeType>::BuilderSignatureKey::sign_builder_message(
                    &sign_key,
                    response_block_hash.as_ref(),
                )
                .map_err(ClaimBlockError::SigningCommitmentFailed)?;

            let block_data = AvailableBlockData::<Types> {
                block_payload: block_payload.clone(),
                metadata: metadata.clone(),
                signature: signature_over_builder_commitment,
                sender: pub_key.clone(),
            };
            tracing::info!("Sending Claim Block data for {block_id}",);
            Ok(block_data)
        } else {
            tracing::warn!("Claim Block not found");
            Err(ClaimBlockError::BlockDataNotFound)
        }
    }

    async fn claim_block_header_input_implementation(
        &self,
        block_hash: &BuilderCommitment,
        view_number: u64,
        sender: Types::SignatureKey,
        signature: &<<Types as NodeType>::SignatureKey as SignatureKey>::PureAssembledSignatureType,
    ) -> Result<AvailableBlockHeaderInputV1<Types>, ClaimBlockHeaderInputError<Types>> {
        let id = BlockId {
            hash: block_hash.clone(),
            view: Types::View::new(view_number),
        };

        tracing::info!("Received request for claiming block header input for block {id}");
        // verify the signature
        if !sender.validate(signature, id.hash.as_ref()) {
            tracing::error!("Signature validation failed in claim block header input");
            return Err(ClaimBlockHeaderInputError::SignatureValidationFailed);
        }
        let (pub_key, sign_key) = self.builder_keys.clone();

        let extracted_block_info_option = {
            // We store this write lock guard separately to make it explicit
            // that this will end up holding a lock for the duration of this
            // closure.
            //
            // Additionally, we clone the properties from the block_info that
            // end up being cloned if found anyway.  Since we know this already
            // we can perform the clone here to avoid holding the lock for
            // longer than needed.
            let mut global_state_write_lock_guard = self.global_state.write_arc().await;
            let block_info_some = global_state_write_lock_guard.blocks.get(&id);

            block_info_some.map(|block_info| {
                (
                    block_info.metadata.clone(),
                    block_info.offered_fee,
                    block_info.truncated,
                )
            })
        };

<<<<<<< HEAD
        if let Some((metadata, offered_fee, _)) = extracted_block_info_option {
            let signature_over_fee_info =
                Types::BuilderSignatureKey::sign_fee(&sign_key, offered_fee, &metadata)
                    .map_err(ClaimBlockHeaderInputError::FailedToSignFeeInfo)?;

            let response = AvailableBlockHeaderInput::<Types> {
                vid_precompute_data: None,
                fee_signature: signature_over_fee_info,
                sender: pub_key.clone(),
            };
            tracing::info!("Sending Claim Block Header Input response for {id}",);
            Ok(response)
=======
        if let Some((vid_receiver, metadata, offered_fee, truncated)) = extracted_block_info_option
        {
            tracing::info!("Waiting for vid commitment for block {id}");

            let timeout_after = Instant::now() + self.max_api_waiting_time;
            let check_duration = self.max_api_waiting_time / 10;

            let response_received = loop {
                match timeout(check_duration, vid_receiver.write().await.get()).await {
                    Err(_toe) => {
                        if Instant::now() >= timeout_after {
                            tracing::warn!("Couldn't get vid commitment in time for block {id}",);
                            {
                                // we can't keep up with this block size, reduce max block size
                                self.global_state
                                    .write_arc()
                                    .await
                                    .block_size_limits
                                    .decrement_block_size();
                            }
                            break Err(ClaimBlockHeaderInputError::CouldNotGetVidInTime);
                        }
                        continue;
                    }
                    Ok(recv_attempt) => {
                        if recv_attempt.is_err() {
                            tracing::error!(
                                "Channel closed while getting vid commitment for block {id}",
                            );
                        }
                        break recv_attempt
                            .map_err(ClaimBlockHeaderInputError::WaitAndKeepGetError);
                    }
                }
            };

            tracing::info!("Got vid commitment for block {id}",);

            // We got VID in time with margin left.
            // Maybe we can handle bigger blocks?
            if timeout_after.duration_since(Instant::now())
                > self.max_api_waiting_time / VID_RESPONSE_TARGET_MARGIN_DIVISOR
            {
                // Increase max block size
                self.global_state
                    .write_arc()
                    .await
                    .block_size_limits
                    .try_increment_block_size(truncated);
            }

            match response_received {
                Ok((vid_commitment, vid_precompute_data)) => {
                    // sign over the vid commitment
                    let signature_over_vid_commitment =
                        <Types as NodeType>::BuilderSignatureKey::sign_builder_message(
                            &sign_key,
                            vid_commitment.as_ref(),
                        )
                        .map_err(ClaimBlockHeaderInputError::FailedToSignVidCommitment)?;

                    let signature_over_fee_info = Types::BuilderSignatureKey::sign_fee(
                        &sign_key,
                        offered_fee,
                        &metadata,
                        &vid_commitment,
                    )
                    .map_err(ClaimBlockHeaderInputError::FailedToSignFeeInfo)?;

                    let response = AvailableBlockHeaderInputV1 {
                        vid_commitment,
                        vid_precompute_data,
                        fee_signature: signature_over_fee_info,
                        message_signature: signature_over_vid_commitment,
                        sender: pub_key.clone(),
                    };
                    tracing::info!("Sending Claim Block Header Input response for {id}",);
                    Ok(response)
                }
                Err(err) => {
                    tracing::warn!("Claim Block Header Input not found");
                    Err(err)
                }
            }
>>>>>>> 78d7dd12
        } else {
            tracing::warn!("Claim Block Header Input not found");
            Err(ClaimBlockHeaderInputError::BlockHeaderNotFound)
        }
    }
}

/*
Handling Builder API responses
*/
#[async_trait]
impl<Types: NodeType> BuilderDataSource<Types> for ProxyGlobalState<Types>
where
    for<'a> <<Types::SignatureKey as SignatureKey>::PureAssembledSignatureType as TryFrom<
        &'a TaggedBase64,
    >>::Error: Display,
    for<'a> <Types::SignatureKey as TryFrom<&'a TaggedBase64>>::Error: Display,
{
    async fn available_blocks(
        &self,
        for_parent: &VidCommitment,
        view_number: u64,
        sender: Types::SignatureKey,
        signature: &<Types::SignatureKey as SignatureKey>::PureAssembledSignatureType,
    ) -> Result<Vec<AvailableBlockInfo<Types>>, BuildError> {
        Ok(self
            .available_blocks_implementation(for_parent, view_number, sender, signature)
            .await?)
    }

    async fn claim_block(
        &self,
        block_hash: &BuilderCommitment,
        view_number: u64,
        sender: Types::SignatureKey,
        signature: &<<Types as NodeType>::SignatureKey as SignatureKey>::PureAssembledSignatureType,
    ) -> Result<AvailableBlockData<Types>, BuildError> {
        Ok(self
            .claim_block_implementation(block_hash, view_number, sender, signature)
            .await?)
    }

    async fn claim_block_with_num_nodes(
        &self,
        block_hash: &BuilderCommitment,
        view_number: u64,
        sender: <Types as NodeType>::SignatureKey,
        signature: &<<Types as NodeType>::SignatureKey as SignatureKey>::PureAssembledSignatureType,
        num_nodes: usize,
    ) -> Result<AvailableBlockData<Types>, BuildError> {
        // Update the stored `num_nodes` with the given value, which will be used for VID computation.
        self.global_state.write_arc().await.num_nodes = num_nodes;

        self.claim_block(block_hash, view_number, sender, signature)
            .await
    }

    async fn claim_block_header_input(
        &self,
        block_hash: &BuilderCommitment,
        view_number: u64,
        sender: Types::SignatureKey,
        signature: &<<Types as NodeType>::SignatureKey as SignatureKey>::PureAssembledSignatureType,
    ) -> Result<AvailableBlockHeaderInputV1<Types>, BuildError> {
        Ok(self
            .claim_block_header_input_implementation(block_hash, view_number, sender, signature)
            .await?)
    }

    /// Returns the public key of the builder
    async fn builder_address(
        &self,
    ) -> Result<<Types as NodeType>::BuilderSignatureKey, BuildError> {
        Ok(self.builder_keys.0.clone())
    }
}

#[async_trait]
impl<Types: NodeType> AcceptsTxnSubmits<Types> for ProxyGlobalState<Types> {
    async fn submit_txns(
        &self,
        txns: Vec<<Types as NodeType>::Transaction>,
    ) -> Result<Vec<Commitment<<Types as NodeType>::Transaction>>, BuildError> {
        tracing::debug!(
            "Submitting {:?} transactions to the builder states{:?}",
            txns.len(),
            txns.iter().map(|txn| txn.commit()).collect::<Vec<_>>()
        );
        let response = self
            .global_state
            .read_arc()
            .await
            .submit_client_txns(txns.clone())
            .await;

        let pairs: Vec<(Commitment<<Types as NodeType>::Transaction>, Result<_, _>)> = (0..txns
            .len())
            .map(|i| (txns[i].commit(), response[i].clone()))
            .collect();
        let mut write_guard = self.global_state.write_arc().await;
        for (txn_commit, res) in pairs {
            if let Err(some) = res {
                write_guard
                    .set_txn_status(
                        txn_commit,
                        TransactionStatus::Rejected {
                            reason: some.to_string(),
                        },
                    )
                    .await?;
            } else {
                write_guard
                    .set_txn_status(txn_commit, TransactionStatus::Pending)
                    .await?;
            }
        }

        tracing::debug!(
            "Transaction submitted to the builder states, sending response: {:?}",
            response
        );

        // NOTE: ideally we want to respond with original Vec<Result>
        // instead of Result<Vec> not to loose any information,
        //  but this requires changes to builder API
        response.into_iter().collect()
    }

    async fn txn_status(
        &self,
        txn_hash: Commitment<<Types as NodeType>::Transaction>,
    ) -> Result<TransactionStatus, BuildError> {
        self.global_state
            .read_arc()
            .await
            .txn_status(txn_hash)
            .await
    }
}
#[async_trait]
impl<Types: NodeType> ReadState for ProxyGlobalState<Types> {
    type State = ProxyGlobalState<Types>;

    async fn read<T>(
        &self,
        op: impl Send + for<'a> FnOnce(&'a Self::State) -> BoxFuture<'a, T> + 'async_trait,
    ) -> T {
        op(self).await
    }
}

/*
Running Non-Permissioned Builder Service
*/
pub async fn run_non_permissioned_standalone_builder_service<
    Types: NodeType,
    Ver: StaticVersionType,
    S: Stream<Item = Event<Types>> + Unpin,
>(
    // sending a DA proposal from the hotshot to the builder states
    da_sender: BroadcastSender<MessageType<Types>>,

    // sending a Quorum proposal from the hotshot to the builder states
    quorum_sender: BroadcastSender<MessageType<Types>>,

    // sending a Decide event from the hotshot to the builder states
    decide_sender: BroadcastSender<MessageType<Types>>,

    // HotShot event stream
    hotshot_event_stream: S,

    // Global state
    global_state: Arc<RwLock<GlobalState<Types>>>,
) -> Result<(), anyhow::Error> {
    let tx_sender = {
        // This closure is likely unnecessary, but we want to play it safe
        // with our RWLocks.
        let global_state_read_lock_guard = global_state.read_arc().await;
        global_state_read_lock_guard.tx_sender.clone()
    };
    let mut hotshot_event_stream = std::pin::pin!(hotshot_event_stream);

    loop {
        let Some(event) = hotshot_event_stream.next().await else {
            anyhow::bail!("Event stream ended");
        };

        match event.event {
            EventType::Error { error } => {
                tracing::error!("Error event in HotShot: {:?}", error);
            }
            // tx event
            EventType::Transactions { transactions } => {
                let max_block_size = {
                    // This closure is likely unnecessary, but we want
                    // to play it safe with our RWLocks.
                    let global_state_read_lock_guard = global_state.read_arc().await;
                    global_state_read_lock_guard
                        .block_size_limits
                        .max_block_size
                };

                let response = handle_received_txns(
                    &tx_sender,
                    transactions.clone(),
                    TransactionSource::HotShot,
                    max_block_size,
                )
                .await;
                let pairs: Vec<(Commitment<<Types as NodeType>::Transaction>, Result<_, _>)> = (0
                    ..transactions.len())
                    .map(|i| (transactions[i].commit(), response[i].clone()))
                    .collect();
                let mut write_guard = global_state.write_arc().await;
                for (txn_commit, res) in pairs {
                    if let Err(some) = res {
                        write_guard
                            .set_txn_status(
                                txn_commit,
                                TransactionStatus::Rejected {
                                    reason: some.to_string(),
                                },
                            )
                            .await?;
                    } else {
                        write_guard
                            .set_txn_status(txn_commit, TransactionStatus::Pending)
                            .await?;
                    }
                }
            }
            // decide event
            EventType::Decide {
                block_size: _,
                leaf_chain,
                qc: _,
            } => {
                let latest_decide_view_num = leaf_chain[0].leaf.view_number();
                handle_decide_event(&decide_sender, latest_decide_view_num).await;
            }
            // DA proposal event
            EventType::DaProposal { proposal, sender } => {
                handle_da_event(&da_sender, Arc::new(proposal), sender).await;
            }
            // QC proposal event
            EventType::QuorumProposal { proposal, sender } => {
                // get the leader for current view
                handle_quorum_event(&quorum_sender, Arc::new(proposal), sender).await;
            }
            _ => {
                tracing::debug!("Unhandled event from Builder");
            }
        }
    }
}

/// [`HandleDaEventError`] represents the internal class of errors that can
/// occur when attempting to process an incoming da proposal event.  More
/// specifically these are the class of error that can be returned from
/// [`handle_da_event_implementation`].
#[derive(Debug)]
enum HandleDaEventError<Types: NodeType> {
    SignatureValidationFailed,
    BroadcastFailed(async_broadcast::SendError<MessageType<Types>>),
}

/// [`handle_da_event`] is a utility function that will attempt to broadcast the
/// given `da_proposal` to the given `da_channel_sender` if the given details
/// pass validation checks, and the [`BroadcastSender`] `da_channel_sender` is
/// still open.
async fn handle_da_event<Types: NodeType>(
    da_channel_sender: &BroadcastSender<MessageType<Types>>,
    da_proposal: Arc<Proposal<Types, DaProposal2<Types>>>,
    sender: <Types as NodeType>::SignatureKey,
) {
    // We're explicitly not inspecting this error, as this function is not
    // expected to return an error or any indication of an error.
    let _ = handle_da_event_implementation(da_channel_sender, da_proposal, sender).await;
}

/// [`handle_da_event_implementation`] is a utility function that will attempt
/// to broadcast the given `da_proposal` to the given `da_channel_sender` if the
/// given details pass all relevant checks.
///
/// There are only three conditions under which this will fail to send the
/// message via the given `da_channel_sender`, and they are all represented
/// via [`HandleDaEventError`]. They are as follows:
/// - [`HandleDaEventError::SignatureValidationFailed`]: The signature validation failed
/// - [`HandleDaEventError::BroadcastFailed`]: The broadcast failed as no receiver
///    is in place to receive the message
///
/// This function is the implementation for [`handle_da_event`].
async fn handle_da_event_implementation<Types: NodeType>(
    da_channel_sender: &BroadcastSender<MessageType<Types>>,
    da_proposal: Arc<Proposal<Types, DaProposal2<Types>>>,
    sender: <Types as NodeType>::SignatureKey,
) -> Result<(), HandleDaEventError<Types>> {
    tracing::debug!(
        "DaProposal: Leader: {:?} for the view: {:?}",
        sender,
        da_proposal.data.view_number
    );

    // get the encoded transactions hash
    let encoded_txns_hash = Sha256::digest(&da_proposal.data.encoded_transactions);
    // check if the sender is the leader and the signature is valid; if yes, broadcast the DA proposal

    if !sender.validate(&da_proposal.signature, &encoded_txns_hash) {
        tracing::error!(
            "Validation Failure on DaProposal for view {:?}: Leader: {:?}",
            da_proposal.data.view_number,
            sender
        );
        return Err(HandleDaEventError::SignatureValidationFailed);
    }

    let da_msg = DaProposalMessage::<Types> {
        proposal: da_proposal,
        sender,
    };

    let view_number = da_msg.proposal.data.view_number;
    tracing::debug!(
        "Sending DA proposal to the builder states for view {:?}",
        view_number
    );

    if let Err(e) = da_channel_sender
        .broadcast(MessageType::DaProposalMessage(da_msg))
        .await
    {
        tracing::warn!(
            "Error {e}, failed to send DA proposal to builder states for view {:?}",
            view_number
        );

        return Err(HandleDaEventError::BroadcastFailed(e));
    }

    Ok(())
}

/// [`HandleQuorumEventError`] represents the internal class of errors that can
/// occur when attempting to process an incoming quorum proposal event.  More
/// specifically these are the class of error that can be returned from
/// [`handle_quorum_event_implementation`].
#[derive(Debug)]
enum HandleQuorumEventError<Types: NodeType> {
    SignatureValidationFailed,
    BroadcastFailed(async_broadcast::SendError<MessageType<Types>>),
}

/// [`handle_quorum_event`] is a utility function that will attempt to broadcast the
/// given `quorum_proposal` to the given `quorum_channel_sender` if the given details
/// pass validation checks, and the [`BroadcastSender`] `quorum_channel_sender` is
/// still open.
async fn handle_quorum_event<Types: NodeType>(
    quorum_channel_sender: &BroadcastSender<MessageType<Types>>,
    quorum_proposal: Arc<Proposal<Types, QuorumProposalWrapper<Types>>>,
    sender: <Types as NodeType>::SignatureKey,
) {
    // We're explicitly not inspecting this error, as this function is not
    // expected to return an error or any indication of an error.
    let _ =
        handle_quorum_event_implementation(quorum_channel_sender, quorum_proposal, sender).await;
}

/// Utility function that will attempt to broadcast the given `quorum_proposal`
/// to the given `quorum_channel_sender` if the given details pass all relevant checks.
///
/// There are only three conditions under which this will fail to send the
/// message via the given `quorum_channel_sender`, and they are all represented
/// via [`HandleQuorumEventError`]. They are as follows:
/// - [`HandleQuorumEventError::SignatureValidationFailed`]: The signature validation failed
/// - [`HandleQuorumEventError::BroadcastFailed`]: The broadcast failed as no receiver
///   is in place to receive the message
///
/// This function is the implementation for [`handle_quorum_event`].
async fn handle_quorum_event_implementation<Types: NodeType>(
    quorum_channel_sender: &BroadcastSender<MessageType<Types>>,
    quorum_proposal: Arc<Proposal<Types, QuorumProposalWrapper<Types>>>,
    sender: <Types as NodeType>::SignatureKey,
) -> Result<(), HandleQuorumEventError<Types>> {
    tracing::debug!(
        "QuorumProposal: Leader: {:?} for the view: {:?}",
        sender,
        quorum_proposal.data.view_number()
    );

    let leaf = Leaf2::from_quorum_proposal(&quorum_proposal.data);

    if !sender.validate(&quorum_proposal.signature, leaf.commit().as_ref()) {
        tracing::error!(
            "Validation Failure on QuorumProposal for view {:?}: Leader for the current view: {:?}",
            quorum_proposal.data.view_number(),
            sender
        );
        return Err(HandleQuorumEventError::SignatureValidationFailed);
    }

    let quorum_msg = QuorumProposalMessage::<Types> {
        proposal: quorum_proposal,
        sender,
    };
    let view_number = quorum_msg.proposal.data.view_number();
    tracing::debug!(
        "Sending Quorum proposal to the builder states for view {:?}",
        view_number
    );

    if let Err(e) = quorum_channel_sender
        .broadcast(MessageType::QuorumProposalMessage(quorum_msg))
        .await
    {
        tracing::warn!(
            "Error {e}, failed to send Quorum proposal to builder states for view {:?}",
            view_number
        );
        return Err(HandleQuorumEventError::BroadcastFailed(e));
    }

    Ok(())
}

async fn handle_decide_event<Types: NodeType>(
    decide_channel_sender: &BroadcastSender<MessageType<Types>>,
    latest_decide_view_number: Types::View,
) {
    let decide_msg: DecideMessage<Types> = DecideMessage::<Types> {
        latest_decide_view_number,
    };
    tracing::debug!(
        "Sending Decide event to builder states for view {:?}",
        latest_decide_view_number
    );
    if let Err(e) = decide_channel_sender
        .broadcast(MessageType::DecideMessage(decide_msg))
        .await
    {
        tracing::warn!(
            "Error {e}, failed to send Decide event to builder states for view {:?}",
            latest_decide_view_number
        );
    }
}

#[derive(Debug)]
enum HandleReceivedTxnsError<Types: NodeType> {
    TransactionTooBig {
        estimated_length: u64,
        max_txn_len: u64,
    },

    TooManyTransactions,

    Internal(TrySendError<Arc<ReceivedTransaction<Types>>>),
}

impl<Types: NodeType> From<HandleReceivedTxnsError<Types>> for BuildError {
    fn from(error: HandleReceivedTxnsError<Types>) -> Self {
        match error {
            HandleReceivedTxnsError::TransactionTooBig {
                estimated_length,
                max_txn_len,
            } => BuildError::Error(format!("Transaction too big (estimated length {estimated_length}, currently accepting <= {max_txn_len})")),
            HandleReceivedTxnsError::TooManyTransactions => BuildError::Error("Too many transactions".to_owned()),
            HandleReceivedTxnsError::Internal(err) => BuildError::Error(format!("Internal error when submitting transaction: {}", err)),
        }
    }
}

impl<Types: NodeType> From<TrySendError<Arc<ReceivedTransaction<Types>>>>
    for HandleReceivedTxnsError<Types>
{
    fn from(err: TrySendError<Arc<ReceivedTransaction<Types>>>) -> Self {
        match err {
            TrySendError::Full(_) => HandleReceivedTxnsError::TooManyTransactions,
            err => HandleReceivedTxnsError::Internal(err),
        }
    }
}

/// Utility function that will take the given list
/// of transactions, `txns`, wraps them in a [`ReceivedTransaction`] struct
/// and attempt to broadcast them to the given transaction [`BroadcastSender`]
/// `tx_sender`. The broadcast itself it a non-blocking operation, and any
/// failures of the broadcast are collected into the returned vector
/// of [Result]s.
///
/// There is also a `max_txn_len` parameter that is used to check to ensure
/// that transactions that exceed this threshold will also not be broadcasted.
pub(crate) async fn handle_received_txns<Types: NodeType>(
    tx_sender: &BroadcastSender<Arc<ReceivedTransaction<Types>>>,
    txns: Vec<Types::Transaction>,
    source: TransactionSource,
    max_txn_len: u64,
) -> Vec<Result<Commitment<<Types as NodeType>::Transaction>, BuildError>> {
    HandleReceivedTxns::new(tx_sender.clone(), txns, source, max_txn_len)
        .map(|res| res.map_err(Into::into))
        .collect()
}

/// `HandleReceivedTxns` is a struct that is used to handle the processing of
/// the function [`handle_received_txns`].  In order to avoid the need to
/// double allocate a [Vec] from processing these entries, this struct exists
/// to be processed as an [Iterator] instead.
struct HandleReceivedTxns<Types: NodeType> {
    tx_sender: BroadcastSender<Arc<ReceivedTransaction<Types>>>,
    txns: Vec<Types::Transaction>,
    source: TransactionSource,
    max_txn_len: u64,
    offset: usize,
    txns_length: usize,
    time_in: Instant,
}

impl<Types: NodeType> HandleReceivedTxns<Types> {
    fn new(
        tx_sender: BroadcastSender<Arc<ReceivedTransaction<Types>>>,
        txns: Vec<Types::Transaction>,
        source: TransactionSource,
        max_txn_len: u64,
    ) -> Self {
        let txns_length = txns.len();

        Self {
            tx_sender,
            txns,
            source,
            max_txn_len,
            offset: 0,
            txns_length,
            time_in: Instant::now(),
        }
    }
}

impl<Types: NodeType> Iterator for HandleReceivedTxns<Types>
where
    Types::Transaction: Transaction,
{
    type Item =
        Result<Commitment<<Types as NodeType>::Transaction>, HandleReceivedTxnsError<Types>>;

    fn next(&mut self) -> Option<Self::Item> {
        if self.txns.is_empty() {
            return None;
        }

        if self.offset >= self.txns_length {
            return None;
        }

        let offset = self.offset;
        // increment the offset so we can ensure we're making progress;
        self.offset += 1;

        let tx = self.txns[offset].clone();
        let commit = tx.commit();
        // This is a rough estimate, but we don't have any other way to get real
        // encoded transaction length. Luckily, this being roughly proportional
        // to encoded length is enough, because we only use this value to estimate
        // our limitations on computing the VID in time.
        let len = tx.minimum_block_size();
        let max_txn_len = self.max_txn_len;
        if len > max_txn_len {
            tracing::warn!(%commit, %len, %max_txn_len, "Transaction too big");
            return Some(Err(HandleReceivedTxnsError::TransactionTooBig {
                estimated_length: len,
                max_txn_len: self.max_txn_len,
            }));
        }

        let res = self
            .tx_sender
            .try_broadcast(Arc::new(ReceivedTransaction {
                tx,
                source: self.source.clone(),
                commit,
                time_in: self.time_in,
                len,
            }))
            .inspect(|val| {
                if let Some(evicted_txn) = val {
                    tracing::warn!(
                        "Overflow mode enabled, transaction {} evicted",
                        evicted_txn.commit
                    );
                }
            })
            .map(|_| commit)
            .inspect_err(|err| {
                tracing::warn!("Failed to broadcast txn with commit {:?}: {}", commit, err);
            })
            .map_err(HandleReceivedTxnsError::from);

        Some(res)
    }

    fn size_hint(&self) -> (usize, Option<usize>) {
        (
            self.txns_length - self.offset,
            Some(self.txns.capacity() - self.offset),
        )
    }
}

#[cfg(test)]
mod test {
    use std::{sync::Arc, time::Duration};

    use async_lock::RwLock;
    use committable::Commitment;
    use committable::Committable;
    use futures::StreamExt;
    use hotshot::{
        traits::BlockPayload,
        types::{BLSPubKey, SignatureKey},
    };
    use hotshot_builder_api::v0_1::data_source::AcceptsTxnSubmits;
    use hotshot_builder_api::v0_2::block_info::AvailableBlockInfo;
    use hotshot_builder_api::v0_2::builder::TransactionStatus;
    use hotshot_example_types::{
        block_types::{TestBlockPayload, TestMetadata, TestTransaction},
        node_types::{TestTypes, TestVersions},
        state_types::{TestInstanceState, TestValidatedState},
    };
    use hotshot_types::data::DaProposal2;
    use hotshot_types::data::EpochNumber;
    use hotshot_types::data::Leaf2;
    use hotshot_types::data::{QuorumProposal2, QuorumProposalWrapper};
    use hotshot_types::traits::block_contents::precompute_vid_commitment;
    use hotshot_types::traits::block_contents::Transaction;
    use hotshot_types::traits::node_implementation::Versions;
    use hotshot_types::{
        data::{Leaf, ViewNumber},
        message::Proposal,
        simple_certificate::QuorumCertificate,
        traits::{
            block_contents::vid_commitment, node_implementation::ConsensusTime,
            signature_key::BuilderSignatureKey,
        },
        utils::BuilderCommitment,
    };
    use marketplace_builder_shared::{
        block::{BlockId, BuilderStateId, ParentBlockReferences},
        testing::constants::{
            TEST_MAX_BLOCK_SIZE_INCREMENT_PERIOD, TEST_MAX_TX_NUM,
            TEST_NUM_NODES_IN_VID_COMPUTATION, TEST_PROTOCOL_MAX_BLOCK_SIZE,
        },
    };
    use sha2::{Digest, Sha256};
    use tokio::{
        spawn,
        sync::{mpsc::unbounded_channel, oneshot},
    };
    use vbs::version::StaticVersionType;

    use crate::{
        builder_state::{
            BuildBlockInfo, MessageType, RequestMessage, ResponseMessage, TransactionSource,
            TriggerStatus,
        },
        service::{BlockSizeLimits, HandleReceivedTxnsError},
        testing::finalization_test::{
            process_available_blocks_round, progress_round_with_available_block_info,
            progress_round_without_available_block_info, setup_builder_for_test,
        },
    };

    use super::{
        handle_da_event_implementation, handle_quorum_event_implementation, AvailableBlocksError,
        BlockInfo, ClaimBlockError, ClaimBlockHeaderInputError, GlobalState, HandleDaEventError,
        HandleQuorumEventError, HandleReceivedTxns, ProxyGlobalState,
    };

    /// A const number on `max_tx_len` to be used consistently spanning all the tests
    /// It is set to 1 as current estimation on `TestTransaction` is 1
    const TEST_MAX_TX_LEN: u64 = 1;

    // GlobalState Tests

    // GlobalState::new Tests

    /// This test checks a [GlobalState] created from [GlobalState::new] has
    /// the appropriate values stored within it.
    #[tokio::test]
    async fn test_global_state_new() {
        let (bootstrap_sender, _) = async_broadcast::broadcast(10);
        let (tx_sender, _) = async_broadcast::broadcast(10);
        let parent_commit = vid_commitment::<TestVersions>(
            &[],
            TEST_NUM_NODES_IN_VID_COMPUTATION,
            <TestVersions as Versions>::Base::VERSION,
        );
        let state = GlobalState::<TestTypes>::new(
            bootstrap_sender,
            tx_sender,
            parent_commit,
            ViewNumber::new(1),
            ViewNumber::new(2),
            TEST_MAX_BLOCK_SIZE_INCREMENT_PERIOD,
            TEST_PROTOCOL_MAX_BLOCK_SIZE,
            TEST_NUM_NODES_IN_VID_COMPUTATION,
            TEST_MAX_TX_NUM,
        );

        assert_eq!(state.blocks.len(), 0, "The blocks LRU should be empty");

        let builder_state_id = BuilderStateId {
            parent_commitment: parent_commit,
            parent_view: ViewNumber::new(1),
        };

        // There should be a single entry within the spawned_builder_states,
        // and it should be the one that was just created.
        assert_eq!(
            state.spawned_builder_states.len(),
            1,
            "There should be a single entry in the spawned builder states hashmap"
        );

        assert!(state.spawned_builder_states.contains_key(&builder_state_id), "The spawned builder states should contain an entry with the bootstrapped parameters passed into new");

        assert!(!state.spawned_builder_states.contains_key(&BuilderStateId { parent_commitment: parent_commit, parent_view: ViewNumber::new(0) }), "The spawned builder states should not contain any other entry, as such it should not contain any entry with a higher view number, but the same parent commit");

        // We can't compare the Senders directly

        assert_eq!(
            state.last_garbage_collected_view_num,
            ViewNumber::new(2),
            "The last garbage collected view number should be the one passed into new"
        );

        assert_eq!(
            state.builder_state_to_last_built_block.len(),
            0,
            "The builder state to last built block should be empty"
        );

        assert_eq!(
            state.highest_view_num_builder_id, builder_state_id,
            "The highest view number builder id should be the bootstrapped build state id"
        );

        assert_eq!(
            state.block_size_limits.protocol_max_block_size, TEST_PROTOCOL_MAX_BLOCK_SIZE,
            "The protocol max block size should be the one passed into new"
        );

        assert_eq!(
            state.block_size_limits.max_block_size, state.block_size_limits.protocol_max_block_size,
            "The max block size should be initialized to protocol max block size"
        );
    }

    // GlobalState::register_builder_state Tests

    /// This test checks that the [GlobalState::register_builder_state] function
    /// will correctly register a new builder state, and that the highest view
    /// number builder id will be updated to the new builder state id.
    /// Additionally, it will check that the spawned builder states hashmap
    /// will contain the new builder state id.
    #[tokio::test]
    async fn test_global_state_register_builder_state_different_states() {
        let (bootstrap_sender, _) = async_broadcast::broadcast(10);
        let (tx_sender, _) = async_broadcast::broadcast(10);
        let parent_commit = vid_commitment::<TestVersions>(
            &[],
            TEST_NUM_NODES_IN_VID_COMPUTATION,
            <TestVersions as Versions>::Base::VERSION,
        );
        let mut state = GlobalState::<TestTypes>::new(
            bootstrap_sender,
            tx_sender,
            parent_commit,
            ViewNumber::new(0),
            ViewNumber::new(0),
            TEST_MAX_BLOCK_SIZE_INCREMENT_PERIOD,
            TEST_PROTOCOL_MAX_BLOCK_SIZE,
            TEST_NUM_NODES_IN_VID_COMPUTATION,
            TEST_MAX_TX_NUM,
        );

        {
            let (req_sender, _) = async_broadcast::broadcast(10);
            let builder_state_id = BuilderStateId {
                parent_commitment: parent_commit,
                parent_view: ViewNumber::new(5),
            };

            state.register_builder_state(
                builder_state_id.clone(),
                ParentBlockReferences {
                    view_number: ViewNumber::new(5),
                    vid_commitment: parent_commit,
                    leaf_commit: Commitment::from_raw([0; 32]),
                    builder_commitment: BuilderCommitment::from_bytes([]),
                    // Unused in old legacy builder:
                    last_nonempty_view: None,
                    tx_count: 0,
                },
                req_sender.clone(),
            );

            assert_eq!(
                state.spawned_builder_states.len(),
                2,
                "The spawned_builder_states should now have 2 elements in it"
            );
            assert_eq!(
                state.highest_view_num_builder_id, builder_state_id,
                "The highest view number builder id should now be the one that was just registered"
            );
            assert!(
                state.spawned_builder_states.contains_key(&builder_state_id),
                "The spawned builder states should contain the new builder state id"
            );
        };

        {
            let (req_sender, _) = async_broadcast::broadcast(10);
            let builder_state_id = BuilderStateId {
                parent_commitment: parent_commit,
                parent_view: ViewNumber::new(6),
            };

            state.register_builder_state(
                builder_state_id.clone(),
                ParentBlockReferences {
                    view_number: ViewNumber::new(6),
                    vid_commitment: parent_commit,
                    leaf_commit: Commitment::from_raw([0; 32]),
                    builder_commitment: BuilderCommitment::from_bytes([]),
                    // Unused in old legacy builder:
                    last_nonempty_view: None,
                    tx_count: 0,
                },
                req_sender.clone(),
            );

            assert_eq!(
                state.spawned_builder_states.len(),
                3,
                "The spawned_builder_states should now have 3 elements in it"
            );
            assert_eq!(
                state.highest_view_num_builder_id, builder_state_id,
                "The highest view number builder id should now be the one that was just registered"
            );
            assert!(
                state.spawned_builder_states.contains_key(&builder_state_id),
                "The spawned builder states should contain the new builder state id"
            );
        };
    }

    /// This test checks that the register_builder_state method will overwrite
    /// the previous sender in the `spawned_builder_states` hashmap if the same
    /// `BuilderStateId` is used to register a new sender.
    ///
    /// It also demonstrates that doing this will drop the previous sender,
    /// effectively closing it if it is the only reference to it.
    #[tokio::test]
    async fn test_global_state_register_builder_state_same_builder_state_id() {
        let (bootstrap_sender, _) = async_broadcast::broadcast(10);
        let (tx_sender, _) = async_broadcast::broadcast(10);
        let parent_commit = vid_commitment::<TestVersions>(
            &[],
            TEST_NUM_NODES_IN_VID_COMPUTATION,
            <TestVersions as Versions>::Base::VERSION,
        );
        let mut state = GlobalState::<TestTypes>::new(
            bootstrap_sender,
            tx_sender,
            parent_commit,
            ViewNumber::new(0),
            ViewNumber::new(0),
            TEST_MAX_BLOCK_SIZE_INCREMENT_PERIOD,
            TEST_PROTOCOL_MAX_BLOCK_SIZE,
            TEST_NUM_NODES_IN_VID_COMPUTATION,
            TEST_MAX_TX_NUM,
        );

        let mut req_receiver_1 = {
            let (req_sender, req_receiver) = async_broadcast::broadcast(10);
            let builder_state_id = BuilderStateId {
                parent_commitment: parent_commit,
                parent_view: ViewNumber::new(5),
            };

            state.register_builder_state(
                builder_state_id.clone(),
                ParentBlockReferences {
                    view_number: ViewNumber::new(5),
                    vid_commitment: parent_commit,
                    leaf_commit: Commitment::from_raw([0; 32]),
                    builder_commitment: BuilderCommitment::from_bytes([]),
                    // Unused in old legacy builder:
                    last_nonempty_view: None,
                    tx_count: 0,
                },
                req_sender.clone(),
            );

            assert_eq!(
                state.spawned_builder_states.len(),
                2,
                "The spawned_builder_states should now have 2 elements in it"
            );
            assert_eq!(
                state.highest_view_num_builder_id, builder_state_id,
                "The highest view number builder id should now be the one that was just registered"
            );

            req_receiver
        };

        let mut req_receiver_2 = {
            let (req_sender, req_receiver) = async_broadcast::broadcast(10);
            let builder_state_id = BuilderStateId {
                parent_commitment: parent_commit,
                parent_view: ViewNumber::new(5),
            };

            // This is the same BuilderStateId as the previous one, so it should
            // replace the previous one.  Which means that the previous one
            // may no longer be published to.
            state.register_builder_state(
                builder_state_id.clone(),
                ParentBlockReferences {
                    view_number: ViewNumber::new(5),
                    vid_commitment: parent_commit,
                    leaf_commit: Commitment::from_raw([0; 32]),
                    builder_commitment: BuilderCommitment::from_bytes([]),
                    // Unused in old legacy builder:
                    last_nonempty_view: None,
                    tx_count: 0,
                },
                req_sender.clone(),
            );

            assert_eq!(
                state.spawned_builder_states.len(),
                2,
                "The spawned_builder_states should still have 2 elements in it"
            );
            assert_eq!(state.highest_view_num_builder_id, builder_state_id, "The highest view number builder id should still be the one that was just registered");

            req_receiver
        };

        {
            let builder_state_id = BuilderStateId {
                parent_commitment: parent_commit,
                parent_view: ViewNumber::new(5),
            };

            let req_id_and_sender = state.spawned_builder_states.get(&builder_state_id).unwrap();
            let (response_sender, _) = unbounded_channel();

            assert!(
                req_id_and_sender
                    .1
                    .broadcast(MessageType::RequestMessage(RequestMessage {
                        state_id: builder_state_id,
                        response_channel: response_sender,
                    }))
                    .await
                    .is_ok(),
                "This should be able to send a Message through the sender"
            );
        }

        // The first receiver should have been replaced, so we won't get any
        // results from it.

        assert!(
            req_receiver_1.recv().await.is_err(),
            "This first receiver should be closed"
        );
        assert!(
            req_receiver_2.recv().await.is_ok(),
            "The second receiver should receive a message"
        );
    }

    /// This test checks that the register_builder_state method will only
    /// update the highest_view_num_builder_id if the new [BuilderStateId] has
    /// a higher view number than the current highest_view_num_builder_id.
    #[tokio::test]
    async fn test_global_state_register_builder_state_decrementing_builder_state_ids() {
        let (bootstrap_sender, _) = async_broadcast::broadcast(10);
        let (tx_sender, _) = async_broadcast::broadcast(10);
        let parent_commit = vid_commitment::<TestVersions>(
            &[],
            TEST_NUM_NODES_IN_VID_COMPUTATION,
            <TestVersions as Versions>::Base::VERSION,
        );
        let mut state = GlobalState::<TestTypes>::new(
            bootstrap_sender,
            tx_sender,
            parent_commit,
            ViewNumber::new(0),
            ViewNumber::new(0),
            TEST_MAX_BLOCK_SIZE_INCREMENT_PERIOD,
            TEST_PROTOCOL_MAX_BLOCK_SIZE,
            TEST_NUM_NODES_IN_VID_COMPUTATION,
            TEST_MAX_TX_NUM,
        );

        {
            let (req_sender, _) = async_broadcast::broadcast(10);
            let builder_state_id = BuilderStateId {
                parent_commitment: parent_commit,
                parent_view: ViewNumber::new(6),
            };

            state.register_builder_state(
                builder_state_id.clone(),
                ParentBlockReferences {
                    view_number: ViewNumber::new(6),
                    vid_commitment: parent_commit,
                    leaf_commit: Commitment::from_raw([0; 32]),
                    builder_commitment: BuilderCommitment::from_bytes([]),
                    // Unused in old legacy builder:
                    last_nonempty_view: None,
                    tx_count: 0,
                },
                req_sender.clone(),
            );

            assert_eq!(
                state.spawned_builder_states.len(),
                2,
                "The spawned_builder_states should now have 2 elements in it"
            );
            assert_eq!(
                state.highest_view_num_builder_id, builder_state_id,
                "The highest view number builder id should now be the one that was just registered"
            );
            assert!(
                state.spawned_builder_states.contains_key(&builder_state_id),
                "The spawned builder states should contain the new builder state id"
            );
        };

        {
            let (req_sender, _) = async_broadcast::broadcast(10);
            let builder_state_id = BuilderStateId {
                parent_commitment: parent_commit,
                parent_view: ViewNumber::new(5),
            };

            state.register_builder_state(
                builder_state_id.clone(),
                ParentBlockReferences {
                    view_number: ViewNumber::new(5),
                    vid_commitment: parent_commit,
                    leaf_commit: Commitment::from_raw([0; 32]),
                    builder_commitment: BuilderCommitment::from_bytes([]),
                    // Unused in old legacy builder:
                    last_nonempty_view: None,
                    tx_count: 0,
                },
                req_sender.clone(),
            );

            assert_eq!(
                state.spawned_builder_states.len(),
                3,
                "The spawned_builder_states should now have 3 elements in it"
            );
            assert_eq!(
                state.highest_view_num_builder_id,
                BuilderStateId {
                    parent_commitment: parent_commit,
                    parent_view: ViewNumber::new(6)
                },
                "The highest view number builder id should now be the one that was just registered"
            );
            assert!(
                state.spawned_builder_states.contains_key(&builder_state_id),
                "The spawned builder states should contain the new builder state id"
            );
        };
    }

    // GlobalState::update_global_state Tests

    /// This test checks that the update_global_state method will correctly
    /// update the LRU blocks cache and the builder_state_to_last_built_block
    /// hashmap with values derived from the parameters passed into the method.
    ///
    /// The assumption behind this test is that the values being stored were
    /// not being stored previously.
    #[tokio::test]
    async fn test_global_state_update_global_state_success() {
        let (bootstrap_sender, _) = async_broadcast::broadcast(10);
        let (tx_sender, _) = async_broadcast::broadcast(10);
        let parent_commit = vid_commitment::<TestVersions>(
            &[],
            TEST_NUM_NODES_IN_VID_COMPUTATION,
            <TestVersions as Versions>::Base::VERSION,
        );
        let mut state = GlobalState::<TestTypes>::new(
            bootstrap_sender,
            tx_sender,
            parent_commit,
            ViewNumber::new(0),
            ViewNumber::new(0),
            TEST_MAX_BLOCK_SIZE_INCREMENT_PERIOD,
            TEST_PROTOCOL_MAX_BLOCK_SIZE,
            TEST_NUM_NODES_IN_VID_COMPUTATION,
            TEST_MAX_TX_NUM,
        );

        let new_parent_commit =
            vid_commitment::<TestVersions>(&[], 9, <TestVersions as Versions>::Base::VERSION);
        let new_view_num = ViewNumber::new(1);
        let builder_state_id = BuilderStateId {
            parent_commitment: new_parent_commit,
            parent_view: new_view_num,
        };

        let builder_hash_1 = BuilderCommitment::from_bytes([1, 2, 3, 4]);
        let block_id = BlockId {
            hash: builder_hash_1,
            view: new_view_num,
        };

        let (vid_trigger_sender, vid_trigger_receiver) = oneshot::channel();
        let (block_payload, metadata) =
            <TestBlockPayload as BlockPayload<TestTypes>>::from_transactions(
                vec![TestTransaction::new(vec![1, 2, 3, 4, 5, 6, 7, 8, 9, 10])],
                &TestValidatedState::default(),
                &TestInstanceState::default(),
            )
            .await
            .unwrap();
        let offered_fee = 64u64;
        let block_size = 64u64;
        let truncated = false;

        let build_block_info = BuildBlockInfo {
            id: block_id.clone(),
            block_size,
            offered_fee,
            block_payload: block_payload.clone(),
            metadata,
            vid_trigger: vid_trigger_sender,
            truncated,
        };

        let builder_hash_2 = BuilderCommitment::from_bytes([2, 3, 4, 5]);
        let response_msg = ResponseMessage {
            builder_hash: builder_hash_2.clone(),
            block_size: 32,
            offered_fee: 128,
        };

        // Now that every object is prepared and setup for storage, we can
        // test the `update_global_state` method.

        // `update_global_state` has not return value from its method, so can
        // only inspect its "success" based on the mutation of the state object.
        state.update_global_state(builder_state_id.clone(), build_block_info, response_msg);

        // two things should be adjusted by `update_global_state`:
        // - state.blocks
        // - state.builder_state_to_last_built_block

        // start with blocks

        assert_eq!(
            state.blocks.len(),
            1,
            "The blocks LRU should have a single entry"
        );

        let retrieved_block_info = state.blocks.get(&block_id);
        assert!(
            retrieved_block_info.is_some(),
            "Retrieval of the block id should result is a valid block info data"
        );

        let retrieved_block_info = retrieved_block_info.unwrap();

        assert_eq!(
            retrieved_block_info.block_payload, block_payload,
            "The block payloads should match"
        );
        assert_eq!(
            retrieved_block_info.metadata, metadata,
            "The metadata should match"
        );
        assert_eq!(
            retrieved_block_info.offered_fee, offered_fee,
            "The offered fee should match"
        );
        assert_eq!(
            retrieved_block_info.truncated, truncated,
            "The truncated flag should match"
        );

        {
            // This ensures that the vid_trigger that is stored is still the
            // same, or links to the vid_trigger_receiver that we submitted.
            let mut vid_trigger_write_lock_guard =
                retrieved_block_info.vid_trigger.write_arc().await;
            if let Some(vid_trigger_sender) = vid_trigger_write_lock_guard.take() {
                vid_trigger_sender
                    .send(TriggerStatus::Start)
                    .expect("vid_trigger_sender failed");
            }

            match vid_trigger_receiver.await {
                Ok(TriggerStatus::Start) => {
                    // This is expected
                }
                _ => {
                    panic!("did not receive TriggerStatus::Start from vid_trigger_receiver as expected");
                }
            }
        }

<<<<<<< HEAD
=======
        {
            // This ensures that the vid_sender that is stored is still the
            // same, or links to the vid_receiver that we submitted.
            let (vid_commitment, vid_precompute_data) =
                precompute_vid_commitment(&[1, 2, 3, 4, 5], TEST_NUM_NODES_IN_VID_COMPUTATION);

            assert_eq!(
                vid_sender.send((vid_commitment, vid_precompute_data.clone())),
                Ok(()),
                "The vid_sender should be able to send the vid commitment"
            );

            let mut vid_receiver_write_lock_guard =
                retrieved_block_info.vid_receiver.write_arc().await;

            // Get and Keep object

            match vid_receiver_write_lock_guard.get().await {
                Ok((received_vid_commitment, received_vid_precompute_data)) => {
                    assert_eq!(
                        received_vid_commitment, vid_commitment,
                        "The received vid commitment should match the expected vid commitment"
                    );
                    assert_eq!(
                        received_vid_precompute_data, vid_precompute_data,
                        "The received vid precompute data should match the expected vid precompute data"
                    );
                }
                _ => {
                    panic!("did not receive the expected vid commitment from vid_receiver_write_lock_guard");
                }
            }
        }

>>>>>>> 78d7dd12
        // finish with builder_state_to_last_built_block

        assert_eq!(
            state.builder_state_to_last_built_block.len(),
            1,
            "The builder state to last built block should have a single entry"
        );

        let last_built_block = state
            .builder_state_to_last_built_block
            .get(&builder_state_id);

        assert!(
            last_built_block.is_some(),
            "The last built block should be retrievable"
        );

        let last_built_block = last_built_block.unwrap();

        assert_eq!(
            last_built_block.builder_hash, builder_hash_2,
            "The last built block id should match the block id"
        );

        assert_eq!(
            last_built_block.block_size, 32,
            "The last built block size should match the response message"
        );

        assert_eq!(
            last_built_block.offered_fee, 128,
            "The last built block offered fee should match the response message"
        );
    }

    /// This test demonstrates the replacement behavior of the the
    /// `update_global_state` method.
    ///
    /// When given a `BuilderStateId` that already exists in the `blocks` LRU,
    /// and the `builder_state_to_last_built_block` hashmap, the method will
    /// replace the values in the `builder_state_to_last_built_block` hashmap,
    /// and it will also replace the entry in the `block`s LRU.
    #[tokio::test]
    async fn test_global_state_update_global_state_replacement() {
        let (bootstrap_sender, _) = async_broadcast::broadcast(10);
        let (tx_sender, _) = async_broadcast::broadcast(10);
        let parent_commit = vid_commitment::<TestVersions>(
            &[],
            TEST_NUM_NODES_IN_VID_COMPUTATION,
            <TestVersions as Versions>::Base::VERSION,
        );
        let mut state = GlobalState::<TestTypes>::new(
            bootstrap_sender,
            tx_sender,
            parent_commit,
            ViewNumber::new(0),
            ViewNumber::new(0),
            TEST_MAX_BLOCK_SIZE_INCREMENT_PERIOD,
            TEST_PROTOCOL_MAX_BLOCK_SIZE,
            TEST_NUM_NODES_IN_VID_COMPUTATION,
            TEST_MAX_TX_NUM,
        );

        let new_parent_commit =
            vid_commitment::<TestVersions>(&[], 9, <TestVersions as Versions>::Base::VERSION);
        let new_view_num = ViewNumber::new(1);
        let builder_state_id = BuilderStateId {
            parent_commitment: new_parent_commit,
            parent_view: new_view_num,
        };

        let builder_hash = BuilderCommitment::from_bytes([1, 2, 3, 4]);
        let block_id_1 = BlockId {
            hash: builder_hash.clone(),
            view: new_view_num,
        };
        let (vid_trigger_sender_1, vid_trigger_receiver_1) = oneshot::channel();
        let (block_payload_1, metadata_1) =
            <TestBlockPayload as BlockPayload<TestTypes>>::from_transactions(
                vec![TestTransaction::new(vec![1, 2, 3, 4, 5, 6, 7, 8, 9, 10])],
                &TestValidatedState::default(),
                &TestInstanceState::default(),
            )
            .await
            .unwrap();
        let offered_fee_1 = 64u64;
        let block_size_1 = 64u64;
        let truncated_1 = false;
        let build_block_info_1 = BuildBlockInfo {
            id: block_id_1.clone(),
            block_size: block_size_1,
            offered_fee: offered_fee_1,
            block_payload: block_payload_1.clone(),
            metadata: metadata_1,
            vid_trigger: vid_trigger_sender_1,
            truncated: truncated_1,
        };
        let response_msg_1 = ResponseMessage {
            builder_hash: builder_hash.clone(),
            block_size: block_size_1,
            offered_fee: offered_fee_1,
        };

        // Now that every object is prepared and setup for storage, we can
        // test the `update_global_state` method.

        // `update_global_state` has no return value from its method, so we can
        // only inspect its "success" based on the mutation of the state object.
        state.update_global_state(builder_state_id.clone(), build_block_info_1, response_msg_1);

        // We're going to enter another update_global_state_entry with the same
        // builder_state_id, but with different values for the block info and
        // response message.  This should highlight that the values get replaced
        // in this update.

        let block_id_2 = BlockId {
            hash: builder_hash.clone(),
            view: new_view_num,
        };
        let (vid_trigger_sender_2, vid_trigger_receiver_2) = oneshot::channel();
        let (block_payload_2, metadata_2) =
            <TestBlockPayload as BlockPayload<TestTypes>>::from_transactions(
                vec![TestTransaction::new(vec![2, 3, 4, 5, 6, 7, 8, 9, 10, 11])],
                &TestValidatedState::default(),
                &TestInstanceState::default(),
            )
            .await
            .unwrap();
        let offered_fee_2 = 16u64;
        let block_size_2 = 32u64;
        let truncated_2 = true;
        let build_block_info_2 = BuildBlockInfo {
            id: block_id_2.clone(),
            block_size: block_size_2,
            offered_fee: offered_fee_2,
            block_payload: block_payload_2.clone(),
            metadata: metadata_2,
            vid_trigger: vid_trigger_sender_2,
            truncated: truncated_2,
        };
        let response_msg_2: ResponseMessage = ResponseMessage {
            builder_hash: builder_hash.clone(),
            block_size: block_size_2,
            offered_fee: offered_fee_2,
        };

        // two things should be adjusted by `update_global_state`:
        // When given the same build_state_ids.
        state.update_global_state(builder_state_id.clone(), build_block_info_2, response_msg_2);

        // start with blocks

        assert_eq!(
            state.blocks.len(),
            1,
            "The blocks LRU should have a single entry"
        );

        let retrieved_block_info = state.blocks.get(&block_id_2);
        assert!(
            retrieved_block_info.is_some(),
            "Retrieval of the block id should result is a valid block info data"
        );

        let retrieved_block_info = retrieved_block_info.unwrap();

        assert_eq!(
            retrieved_block_info.block_payload, block_payload_2,
            "The block payloads should match"
        );
        assert_ne!(
            retrieved_block_info.block_payload, block_payload_1,
            "The block payloads should not match"
        );
        assert_eq!(
            retrieved_block_info.metadata, metadata_2,
            "The metadata should match"
        );
        assert_eq!(
            retrieved_block_info.metadata, metadata_1,
            "The metadata should match"
        );
        // TestMetadata will always match

        assert_eq!(
            retrieved_block_info.offered_fee, offered_fee_2,
            "The offered fee should match"
        );
        assert_ne!(
            retrieved_block_info.offered_fee, offered_fee_1,
            "The offered fee should not match"
        );
        assert_eq!(
            retrieved_block_info.truncated, truncated_2,
            "The truncated flag should match"
        );
        assert_ne!(
            retrieved_block_info.truncated, truncated_1,
            "The truncated flag should not match"
        );

        {
            // This ensures that the vid_trigger that is stored is still the
            // same, or links to the vid_trigger_receiver that we submitted.
            let mut vid_trigger_write_lock_guard =
                retrieved_block_info.vid_trigger.write_arc().await;
            if let Some(vid_trigger_sender) = vid_trigger_write_lock_guard.take() {
                vid_trigger_sender
                    .send(TriggerStatus::Start)
                    .expect("vid_trigger_sender failed");
            }

            match vid_trigger_receiver_2.await {
                Ok(TriggerStatus::Start) => {
                    // This is expected
                }
                _ => {
                    panic!("did not receive TriggerStatus::Start from vid_trigger_receiver as expected");
                }
            }

            assert!(
                vid_trigger_receiver_1.await.is_err(),
                "This should not receive anything from vid_trigger_receiver_1"
            );
        }

<<<<<<< HEAD
=======
        {
            // This ensures that the vid_sender that is stored is still the
            // same, or links to the vid_receiver that we submitted.
            let (vid_commitment, vid_precompute_data) =
                precompute_vid_commitment(&[1, 2, 3, 4, 5], TEST_NUM_NODES_IN_VID_COMPUTATION);

            assert_eq!(
                vid_sender_2.send((vid_commitment, vid_precompute_data.clone())),
                Ok(()),
                "The vid_sender should be able to send the vid commitment"
            );

            assert!(
                vid_sender_1
                    .send((vid_commitment, vid_precompute_data.clone()))
                    .is_err(),
                "The vid_sender should not be able to send the vid commitment"
            );

            let mut vid_receiver_write_lock_guard =
                retrieved_block_info.vid_receiver.write_arc().await;

            // Get and Keep object

            match vid_receiver_write_lock_guard.get().await {
                Ok((received_vid_commitment, received_vid_precompute_data)) => {
                    assert_eq!(
                        received_vid_commitment, vid_commitment,
                        "The received vid commitment should match the expected vid commitment"
                    );
                    assert_eq!(
                        received_vid_precompute_data, vid_precompute_data,
                        "The received vid precompute data should match the expected vid precompute data"
                    );
                }
                _ => {
                    panic!("did not receive the expected vid commitment from vid_receiver_write_lock_guard");
                }
            }
        }

>>>>>>> 78d7dd12
        // finish with builder_state_to_last_built_block

        assert_eq!(
            state.builder_state_to_last_built_block.len(),
            1,
            "The builder state to last built block should have a single entry"
        );

        let last_built_block = state
            .builder_state_to_last_built_block
            .get(&builder_state_id);

        assert!(
            last_built_block.is_some(),
            "The last built block should be retrievable"
        );

        let last_built_block = last_built_block.unwrap();

        assert_eq!(
            last_built_block.builder_hash, builder_hash,
            "The last built block id should match the block id"
        );

        assert_eq!(
            last_built_block.block_size, block_size_2,
            "The last built block size should match the response message"
        );
        assert_ne!(
            last_built_block.block_size, block_size_1,
            "The last built block size should not match the previous block size"
        );

        assert_eq!(
            last_built_block.offered_fee, offered_fee_2,
            "The last built block offered fee should match the response message"
        );
        assert_ne!(
            last_built_block.offered_fee, offered_fee_1,
            "The last built block offered fee should not match the previous block offered fee"
        );
    }

    // GlobalState::remove_handles Tests

    /// This test checks to ensure that remove_handles will only consider
    /// views up to what is known to have been stored. As a result it will
    /// indicate that is has only targeted to the highest view number that it
    /// is aware of.
    #[tokio::test]
    async fn test_global_state_remove_handles_prune_up_to_latest() {
        let (bootstrap_sender, _) = async_broadcast::broadcast(10);
        let (tx_sender, _) = async_broadcast::broadcast(10);
        let parent_commit = vid_commitment::<TestVersions>(
            &[0],
            TEST_NUM_NODES_IN_VID_COMPUTATION,
            <TestVersions as Versions>::Base::VERSION,
        );
        let mut state = GlobalState::<TestTypes>::new(
            bootstrap_sender,
            tx_sender,
            parent_commit,
            ViewNumber::new(0),
            ViewNumber::new(0),
            TEST_MAX_BLOCK_SIZE_INCREMENT_PERIOD,
            TEST_PROTOCOL_MAX_BLOCK_SIZE,
            TEST_NUM_NODES_IN_VID_COMPUTATION,
            TEST_MAX_TX_NUM,
        );

        // We register a few builder states.
        for i in 1..=10 {
            let vid_commit = vid_commitment::<TestVersions>(
                &[i],
                TEST_NUM_NODES_IN_VID_COMPUTATION,
                <TestVersions as Versions>::Base::VERSION,
            );
            let view = ViewNumber::new(i as u64);

            state.register_builder_state(
                BuilderStateId {
                    parent_commitment: vid_commit,
                    parent_view: view,
                },
                ParentBlockReferences {
                    view_number: view,
                    vid_commitment: vid_commit,
                    leaf_commit: Commitment::from_raw([0; 32]),
                    builder_commitment: BuilderCommitment::from_bytes([]),
                    // Unused in old legacy builder:
                    last_nonempty_view: None,
                    tx_count: 0,
                },
                async_broadcast::broadcast(10).0,
            );
        }

        assert_eq!(
            state.spawned_builder_states.len(),
            11,
            "The spawned_builder_states should have the expected number of entries",
        );

        assert_eq!(
            state.remove_handles(ViewNumber::new(100)),
            ViewNumber::new(10),
            "It should only be able to prune up to what has been stored"
        );

        assert_eq!(
            state.spawned_builder_states.len(),
            1,
            "The spawned_builder_states should only have a single entry in it"
        );

        let builder_state_id = BuilderStateId {
            parent_commitment: vid_commitment::<TestVersions>(
                &[10],
                TEST_NUM_NODES_IN_VID_COMPUTATION,
                <TestVersions as Versions>::Base::VERSION,
            ),
            parent_view: ViewNumber::new(10),
        };
        assert_eq!(
            state.highest_view_num_builder_id, builder_state_id,
            "The highest view number builder id should be the one that was just registered"
        );

        assert_eq!(
            state.last_garbage_collected_view_num,
            ViewNumber::new(9),
            "The last garbage collected view number should match expected value"
        );

        assert!(
            state.spawned_builder_states.contains_key(&BuilderStateId {
                parent_commitment: vid_commitment::<TestVersions>(
                    &[10],
                    TEST_NUM_NODES_IN_VID_COMPUTATION,
                    <TestVersions as Versions>::Base::VERSION
                ),
                parent_view: ViewNumber::new(10),
            }),
            "The spawned builder states should contain the builder state id: {builder_state_id}"
        );
    }

    /// This test checks that the remove_handles doesn't ensure that the
    /// `last_garbage_collected_view_num` is strictly increasing. By first
    /// removing a higher view  number, followed by a smaller view number
    /// (with the highest_view_num_builder_id having a view greater than or
    /// equal to both targets) we can demonstrate this property.
    ///
    /// Furthermore this demonstrates that by supplying any view number to
    /// remove_handles that is less than `last_garbage_collected_view_num` will
    /// result in `last_garbage_collected_view_num` being updated to the given
    /// value minus 1, without regard for it actually removing / cleaning
    /// anything, or whether it is moving backwards in view numbers.
    ///
    /// If we were to account for the view numbers actually being cleaned up,
    /// we could still trigger this behavior be re-adding the builder states
    /// with a view number that precedes the last garbage collected view number,
    /// then removing them would trigger the same behavior.
    #[tokio::test]
    async fn test_global_state_remove_handles_can_reduce_last_garbage_collected_view_num_simple() {
        let (bootstrap_sender, _) = async_broadcast::broadcast(10);
        let (tx_sender, _) = async_broadcast::broadcast(10);
        let parent_commit = vid_commitment::<TestVersions>(
            &[0],
            TEST_NUM_NODES_IN_VID_COMPUTATION,
            <TestVersions as Versions>::Base::VERSION,
        );
        let mut state = GlobalState::<TestTypes>::new(
            bootstrap_sender,
            tx_sender,
            parent_commit,
            ViewNumber::new(0),
            ViewNumber::new(0),
            TEST_MAX_BLOCK_SIZE_INCREMENT_PERIOD,
            TEST_PROTOCOL_MAX_BLOCK_SIZE,
            TEST_NUM_NODES_IN_VID_COMPUTATION,
            TEST_MAX_TX_NUM,
        );

        // We register a few builder states.
        for i in 1..=10 {
            let vid_commit = vid_commitment::<TestVersions>(
                &[i],
                TEST_NUM_NODES_IN_VID_COMPUTATION,
                <TestVersions as Versions>::Base::VERSION,
            );
            let view = ViewNumber::new(i as u64);

            state.register_builder_state(
                BuilderStateId {
                    parent_commitment: vid_commit,
                    parent_view: view,
                },
                ParentBlockReferences {
                    view_number: view,
                    vid_commitment: vid_commit,
                    leaf_commit: Commitment::from_raw([0; 32]),
                    builder_commitment: BuilderCommitment::from_bytes([]),
                    // Unused in old legacy builder:
                    last_nonempty_view: None,
                    tx_count: 0,
                },
                async_broadcast::broadcast(10).0,
            );
        }

        assert_eq!(
            state.highest_view_num_builder_id,
            BuilderStateId {
                parent_commitment: vid_commitment::<TestVersions>(
                    &[10],
                    TEST_NUM_NODES_IN_VID_COMPUTATION,
                    <TestVersions as Versions>::Base::VERSION
                ),
                parent_view: ViewNumber::new(10),
            },
            "The highest view number builder id should be the one that was just registered"
        );

        assert_eq!(
            state.remove_handles(ViewNumber::new(10)),
            ViewNumber::new(10),
            "It should remove what has been stored"
        );

        assert_eq!(
            state.last_garbage_collected_view_num,
            ViewNumber::new(9),
            "The last garbage collected view number should match expected value"
        );

        assert_eq!(
            state.remove_handles(ViewNumber::new(5)),
            ViewNumber::new(5),
            "If we only remove up to view 5, then only entries preceding view 5 should be removed"
        );

        // The last garbage collected view has gone down as a result of our
        // new remove_handles target, demonstrating that this number isn't
        // strictly increasing in value.
        assert_eq!(
            state.last_garbage_collected_view_num,
            ViewNumber::new(4),
            "The last garbage collected view number should match expected value",
        );
    }

    /// This test checks that the remove_handles doesn't ensure that the
    /// `last_garbage_collected_view_num` is strictly increasing. It is very
    /// similar to `test_global_state_remove_handles_can_reduce_last_garbage_collected_view_num_simple`
    /// but differs in that it re-adds the removed builder states, just in case
    /// the previous test's behavior is erroneous and fixed by ensuring that we
    /// only consider removed view numbers.
    #[tokio::test]
    async fn test_global_state_remove_handles_can_reduce_last_garbage_collected_view_num_strict() {
        let (bootstrap_sender, _) = async_broadcast::broadcast(10);
        let (tx_sender, _) = async_broadcast::broadcast(10);
        let parent_commit = vid_commitment::<TestVersions>(
            &[0],
            TEST_NUM_NODES_IN_VID_COMPUTATION,
            <TestVersions as Versions>::Base::VERSION,
        );
        let mut state = GlobalState::<TestTypes>::new(
            bootstrap_sender,
            tx_sender,
            parent_commit,
            ViewNumber::new(0),
            ViewNumber::new(0),
            TEST_MAX_BLOCK_SIZE_INCREMENT_PERIOD,
            TEST_PROTOCOL_MAX_BLOCK_SIZE,
            TEST_NUM_NODES_IN_VID_COMPUTATION,
            TEST_MAX_TX_NUM,
        );

        // We register a few builder states.
        for i in 1..=10 {
            let vid_commit = vid_commitment::<TestVersions>(
                &[i],
                TEST_NUM_NODES_IN_VID_COMPUTATION,
                <TestVersions as Versions>::Base::VERSION,
            );
            let view = ViewNumber::new(i as u64);

            state.register_builder_state(
                BuilderStateId {
                    parent_commitment: vid_commit,
                    parent_view: view,
                },
                ParentBlockReferences {
                    view_number: view,
                    vid_commitment: vid_commit,
                    leaf_commit: Commitment::from_raw([0; 32]),
                    builder_commitment: BuilderCommitment::from_bytes([]),
                    // Unused in old legacy builder:
                    last_nonempty_view: None,
                    tx_count: 0,
                },
                async_broadcast::broadcast(10).0,
            );
        }

        assert_eq!(
            state.highest_view_num_builder_id,
            BuilderStateId {
                parent_commitment: vid_commitment::<TestVersions>(
                    &[10],
                    TEST_NUM_NODES_IN_VID_COMPUTATION,
                    <TestVersions as Versions>::Base::VERSION
                ),
                parent_view: ViewNumber::new(10),
            },
            "The highest view number builder id should be the one that was just registered"
        );

        assert_eq!(
            state.remove_handles(ViewNumber::new(10)),
            ViewNumber::new(10),
            "It should remove what has been stored"
        );

        assert_eq!(
            state.last_garbage_collected_view_num,
            ViewNumber::new(9),
            "The last garbage collected view number should match expected value"
        );

        // We re-add these removed builder_state_ids
        for i in 1..10 {
            let vid_commit = vid_commitment::<TestVersions>(
                &[i],
                TEST_NUM_NODES_IN_VID_COMPUTATION,
                <TestVersions as Versions>::Base::VERSION,
            );
            let view = ViewNumber::new(i as u64);

            state.register_builder_state(
                BuilderStateId {
                    parent_commitment: vid_commit,
                    parent_view: view,
                },
                ParentBlockReferences {
                    view_number: view,
                    vid_commitment: vid_commit,
                    leaf_commit: Commitment::from_raw([0; 32]),
                    builder_commitment: BuilderCommitment::from_bytes([]),
                    // Unused in old legacy builder:
                    last_nonempty_view: None,
                    tx_count: 0,
                },
                async_broadcast::broadcast(10).0,
            );
        }

        assert_eq!(
            state.remove_handles(ViewNumber::new(5)),
            ViewNumber::new(5),
            "If we only remove up to view 5, then only entries preceding view 5 should be removed"
        );

        // The last garbage collected view has gone down as a result of our
        // new remove_handles target, demonstrating that this number isn't
        // strictly increasing in value.
        assert_eq!(
            state.last_garbage_collected_view_num,
            ViewNumber::new(4),
            "The last garbage collected view number should match expected value",
        );
    }

    /// This test checks that the remove_handles methods will correctly remove
    /// The expected number of builder states from the spawned_builder_states
    /// hashmap.  It does this by specifically controlling the number of builder
    /// states that are registered, and then removing a subset of them. It
    /// verifies the absence of the entries that should have been removed, and
    /// the presence of the entries that should have been kept.
    #[tokio::test]
    async fn test_global_state_remove_handles_expected() {
        let (bootstrap_sender, _) = async_broadcast::broadcast(10);
        let (tx_sender, _) = async_broadcast::broadcast(10);
        let parent_commit = vid_commitment::<TestVersions>(
            &[0],
            TEST_NUM_NODES_IN_VID_COMPUTATION,
            <TestVersions as Versions>::Base::VERSION,
        );
        let mut state = GlobalState::<TestTypes>::new(
            bootstrap_sender,
            tx_sender,
            parent_commit,
            ViewNumber::new(0),
            ViewNumber::new(0),
            TEST_MAX_BLOCK_SIZE_INCREMENT_PERIOD,
            TEST_PROTOCOL_MAX_BLOCK_SIZE,
            TEST_NUM_NODES_IN_VID_COMPUTATION,
            TEST_MAX_TX_NUM,
        );

        // We register a few builder states.
        for i in 1..=10 {
            let vid_commit = vid_commitment::<TestVersions>(
                &[i],
                TEST_NUM_NODES_IN_VID_COMPUTATION,
                <TestVersions as Versions>::Base::VERSION,
            );
            let view = ViewNumber::new(i as u64);

            state.register_builder_state(
                BuilderStateId {
                    parent_commitment: vid_commit,
                    parent_view: view,
                },
                ParentBlockReferences {
                    view_number: view,
                    vid_commitment: vid_commit,
                    leaf_commit: Commitment::from_raw([0; 32]),
                    builder_commitment: BuilderCommitment::from_bytes([]),
                    // Unused in old legacy builder:
                    last_nonempty_view: None,
                    tx_count: 0,
                },
                async_broadcast::broadcast(10).0,
            );
        }

        assert_eq!(
            state.spawned_builder_states.len(),
            11,
            "The spawned_builder_states should have 11 elements in it"
        );

        assert_eq!(
            state.highest_view_num_builder_id,
            BuilderStateId {
                parent_commitment: vid_commitment::<TestVersions>(
                    &[10],
                    TEST_NUM_NODES_IN_VID_COMPUTATION,
                    <TestVersions as Versions>::Base::VERSION
                ),
                parent_view: ViewNumber::new(10),
            },
            "The highest view number builder id should be the one that was just registered"
        );

        assert_eq!(
            state.last_garbage_collected_view_num,
            ViewNumber::new(0),
            "The last garbage collected view number should be hat was passed in"
        );

        // Now we want to clean up some previous builder states to ensure that we
        // remove the appropriate targets.

        // This should remove the view builder states preceding the view number 5
        assert_eq!(
            state.remove_handles(ViewNumber::new(5)),
            ViewNumber::new(5),
            "The last garbage collected view number should match expected value"
        );

        // There should be 11 - 5 entries remaining
        assert_eq!(
            state.spawned_builder_states.len(),
            6,
            "The spawned_builder_states should have 6 elements in it"
        );

        for i in 0..5 {
            let builder_state_id = BuilderStateId {
                parent_commitment: vid_commitment::<TestVersions>(
                    &[i],
                    TEST_NUM_NODES_IN_VID_COMPUTATION,
                    <TestVersions as Versions>::Base::VERSION,
                ),
                parent_view: ViewNumber::new(i as u64),
            };
            assert!(
                !state.spawned_builder_states.contains_key(&builder_state_id),
                "the spawned builder states should contain the builder state id, {builder_state_id}"
            );
        }

        for i in 5..=10 {
            let builder_state_id = BuilderStateId {
                parent_commitment: vid_commitment::<TestVersions>(
                    &[i],
                    TEST_NUM_NODES_IN_VID_COMPUTATION,
                    <TestVersions as Versions>::Base::VERSION,
                ),
                parent_view: ViewNumber::new(i as u64),
            };
            assert!(
                state.spawned_builder_states.contains_key(&builder_state_id),
                "The spawned builder states should contain the builder state id: {builder_state_id}"
            );
        }
    }

    // Get Available Blocks Tests

    /// This test checks that the error `AvailableBlocksError::NoBlocksAvailable`
    /// is returned when no blocks are available.
    ///
    /// To trigger this condition, we simply submit a request to the
    /// implementation of get_available_blocks, and we do not provide any
    /// information for the block view number requested.  As a result, the
    /// implementation will ultimately timeout, and return an error that
    /// indicates that no blocks were available.
    #[tokio::test]
    async fn test_get_available_blocks_error_no_blocks_available() {
        let (bootstrap_sender, _) = async_broadcast::broadcast(10);
        let (tx_sender, _) = async_broadcast::broadcast(10);
        let (builder_public_key, builder_private_key) =
            <BLSPubKey as BuilderSignatureKey>::generated_from_seed_indexed([0; 32], 0);
        let (leader_public_key, leader_private_key) =
            <BLSPubKey as SignatureKey>::generated_from_seed_indexed([0; 32], 1);
        let parent_commit = vid_commitment::<TestVersions>(
            &[],
            TEST_NUM_NODES_IN_VID_COMPUTATION,
            <TestVersions as Versions>::Base::VERSION,
        );

        let state = ProxyGlobalState::<TestTypes>::new(
            Arc::new(RwLock::new(GlobalState::<TestTypes>::new(
                bootstrap_sender,
                tx_sender,
                parent_commit,
                ViewNumber::new(0),
                ViewNumber::new(0),
                TEST_MAX_BLOCK_SIZE_INCREMENT_PERIOD,
                TEST_PROTOCOL_MAX_BLOCK_SIZE,
                TEST_NUM_NODES_IN_VID_COMPUTATION,
                TEST_MAX_TX_NUM,
            ))),
            (builder_public_key, builder_private_key),
            Duration::from_millis(100),
        );

        // leader_private_key
        let signature = BLSPubKey::sign(&leader_private_key, parent_commit.as_ref()).unwrap();

        // This *should* just time out
        let result = state
            .available_blocks_implementation(
                &vid_commitment::<TestVersions>(
                    &[],
                    TEST_NUM_NODES_IN_VID_COMPUTATION,
                    <TestVersions as Versions>::Base::VERSION,
                ),
                1,
                leader_public_key,
                &signature,
            )
            .await;

        match result {
            Err(AvailableBlocksError::NoBlocksAvailable) => {
                // This is what we expect.
                // This message *should* indicate that no blocks were available.
            }
            Err(err) => {
                panic!("Unexpected error: {:?}", err);
            }
            Ok(_) => {
                panic!("Expected an error, but got a result");
            }
        }
    }

    /// This test checks that the error `AvailableBlocksError::SignatureValidationFailed`
    /// is returned when the signature is invalid.
    ///
    /// To trigger this condition, we simply submit a request to the
    /// implementation of get_available_blocks, but we sign the request with
    /// the builder's private key instead of the leader's private key.  Since
    /// these keys do not match, this will result in a signature verification
    /// error.
    #[tokio::test]
    async fn test_get_available_blocks_error_invalid_signature() {
        let (bootstrap_sender, _) = async_broadcast::broadcast(10);
        let (tx_sender, _) = async_broadcast::broadcast(10);
        let (builder_public_key, builder_private_key) =
            <BLSPubKey as BuilderSignatureKey>::generated_from_seed_indexed([0; 32], 0);
        let (leader_public_key, _leader_private_key) =
            <BLSPubKey as SignatureKey>::generated_from_seed_indexed([0; 32], 1);
        let parent_commit = vid_commitment::<TestVersions>(
            &[],
            TEST_NUM_NODES_IN_VID_COMPUTATION,
            <TestVersions as Versions>::Base::VERSION,
        );

        let state = ProxyGlobalState::<TestTypes>::new(
            Arc::new(RwLock::new(GlobalState::<TestTypes>::new(
                bootstrap_sender,
                tx_sender,
                parent_commit,
                ViewNumber::new(0),
                ViewNumber::new(0),
                TEST_MAX_BLOCK_SIZE_INCREMENT_PERIOD,
                TEST_PROTOCOL_MAX_BLOCK_SIZE,
                TEST_NUM_NODES_IN_VID_COMPUTATION,
                TEST_MAX_TX_NUM,
            ))),
            (builder_public_key, builder_private_key.clone()),
            Duration::from_millis(100),
        );

        // leader_private_key
        let signature = BLSPubKey::sign(&builder_private_key, parent_commit.as_ref()).unwrap();

        // This *should* just time out
        let result = state
            .available_blocks_implementation(
                &vid_commitment::<TestVersions>(
                    &[],
                    TEST_NUM_NODES_IN_VID_COMPUTATION,
                    <TestVersions as Versions>::Base::VERSION,
                ),
                1,
                leader_public_key,
                &signature,
            )
            .await;

        match result {
            Err(AvailableBlocksError::SignatureValidationFailed) => {
                // This is what we expect.
                // This message *should* indicate that the signature passed
                // did not match the given public key.
            }
            Err(err) => {
                panic!("Unexpected error: {:?}", err);
            }
            Ok(_) => {
                panic!("Expected an error, but got a result");
            }
        }
    }

    /// This test checks that the error `AvailableBlocksError::RequestForAvailableViewThatHasAlreadyBeenDecided`
    /// is returned when the requested view number has already been garbage
    /// collected.
    ///
    /// To trigger this condition, we initialize the GlobalState with a
    /// garbage collected view number that is higher than the view that will
    /// be requested.
    #[tokio::test]
    async fn test_get_available_blocks_error_requesting_previous_view_number() {
        let (bootstrap_sender, _) = async_broadcast::broadcast(10);
        let (tx_sender, _) = async_broadcast::broadcast(10);
        let (builder_public_key, builder_private_key) =
            <BLSPubKey as BuilderSignatureKey>::generated_from_seed_indexed([0; 32], 0);
        let (leader_public_key, leader_private_key) =
            <BLSPubKey as SignatureKey>::generated_from_seed_indexed([0; 32], 1);
        let parent_commit = vid_commitment::<TestVersions>(
            &[],
            TEST_NUM_NODES_IN_VID_COMPUTATION,
            <TestVersions as Versions>::Base::VERSION,
        );

        let state = ProxyGlobalState::<TestTypes>::new(
            Arc::new(RwLock::new(GlobalState::<TestTypes>::new(
                bootstrap_sender,
                tx_sender,
                parent_commit,
                ViewNumber::new(0),
                ViewNumber::new(2),
                TEST_MAX_BLOCK_SIZE_INCREMENT_PERIOD,
                TEST_PROTOCOL_MAX_BLOCK_SIZE,
                TEST_NUM_NODES_IN_VID_COMPUTATION,
                TEST_MAX_TX_NUM,
            ))),
            (builder_public_key, builder_private_key),
            Duration::from_millis(100),
        );

        // leader_private_key
        let signature = BLSPubKey::sign(&leader_private_key, parent_commit.as_ref()).unwrap();

        // This *should* just time out
        let result = state
            .available_blocks_implementation(
                &vid_commitment::<TestVersions>(
                    &[],
                    TEST_NUM_NODES_IN_VID_COMPUTATION,
                    <TestVersions as Versions>::Base::VERSION,
                ),
                1,
                leader_public_key,
                &signature,
            )
            .await;

        match result {
            Err(AvailableBlocksError::RequestForAvailableViewThatHasAlreadyBeenDecided) => {
                // This is what we expect.
                // This message *should* indicate that the signature passed
                // did not match the given public key.
            }
            Err(err) => {
                panic!("Unexpected error: {:?}", err);
            }
            Ok(_) => {
                panic!("Expected an error, but got a result");
            }
        }
    }

    /// This test checks that the error `AvailableBlocksError::GetChannelForMatchingBuilderError`
    /// is returned when attempting to retrieve a view that is not stored within the state, and
    /// the highest view is also no longer stored within the state.
    ///
    /// To trigger this condition, we initialize the GlobalState with an initial
    /// state, and then we mutate the state to record the wrong latest state id.
    /// When interacted with `GlobalState` via `register_builder_state`, and
    /// `remove_handles`, this error doesn't seem possible immediately possible.
    #[tokio::test]
    async fn test_get_available_blocks_error_get_channel_for_matching_builder() {
        let (bootstrap_sender, _) = async_broadcast::broadcast(10);
        let (tx_sender, _) = async_broadcast::broadcast(10);
        let (builder_public_key, builder_private_key) =
            <BLSPubKey as BuilderSignatureKey>::generated_from_seed_indexed([0; 32], 0);
        let (leader_public_key, leader_private_key) =
            <BLSPubKey as SignatureKey>::generated_from_seed_indexed([0; 32], 1);
        let parent_commit = vid_commitment::<TestVersions>(
            &[],
            TEST_NUM_NODES_IN_VID_COMPUTATION,
            <TestVersions as Versions>::Base::VERSION,
        );

        let state = Arc::new(ProxyGlobalState::<TestTypes>::new(
            Arc::new(RwLock::new(GlobalState::<TestTypes>::new(
                bootstrap_sender,
                tx_sender,
                parent_commit,
                ViewNumber::new(4),
                ViewNumber::new(4),
                TEST_MAX_BLOCK_SIZE_INCREMENT_PERIOD,
                TEST_PROTOCOL_MAX_BLOCK_SIZE,
                TEST_NUM_NODES_IN_VID_COMPUTATION,
                TEST_MAX_TX_NUM,
            ))),
            (builder_public_key, builder_private_key.clone()),
            Duration::from_secs(1),
        ));

        {
            let mut write_locked_global_state = state.global_state.write_arc().await;
            write_locked_global_state.highest_view_num_builder_id = BuilderStateId {
                parent_commitment: parent_commit,
                parent_view: ViewNumber::new(5),
            };
        }

        // As a result, we **should** be receiving a request for the available
        // blocks with our expected state id on the receiver, along with a channel
        // to send the response back to the caller.

        let signature = BLSPubKey::sign(&leader_private_key, parent_commit.as_ref()).unwrap();
        let result = state
            .available_blocks_implementation(&parent_commit, 6, leader_public_key, &signature)
            .await;
        match result {
            Err(AvailableBlocksError::GetChannelForMatchingBuilderError(_)) => {
                // This is what we expect.
                // This message *should* indicate that the response channel was closed.
            }
            Err(err) => {
                panic!("Unexpected error: {:?}", err);
            }
            Ok(_) => {
                panic!("Expected an error, but got a result");
            }
        }
    }

    // We have two error cases for `available_blocks_implementation` that we
    // cannot seem trigger directly due to the nature of how the implementation
    // performs.
    //
    // The first is ChannelUnexpectedlyClosed, which doesn't seem to be
    // producible as the unbounded channel doesn't seem to be able to be
    // closed.
    //
    // The second is SigningBlockFailed, which doesn't seem to be producible
    // with a valid private key, and it's not clear how to create an invalid
    // private key.

    /// This test checks that call to `available_blocks_implementation` returns
    /// a successful response when the function is called before blocks are
    /// made available.
    #[tokio::test]
    async fn test_get_available_blocks_requested_before_blocks_available() {
        let (bootstrap_sender, _) = async_broadcast::broadcast(10);
        let (tx_sender, _) = async_broadcast::broadcast(10);
        let (builder_public_key, builder_private_key) =
            <BLSPubKey as BuilderSignatureKey>::generated_from_seed_indexed([0; 32], 0);
        let (leader_public_key, leader_private_key) =
            <BLSPubKey as SignatureKey>::generated_from_seed_indexed([0; 32], 1);
        let parent_commit = vid_commitment::<TestVersions>(
            &[],
            TEST_NUM_NODES_IN_VID_COMPUTATION,
            <TestVersions as Versions>::Base::VERSION,
        );

        let state = Arc::new(ProxyGlobalState::<TestTypes>::new(
            Arc::new(RwLock::new(GlobalState::<TestTypes>::new(
                bootstrap_sender,
                tx_sender,
                parent_commit,
                ViewNumber::new(0),
                ViewNumber::new(0),
                TEST_MAX_BLOCK_SIZE_INCREMENT_PERIOD,
                TEST_PROTOCOL_MAX_BLOCK_SIZE,
                TEST_NUM_NODES_IN_VID_COMPUTATION,
                TEST_MAX_TX_NUM,
            ))),
            (builder_public_key, builder_private_key.clone()),
            Duration::from_secs(1),
        ));

        let cloned_parent_commit = parent_commit;
        let cloned_state = state.clone();
        let cloned_leader_private_key = leader_private_key.clone();

        // We want to trigger a request for the available blocks, before we make the available block available
        let get_available_blocks_handle = spawn(async move {
            // leader_private_key
            let signature =
                BLSPubKey::sign(&cloned_leader_private_key, cloned_parent_commit.as_ref()).unwrap();
            cloned_state
                .available_blocks_implementation(
                    &cloned_parent_commit,
                    1,
                    leader_public_key,
                    &signature,
                )
                .await
        });

        // Now we want to make the block data available to the state.
        let expected_builder_state_id = BuilderStateId {
            parent_commitment: parent_commit,
            parent_view: ViewNumber::new(1),
        };

        let mut response_receiver = {
            // We only want to keep this write lock for the time needed, and
            // no more.
            let mut write_locked_global_state = state.global_state.write_arc().await;

            // We insert a sender so that the next time this stateId is requested,
            // it will be available to send data back.
            let (response_sender, response_receiver) = async_broadcast::broadcast(10);
            write_locked_global_state.register_builder_state(
                expected_builder_state_id.clone(),
                ParentBlockReferences {
                    view_number: expected_builder_state_id.parent_view,
                    vid_commitment: expected_builder_state_id.parent_commitment,
                    leaf_commit: Commitment::from_raw([0; 32]),
                    builder_commitment: BuilderCommitment::from_bytes([]),
                    // Unused in old legacy builder:
                    last_nonempty_view: None,
                    tx_count: 0,
                },
                response_sender,
            );

            response_receiver
        };

        // As a result, we **should** be receiving a request for the available
        // blocks with our expected state id on the receiver, along with a channel
        // to send the response back to the caller.

        let response_channel = match response_receiver.next().await {
            None => {
                panic!("Expected a request for available blocks, but didn't get one");
            }
            Some(MessageType::RequestMessage(req_msg)) => {
                assert_eq!(req_msg.state_id, expected_builder_state_id);
                req_msg.response_channel
            }
            Some(message) => {
                panic!(
                    "Expected a request for available blocks, but got a different message: {:?}",
                    message
                );
            }
        };

        // We want to send a ResponseMessage to the channel
        let expected_response = ResponseMessage {
            block_size: 9,
            offered_fee: 7,
            builder_hash: BuilderCommitment::from_bytes([1, 2, 3, 4, 5]),
        };

        assert!(
            response_channel.send(expected_response.clone()).is_ok(),
            "failed to send ResponseMessage"
        );

        let result = get_available_blocks_handle
            .await
            .expect("get_available_blocks_handle failed");
        match result {
            Err(err) => {
                panic!("Unexpected error: {:?}", err);
            }
            Ok(result) => {
                assert_eq!(
                    result,
                    vec![AvailableBlockInfo {
                        block_hash: expected_response.builder_hash.clone(),
                        block_size: expected_response.block_size,
                        offered_fee: expected_response.offered_fee,
                        signature: <BLSPubKey as BuilderSignatureKey>::sign_block_info(
                            &builder_private_key,
                            expected_response.block_size,
                            expected_response.offered_fee,
                            &expected_response.builder_hash,
                        )
                        .unwrap(),
                        sender: builder_public_key,
                        _phantom: Default::default(),
                    }],
                    "get_available_blocks response matches expectation"
                );
            }
        }
    }

    /// This test checks that call to `available_blocks_implementation` returns
    /// a successful response when the function is called after blocks are
    /// made available.
    #[tokio::test]
    async fn test_get_available_blocks_requested_after_blocks_available() {
        let (bootstrap_sender, _) = async_broadcast::broadcast(10);
        let (tx_sender, _) = async_broadcast::broadcast(10);
        let (builder_public_key, builder_private_key) =
            <BLSPubKey as BuilderSignatureKey>::generated_from_seed_indexed([0; 32], 0);
        let (leader_public_key, leader_private_key) =
            <BLSPubKey as SignatureKey>::generated_from_seed_indexed([0; 32], 1);
        let parent_commit = vid_commitment::<TestVersions>(
            &[],
            TEST_NUM_NODES_IN_VID_COMPUTATION,
            <TestVersions as Versions>::Base::VERSION,
        );

        let state = Arc::new(ProxyGlobalState::<TestTypes>::new(
            Arc::new(RwLock::new(GlobalState::<TestTypes>::new(
                bootstrap_sender,
                tx_sender,
                parent_commit,
                ViewNumber::new(0),
                ViewNumber::new(0),
                TEST_MAX_BLOCK_SIZE_INCREMENT_PERIOD,
                TEST_PROTOCOL_MAX_BLOCK_SIZE,
                TEST_NUM_NODES_IN_VID_COMPUTATION,
                TEST_MAX_TX_NUM,
            ))),
            (builder_public_key, builder_private_key.clone()),
            Duration::from_secs(1),
        ));

        let cloned_parent_commit = parent_commit;
        let cloned_state = state.clone();
        let cloned_leader_private_key = leader_private_key.clone();

        // Now we want to make the block data available to the state.
        let expected_builder_state_id = BuilderStateId {
            parent_commitment: parent_commit,
            parent_view: ViewNumber::new(1),
        };

        let mut response_receiver = {
            // We only want to keep this write lock for the time needed, and
            // no more.
            let mut write_locked_global_state = state.global_state.write_arc().await;

            // We insert a sender so that the next time this stateId is requested,
            // it will be available to send data back.
            let (response_sender, response_receiver) = async_broadcast::broadcast(10);
            write_locked_global_state.register_builder_state(
                expected_builder_state_id.clone(),
                ParentBlockReferences {
                    view_number: expected_builder_state_id.parent_view,
                    vid_commitment: expected_builder_state_id.parent_commitment,
                    leaf_commit: Commitment::from_raw([0; 32]),
                    builder_commitment: BuilderCommitment::from_bytes([]),
                    // Unused in old legacy builder:
                    last_nonempty_view: None,
                    tx_count: 0,
                },
                response_sender,
            );

            response_receiver
        };

        // We want to trigger a request for the available blocks, before we make the available block available
        let get_available_blocks_handle = spawn(async move {
            // leader_private_key
            let signature =
                BLSPubKey::sign(&cloned_leader_private_key, cloned_parent_commit.as_ref()).unwrap();
            cloned_state
                .available_blocks_implementation(
                    &cloned_parent_commit,
                    1,
                    leader_public_key,
                    &signature,
                )
                .await
        });

        // As a result, we **should** be receiving a request for the available
        // blocks with our expected state id on the receiver, along with a channel
        // to send the response back to the caller.

        let response_channel = match response_receiver.next().await {
            None => {
                panic!("Expected a request for available blocks, but didn't get one");
            }
            Some(MessageType::RequestMessage(req_msg)) => {
                assert_eq!(req_msg.state_id, expected_builder_state_id);
                req_msg.response_channel
            }
            Some(message) => {
                panic!(
                    "Expected a request for available blocks, but got a different message: {:?}",
                    message
                );
            }
        };

        // We want to send a ResponseMessage to the channel
        let expected_response = ResponseMessage {
            block_size: 9,
            offered_fee: 7,
            builder_hash: BuilderCommitment::from_bytes([1, 2, 3, 4, 5]),
        };

        assert!(
            response_channel.send(expected_response.clone()).is_ok(),
            "failed to send ResponseMessage"
        );

        let result = get_available_blocks_handle
            .await
            .expect("get_available_blocks_handle failed");
        match result {
            Err(err) => {
                panic!("Unexpected error: {:?}", err);
            }
            Ok(result) => {
                assert_eq!(
                    result,
                    vec![AvailableBlockInfo {
                        block_hash: expected_response.builder_hash.clone(),
                        block_size: expected_response.block_size,
                        offered_fee: expected_response.offered_fee,
                        signature: <BLSPubKey as BuilderSignatureKey>::sign_block_info(
                            &builder_private_key,
                            expected_response.block_size,
                            expected_response.offered_fee,
                            &expected_response.builder_hash,
                        )
                        .unwrap(),
                        sender: builder_public_key,
                        _phantom: Default::default(),
                    }],
                    "get_available_blocks response matches expectation"
                );
            }
        }
    }

    // Claim Block Tests

    /// This test checks that the error `ClaimBlockError::SignatureValidationFailed`
    /// is returned when the signature is invalid.
    ///
    /// To trigger this condition, we simply submit a request to the
    /// implementation of claim_block, but we sign the request with
    /// the builder's private key instead of the leader's private key.  Since
    /// these keys do not match, this will result in a signature verification
    /// error.
    #[tokio::test]
    async fn test_claim_block_error_signature_validation_failed() {
        let (bootstrap_sender, _) = async_broadcast::broadcast(10);
        let (tx_sender, _) = async_broadcast::broadcast(10);
        let (builder_public_key, builder_private_key) =
            <BLSPubKey as BuilderSignatureKey>::generated_from_seed_indexed([0; 32], 0);
        let (leader_public_key, _leader_private_key) =
            <BLSPubKey as SignatureKey>::generated_from_seed_indexed([0; 32], 1);
        let parent_commit = vid_commitment::<TestVersions>(
            &[],
            TEST_NUM_NODES_IN_VID_COMPUTATION,
            <TestVersions as Versions>::Base::VERSION,
        );

        let state = Arc::new(ProxyGlobalState::<TestTypes>::new(
            Arc::new(RwLock::new(GlobalState::<TestTypes>::new(
                bootstrap_sender,
                tx_sender,
                parent_commit,
                ViewNumber::new(0),
                ViewNumber::new(0),
                TEST_MAX_BLOCK_SIZE_INCREMENT_PERIOD,
                TEST_PROTOCOL_MAX_BLOCK_SIZE,
                TEST_NUM_NODES_IN_VID_COMPUTATION,
                TEST_MAX_TX_NUM,
            ))),
            (builder_public_key, builder_private_key.clone()),
            Duration::from_secs(1),
        ));

        let commitment = BuilderCommitment::from_bytes([0; 256]);

        let signature = BLSPubKey::sign(&builder_private_key, commitment.as_ref()).unwrap();
        let result = state
            .claim_block_implementation(&commitment, 1, leader_public_key, &signature)
            .await;

        match result {
            Err(ClaimBlockError::SignatureValidationFailed) => {
                // This is what we expect.
                // This message *should* indicate that the signature passed
                // did not match the given public key.
            }
            Err(err) => {
                panic!("Unexpected error: {:?}", err);
            }
            Ok(_) => {
                panic!("Expected an error, but got a result");
            }
        }
    }

    /// This test checks that the error `ClaimBlockError::BlockDataNotFound`
    /// is returned when the block data is not found.
    ///
    /// To trigger this condition, we simply submit a request to the
    /// implementation of claim_block, but we do not provide any information
    /// for the block data requested.  As a result, the implementation will
    /// ultimately timeout, and return an error that indicates that the block
    /// data was not found.
    #[tokio::test]
    async fn test_claim_block_error_block_data_not_found() {
        let (bootstrap_sender, _) = async_broadcast::broadcast(10);
        let (tx_sender, _) = async_broadcast::broadcast(10);
        let (builder_public_key, builder_private_key) =
            <BLSPubKey as BuilderSignatureKey>::generated_from_seed_indexed([0; 32], 0);
        let (leader_public_key, leader_private_key) =
            <BLSPubKey as SignatureKey>::generated_from_seed_indexed([0; 32], 1);
        let parent_commit = vid_commitment::<TestVersions>(
            &[],
            TEST_NUM_NODES_IN_VID_COMPUTATION,
            <TestVersions as Versions>::Base::VERSION,
        );

        let state = Arc::new(ProxyGlobalState::<TestTypes>::new(
            Arc::new(RwLock::new(GlobalState::<TestTypes>::new(
                bootstrap_sender,
                tx_sender,
                parent_commit,
                ViewNumber::new(0),
                ViewNumber::new(0),
                TEST_MAX_BLOCK_SIZE_INCREMENT_PERIOD,
                TEST_PROTOCOL_MAX_BLOCK_SIZE,
                TEST_NUM_NODES_IN_VID_COMPUTATION,
                TEST_MAX_TX_NUM,
            ))),
            (builder_public_key, builder_private_key.clone()),
            Duration::from_secs(1),
        ));

        let commitment = BuilderCommitment::from_bytes([0; 256]);

        let signature = BLSPubKey::sign(&leader_private_key, commitment.as_ref()).unwrap();
        let result = state
            .claim_block_implementation(&commitment, 1, leader_public_key, &signature)
            .await;

        match result {
            Err(ClaimBlockError::BlockDataNotFound) => {
                // This is what we expect.
                // This message *should* indicate that the signature passed
                // did not match the given public key.
            }
            Err(err) => {
                panic!("Unexpected error: {:?}", err);
            }
            Ok(_) => {
                panic!("Expected an error, but got a result");
            }
        }
    }

    /// This test checks that the function completes successfully.
    #[tokio::test]
    async fn test_claim_block_success() {
        let (bootstrap_sender, _) = async_broadcast::broadcast(10);
        let (tx_sender, _) = async_broadcast::broadcast(10);
        let (builder_public_key, builder_private_key) =
            <BLSPubKey as BuilderSignatureKey>::generated_from_seed_indexed([0; 32], 0);
        let (leader_public_key, leader_private_key) =
            <BLSPubKey as SignatureKey>::generated_from_seed_indexed([0; 32], 1);
        let parent_commit = vid_commitment::<TestVersions>(
            &[],
            TEST_NUM_NODES_IN_VID_COMPUTATION,
            <TestVersions as Versions>::Base::VERSION,
        );

        let state = Arc::new(ProxyGlobalState::<TestTypes>::new(
            Arc::new(RwLock::new(GlobalState::<TestTypes>::new(
                bootstrap_sender,
                tx_sender,
                parent_commit,
                ViewNumber::new(0),
                ViewNumber::new(0),
                TEST_MAX_BLOCK_SIZE_INCREMENT_PERIOD,
                TEST_PROTOCOL_MAX_BLOCK_SIZE,
                TEST_NUM_NODES_IN_VID_COMPUTATION,
                TEST_MAX_TX_NUM,
            ))),
            (builder_public_key, builder_private_key.clone()),
            Duration::from_secs(1),
        ));

        let commitment = BuilderCommitment::from_bytes([0; 256]);
        let cloned_commitment = commitment.clone();
        let cloned_state = state.clone();

        let vid_trigger_receiver = {
            let mut global_state_write_lock = state.global_state.write_arc().await;
            let block_id = BlockId {
                hash: commitment,
                view: ViewNumber::new(1),
            };

            let payload = TestBlockPayload {
                transactions: vec![TestTransaction::new(vec![1, 2, 3, 4])],
            };

            let (vid_trigger_sender, vid_trigger_receiver) = oneshot::channel();

            global_state_write_lock.blocks.put(
                block_id,
                BlockInfo {
                    block_payload: payload,
                    metadata: TestMetadata {
                        num_transactions: 1,
                    },
                    vid_trigger: Arc::new(async_lock::RwLock::new(Some(vid_trigger_sender))),
                    offered_fee: 100,
                    truncated: false,
                },
            );

            vid_trigger_receiver
        };

        let claim_block_join_handle = spawn(async move {
            let signature =
                BLSPubKey::sign(&leader_private_key, cloned_commitment.as_ref()).unwrap();
            cloned_state
                .claim_block_implementation(&cloned_commitment, 1, leader_public_key, &signature)
                .await
        });

        // This should be the started event
        match vid_trigger_receiver.await {
            Ok(TriggerStatus::Start) => {
                // This is what we expect.
            }
            _ => {
                panic!("Expected a TriggerStatus::Start event");
            }
        }

        let result = claim_block_join_handle.await;

        match result {
            Err(err) => {
                panic!("Unexpected error: {:?}", err);
            }
            Ok(_) => {
                // This is expected
            }
        }
    }

    // Claim Block Header Input Tests

    /// This test checks that the error `ClaimBlockHeaderInputError::SignatureValidationFailed`
    /// is returned when the signature is invalid.
    ///
    /// To trigger this condition, we simply submit a request to the
    /// implementation of claim_block, but we sign the request with
    /// the builder's private key instead of the leader's private key.  Since
    /// these keys do not match, this will result in a signature verification
    /// error.
    #[tokio::test]
    async fn test_claim_block_header_input_error_signature_verification_failed() {
        let (bootstrap_sender, _) = async_broadcast::broadcast(10);
        let (tx_sender, _) = async_broadcast::broadcast(10);
        let (builder_public_key, builder_private_key) =
            <BLSPubKey as BuilderSignatureKey>::generated_from_seed_indexed([0; 32], 0);
        let (leader_public_key, _leader_private_key) =
            <BLSPubKey as SignatureKey>::generated_from_seed_indexed([0; 32], 1);
        let parent_commit = vid_commitment::<TestVersions>(
            &[],
            TEST_NUM_NODES_IN_VID_COMPUTATION,
            <TestVersions as Versions>::Base::VERSION,
        );

        let state = Arc::new(ProxyGlobalState::<TestTypes>::new(
            Arc::new(RwLock::new(GlobalState::<TestTypes>::new(
                bootstrap_sender,
                tx_sender,
                parent_commit,
                ViewNumber::new(0),
                ViewNumber::new(0),
                TEST_MAX_BLOCK_SIZE_INCREMENT_PERIOD,
                TEST_PROTOCOL_MAX_BLOCK_SIZE,
                TEST_NUM_NODES_IN_VID_COMPUTATION,
                TEST_MAX_TX_NUM,
            ))),
            (builder_public_key, builder_private_key.clone()),
            Duration::from_secs(1),
        ));

        let commitment = BuilderCommitment::from_bytes([0; 256]);

        let signature = BLSPubKey::sign(&builder_private_key, commitment.as_ref()).unwrap();

        let result = state
            .claim_block_header_input_implementation(&commitment, 1, leader_public_key, &signature)
            .await;

        match result {
            Err(ClaimBlockHeaderInputError::SignatureValidationFailed) => {
                // This is what we expect.
                // This message *should* indicate that the signature passed
                // did not match the given public key.
            }
            Err(err) => {
                panic!("Unexpected error: {:?}", err);
            }
            Ok(_) => {
                panic!("Expected an error, but got a result");
            }
        }
    }

    /// This test checks that the error `ClaimBlockHeaderInputError::BlockHeaderNotFound`
    /// is returned when the block header is not found.
    ///
    /// To trigger this condition, we simply submit a request to the
    /// implementation of claim_block, but we do not provide any information
    /// for the block header requested.  As a result, the implementation will
    /// ultimately timeout, and return an error that indicates that the block
    /// header was not found.
    #[tokio::test]
    async fn test_claim_block_header_input_error_block_header_not_found() {
        let (bootstrap_sender, _) = async_broadcast::broadcast(10);
        let (tx_sender, _) = async_broadcast::broadcast(10);
        let (builder_public_key, builder_private_key) =
            <BLSPubKey as BuilderSignatureKey>::generated_from_seed_indexed([0; 32], 0);
        let (leader_public_key, leader_private_key) =
            <BLSPubKey as SignatureKey>::generated_from_seed_indexed([0; 32], 1);
        let parent_commit = vid_commitment::<TestVersions>(
            &[],
            TEST_NUM_NODES_IN_VID_COMPUTATION,
            <TestVersions as Versions>::Base::VERSION,
        );

        let state = Arc::new(ProxyGlobalState::<TestTypes>::new(
            Arc::new(RwLock::new(GlobalState::<TestTypes>::new(
                bootstrap_sender,
                tx_sender,
                parent_commit,
                ViewNumber::new(0),
                ViewNumber::new(0),
                TEST_MAX_BLOCK_SIZE_INCREMENT_PERIOD,
                TEST_PROTOCOL_MAX_BLOCK_SIZE,
                TEST_NUM_NODES_IN_VID_COMPUTATION,
                TEST_MAX_TX_NUM,
            ))),
            (builder_public_key, builder_private_key.clone()),
            Duration::from_secs(1),
        ));

        let commitment = BuilderCommitment::from_bytes([0; 256]);
        let signature = BLSPubKey::sign(&leader_private_key, commitment.as_ref()).unwrap();

        let result = state
            .claim_block_header_input_implementation(&commitment, 1, leader_public_key, &signature)
            .await;

        match result {
            Err(ClaimBlockHeaderInputError::BlockHeaderNotFound) => {
                // This is what we expect.
                // This message *should* indicate that the signature passed
                // did not match the given public key.
            }
            Err(err) => {
                panic!("Unexpected error: {:?}", err);
            }
            Ok(_) => {
                panic!("Expected an error, but got a result");
            }
        }
    }

    /// This test checks that successful response is returned when the VID is
    /// received in time.
    #[tokio::test]
    async fn test_claim_block_header_input_success() {
        let (bootstrap_sender, _) = async_broadcast::broadcast(10);
        let (tx_sender, _) = async_broadcast::broadcast(10);
        let (builder_public_key, builder_private_key) =
            <BLSPubKey as BuilderSignatureKey>::generated_from_seed_indexed([0; 32], 0);
        let (leader_public_key, leader_private_key) =
            <BLSPubKey as SignatureKey>::generated_from_seed_indexed([0; 32], 1);
        let parent_commit = vid_commitment::<TestVersions>(
            &[],
            TEST_NUM_NODES_IN_VID_COMPUTATION,
            <TestVersions as Versions>::Base::VERSION,
        );

        let state = Arc::new(ProxyGlobalState::<TestTypes>::new(
            Arc::new(RwLock::new(GlobalState::<TestTypes>::new(
                bootstrap_sender,
                tx_sender,
                parent_commit,
                ViewNumber::new(0),
                ViewNumber::new(0),
                TEST_MAX_BLOCK_SIZE_INCREMENT_PERIOD,
                TEST_PROTOCOL_MAX_BLOCK_SIZE,
                TEST_NUM_NODES_IN_VID_COMPUTATION,
                TEST_MAX_TX_NUM,
            ))),
            (builder_public_key, builder_private_key.clone()),
            Duration::from_secs(1),
        ));

        let commitment = BuilderCommitment::from_bytes([0; 256]);
        let cloned_commitment = commitment.clone();
        let cloned_state = state.clone();

        let claim_block_header_input_join_handle = spawn(async move {
            let signature =
                BLSPubKey::sign(&leader_private_key, cloned_commitment.as_ref()).unwrap();
            cloned_state
                .claim_block_header_input_implementation(
                    &cloned_commitment,
                    1,
                    leader_public_key,
                    &signature,
                )
                .await
        });

<<<<<<< HEAD
=======
        vid_sender
            .send(
                hotshot_types::traits::block_contents::precompute_vid_commitment(&[1, 2, 3, 4], 2),
            )
            .unwrap();

>>>>>>> 78d7dd12
        let result = claim_block_header_input_join_handle.await;

        match result {
            Err(err) => {
                panic!("Unexpected error: {:?}", err);
            }
            Ok(_) => {
                // This is expected.
            }
        }
    }

    // handle_da_event Tests

    /// This test checks that the error [HandleDaEventError::SignatureValidationFailed]
    /// is returned under the right conditions of invoking
    /// [handle_da_event_implementation].
    ///
    /// To trigger this error, we simply need to ensure that signature provided
    /// to the [Proposal] does not match the public key of the sender.
    /// Additionally, the public keys passed for both the leader and the sender
    /// need to match each other.
    #[tokio::test]
    async fn test_handle_da_event_implementation_error_signature_validation_failed() {
        let (sender_public_key, _) =
            <BLSPubKey as BuilderSignatureKey>::generated_from_seed_indexed([0; 32], 0);
        let (_, leader_private_key) =
            <BLSPubKey as BuilderSignatureKey>::generated_from_seed_indexed([0; 32], 1);
        let (da_channel_sender, _) = async_broadcast::broadcast(10);
        let view_number = ViewNumber::new(10);
        let epoch = Some(EpochNumber::new(1));

        let da_proposal = DaProposal2::<TestTypes> {
            encoded_transactions: Arc::new([1, 2, 3, 4, 5, 6]),
            metadata: TestMetadata {
                num_transactions: 1,
            }, // arbitrary
            view_number,
            epoch,
        };

        let encoded_txns_hash = Sha256::digest(&da_proposal.encoded_transactions);
        let signature =
            <BLSPubKey as SignatureKey>::sign(&leader_private_key, &encoded_txns_hash).unwrap();

        let signed_da_proposal = Arc::new(Proposal {
            data: da_proposal,
            signature,
            _pd: Default::default(),
        });

        let result = handle_da_event_implementation(
            &da_channel_sender,
            signed_da_proposal.clone(),
            sender_public_key,
        )
        .await;

        match result {
            Err(HandleDaEventError::SignatureValidationFailed) => {
                // This is expected.
            }
            Ok(_) => {
                panic!("expected an error, but received a successful attempt instead")
            }
            Err(err) => {
                panic!("Unexpected error: {:?}", err);
            }
        }
    }

    /// This test checks that the error [HandleDaEventError::BroadcastFailed]
    /// is returned under the right conditions of invoking
    /// [handle_da_event_implementation].
    ///
    /// To trigger this error, we simply need to ensure that the broadcast
    /// channel receiver has been closed / dropped before the attempt to
    /// send on the broadcast sender is performed.
    #[tokio::test]
    async fn test_handle_da_event_implementation_error_broadcast_failed() {
        let (sender_public_key, sender_private_key) =
            <BLSPubKey as BuilderSignatureKey>::generated_from_seed_indexed([0; 32], 0);
        let da_channel_sender = {
            let (da_channel_sender, _) = async_broadcast::broadcast(10);
            da_channel_sender
        };

        let view_number = ViewNumber::new(10);
        let epoch = Some(EpochNumber::new(1));

        let da_proposal = DaProposal2::<TestTypes> {
            encoded_transactions: Arc::new([1, 2, 3, 4, 5, 6]),
            metadata: TestMetadata {
                num_transactions: 1,
            }, // arbitrary
            view_number,
            epoch,
        };

        let encoded_txns_hash = Sha256::digest(&da_proposal.encoded_transactions);
        let signature =
            <BLSPubKey as SignatureKey>::sign(&sender_private_key, &encoded_txns_hash).unwrap();

        let signed_da_proposal = Arc::new(Proposal {
            data: da_proposal,
            signature,
            _pd: Default::default(),
        });

        let result = handle_da_event_implementation(
            &da_channel_sender,
            signed_da_proposal.clone(),
            sender_public_key,
        )
        .await;

        match result {
            Err(HandleDaEventError::BroadcastFailed(_)) => {
                // This error is expected
            }
            Ok(_) => {
                panic!("Expected an error, but got a result");
            }
            Err(err) => {
                panic!("Unexpected error: {:?}", err);
            }
        }
    }

    /// This test checks the expected successful behavior of the
    /// [handle_da_event_implementation] function.
    #[tokio::test]
    async fn test_handle_da_event_implementation_success() {
        let (sender_public_key, sender_private_key) =
            <BLSPubKey as BuilderSignatureKey>::generated_from_seed_indexed([0; 32], 0);
        let (da_channel_sender, da_channel_receiver) = async_broadcast::broadcast(10);
        let view_number = ViewNumber::new(10);
        let epoch = Some(EpochNumber::new(1));

        let da_proposal = DaProposal2::<TestTypes> {
            encoded_transactions: Arc::new([1, 2, 3, 4, 5, 6]),
            metadata: TestMetadata {
                num_transactions: 1,
            }, // arbitrary
            view_number,
            epoch,
        };

        let encoded_txns_hash = Sha256::digest(&da_proposal.encoded_transactions);
        let signature =
            <BLSPubKey as SignatureKey>::sign(&sender_private_key, &encoded_txns_hash).unwrap();

        let signed_da_proposal = Arc::new(Proposal {
            data: da_proposal,
            signature,
            _pd: Default::default(),
        });

        let result = handle_da_event_implementation(
            &da_channel_sender,
            signed_da_proposal.clone(),
            sender_public_key,
        )
        .await;

        match result {
            Ok(_) => {
                // This is expected.
            }
            Err(err) => {
                panic!("Unexpected error: {:?}", err);
            }
        }

        let mut da_channel_receiver = da_channel_receiver;
        match da_channel_receiver.next().await {
            Some(MessageType::DaProposalMessage(da_proposal_message)) => {
                assert_eq!(da_proposal_message.proposal, signed_da_proposal);
            }
            _ => {
                panic!("Expected a DaProposalMessage, but got something else");
            }
        }
    }

    // handle_quorum_event Tests

    /// This test checks that the error [HandleQuorumEventError::SignatureValidationFailed]
    /// is returned under the right conditions of invoking
    /// [handle_quorum_event_implementation].
    ///
    /// To trigger this error, we simply need to ensure that the signature
    /// provided to the [Proposal] does not match the public key of the sender.
    ///
    /// Additionally, the public keys passed for both the leader and the sender
    /// need to match each other.
    #[tokio::test]
    async fn test_handle_quorum_event_error_signature_validation_failed() {
        let (sender_public_key, _) =
            <BLSPubKey as BuilderSignatureKey>::generated_from_seed_indexed([0; 32], 0);
        let (_, leader_private_key) =
            <BLSPubKey as BuilderSignatureKey>::generated_from_seed_indexed([0; 32], 1);
        let (quorum_channel_sender, _) = async_broadcast::broadcast(10);
        let view_number = ViewNumber::new(10);

        let quorum_proposal = {
            let leaf: Leaf2<_> = Leaf::<TestTypes>::genesis::<TestVersions>(
                &TestValidatedState::default(),
                &TestInstanceState::default(),
            )
            .await
            .into();

            QuorumProposalWrapper::<TestTypes> {
                proposal: QuorumProposal2::<TestTypes> {
                    block_header: leaf.block_header().clone(),
                    view_number,
                    justify_qc: QuorumCertificate::genesis::<TestVersions>(
                        &TestValidatedState::default(),
                        &TestInstanceState::default(),
                    )
                    .await
                    .to_qc2(),
                    upgrade_certificate: None,
                    view_change_evidence: None,
                    next_epoch_justify_qc: None,
                    next_drb_result: None,
                    epoch: None,
                },
            }
        };

        let leaf = Leaf2::from_quorum_proposal(&quorum_proposal);

        let signature =
            <BLSPubKey as SignatureKey>::sign(&leader_private_key, leaf.commit().as_ref()).unwrap();

        let signed_quorum_proposal = Arc::new(Proposal {
            data: quorum_proposal,
            signature,
            _pd: Default::default(),
        });

        let result = handle_quorum_event_implementation(
            &quorum_channel_sender,
            signed_quorum_proposal.clone(),
            sender_public_key,
        )
        .await;

        match result {
            Err(HandleQuorumEventError::SignatureValidationFailed) => {
                // This is expected.
            }
            Ok(_) => {
                panic!("expected an error, but received a successful attempt instead");
            }
            Err(err) => {
                panic!("Unexpected error: {:?}", err);
            }
        }
    }

    /// This test checks that the error [HandleQuorumEventError::BroadcastFailed]
    /// is returned under the right conditions of invoking
    /// [handle_quorum_event_implementation].
    ///
    /// To trigger this error, we simply need to ensure that the broadcast
    /// channel receiver has been closed / dropped before the attempt to
    /// send on the broadcast sender is performed.
    #[tokio::test]
    async fn test_handle_quorum_event_error_broadcast_failed() {
        let (sender_public_key, sender_private_key) =
            <BLSPubKey as BuilderSignatureKey>::generated_from_seed_indexed([0; 32], 0);
        let quorum_channel_sender = {
            let (quorum_channel_sender, _) = async_broadcast::broadcast(10);
            quorum_channel_sender
        };

        let view_number = ViewNumber::new(10);

        let quorum_proposal = {
            let leaf: Leaf2<_> = Leaf::<TestTypes>::genesis::<TestVersions>(
                &TestValidatedState::default(),
                &TestInstanceState::default(),
            )
            .await
            .into();

            QuorumProposalWrapper::<TestTypes> {
                proposal: QuorumProposal2::<TestTypes> {
                    block_header: leaf.block_header().clone(),
                    view_number,
                    justify_qc: QuorumCertificate::genesis::<TestVersions>(
                        &TestValidatedState::default(),
                        &TestInstanceState::default(),
                    )
                    .await
                    .to_qc2(),
                    upgrade_certificate: None,
                    view_change_evidence: None,
                    next_epoch_justify_qc: None,
                    next_drb_result: None,
                    epoch: None,
                },
            }
        };

        let leaf = Leaf2::from_quorum_proposal(&quorum_proposal);

        let signature =
            <BLSPubKey as SignatureKey>::sign(&sender_private_key, leaf.commit().as_ref()).unwrap();

        let signed_quorum_proposal = Arc::new(Proposal {
            data: quorum_proposal,
            signature,
            _pd: Default::default(),
        });

        let result = handle_quorum_event_implementation(
            &quorum_channel_sender,
            signed_quorum_proposal.clone(),
            sender_public_key,
        )
        .await;

        match result {
            Err(HandleQuorumEventError::BroadcastFailed(_)) => {
                // This is expected.
            }
            Ok(_) => {
                panic!("Expected an error, but got a result");
            }
            Err(err) => {
                panic!("Unexpected error: {:?}", err);
            }
        }
    }

    /// This test checks to ensure that [handle_quorum_event_implementation]
    /// completes successfully as expected when the correct conditions are met.
    #[tokio::test]
    async fn test_handle_quorum_event_success() {
        let (sender_public_key, sender_private_key) =
            <BLSPubKey as BuilderSignatureKey>::generated_from_seed_indexed([0; 32], 0);
        let (quorum_channel_sender, quorum_channel_receiver) = async_broadcast::broadcast(10);
        let view_number = ViewNumber::new(10);

        let quorum_proposal = {
            let leaf: Leaf2<_> = Leaf::<TestTypes>::genesis::<TestVersions>(
                &TestValidatedState::default(),
                &TestInstanceState::default(),
            )
            .await
            .into();

            QuorumProposalWrapper::<TestTypes> {
                proposal: QuorumProposal2::<TestTypes> {
                    block_header: leaf.block_header().clone(),
                    view_number,
                    justify_qc: QuorumCertificate::genesis::<TestVersions>(
                        &TestValidatedState::default(),
                        &TestInstanceState::default(),
                    )
                    .await
                    .to_qc2(),
                    upgrade_certificate: None,
                    view_change_evidence: None,
                    next_epoch_justify_qc: None,
                    next_drb_result: None,
                    epoch: None,
                },
            }
        };

        let leaf = Leaf2::from_quorum_proposal(&quorum_proposal);

        let signature =
            <BLSPubKey as SignatureKey>::sign(&sender_private_key, leaf.commit().as_ref()).unwrap();

        let signed_quorum_proposal = Arc::new(Proposal {
            data: quorum_proposal,
            signature,
            _pd: Default::default(),
        });

        let result = handle_quorum_event_implementation(
            &quorum_channel_sender,
            signed_quorum_proposal.clone(),
            sender_public_key,
        )
        .await;

        match result {
            Ok(_) => {
                // This is expected.
            }
            Err(err) => {
                panic!("Unexpected error: {:?}", err);
            }
        }

        let mut quorum_channel_receiver = quorum_channel_receiver;
        match quorum_channel_receiver.next().await {
            Some(MessageType::QuorumProposalMessage(da_proposal_message)) => {
                assert_eq!(da_proposal_message.proposal, signed_quorum_proposal);
            }
            _ => {
                panic!("Expected a QuorumProposalMessage, but got something else");
            }
        }
    }

    // HandleReceivedTxns Tests

    /// This test checks that the error [HandleReceivedTxnsError::TooManyTransactions]
    /// is returned when the conditions are met.
    ///
    /// To trigger this error we simply provide a broadcast channel with a
    /// buffer smaller than the number of transactions we are attempting to
    /// send through it.
    #[tokio::test]
    async fn test_handle_received_txns_error_too_many_transactions() {
        let (tx_sender, tx_receiver) = async_broadcast::broadcast(2);
        let num_transactions = 5;
        let mut txns = Vec::with_capacity(num_transactions);
        for index in 0..num_transactions {
            txns.push(TestTransaction::new(vec![index as u8]));
        }
        let txns = txns;

        {
            let mut handle_received_txns_iter = HandleReceivedTxns::<TestTypes>::new(
                tx_sender,
                txns.clone(),
                TransactionSource::HotShot,
                TEST_MAX_TX_LEN,
            );

            assert!(handle_received_txns_iter.next().is_some());
            assert!(handle_received_txns_iter.next().is_some());
            match handle_received_txns_iter.next() {
                Some(Err(HandleReceivedTxnsError::TooManyTransactions)) => {
                    // This is expected,
                }
                Some(Err(err)) => {
                    panic!("Unexpected error: {:?}", err);
                }
                Some(Ok(_)) => {
                    panic!("Expected an error, but got a result");
                }
                None => {
                    panic!("Expected an error, but got a result");
                }
            }
        }

        let mut tx_receiver = tx_receiver;
        assert!(tx_receiver.next().await.is_some());
        assert!(tx_receiver.next().await.is_some());
        assert!(tx_receiver.next().await.is_none());
    }

    /// This test checks that the error [HandleReceivedTxnsError::TransactionTooBig]
    /// when the conditions are met.
    ///
    /// To trigger this error we simply provide a [TestTransaction] whose size
    /// exceeds the maximum transaction length. we pass to [HandleReceivedTxns].
    #[tokio::test]
    async fn test_handle_received_txns_error_transaction_too_big() {
        let (tx_sender, tx_receiver) = async_broadcast::broadcast(10);
        let num_transactions = 2;
        let mut txns = Vec::with_capacity(num_transactions + 1);
        for index in 0..num_transactions {
            txns.push(TestTransaction::new(vec![index as u8]));
        }
        txns.push(TestTransaction::new(vec![0; 256]));
        let txns = txns;

        {
            let mut handle_received_txns_iter = HandleReceivedTxns::<TestTypes>::new(
                tx_sender,
                txns.clone(),
                TransactionSource::HotShot,
                TEST_MAX_TX_LEN,
            );

            assert!(handle_received_txns_iter.next().is_some());
            assert!(handle_received_txns_iter.next().is_some());
            match handle_received_txns_iter.next() {
                Some(Err(HandleReceivedTxnsError::TransactionTooBig {
                    estimated_length,
                    max_txn_len,
                })) => {
                    // This is expected,
                    assert!(estimated_length >= 256);
                    assert_eq!(max_txn_len, TEST_MAX_TX_LEN);
                }
                Some(Err(err)) => {
                    panic!("Unexpected error: {:?}", err);
                }
                Some(Ok(_)) => {
                    panic!("Expected an error, but got a result");
                }
                None => {
                    panic!("Expected an error, but got a result");
                }
            }
        }

        let mut tx_receiver = tx_receiver;
        assert!(tx_receiver.next().await.is_some());
        assert!(tx_receiver.next().await.is_some());
        assert!(tx_receiver.next().await.is_none());
    }

    /// This test checks that the error [HandleReceivedTxnsError::Internal]
    /// is returned when the broadcast channel is closed.
    ///
    /// To trigger this error we simply close the broadcast channel receiver
    /// before attempting to send any transactions through the broadcast channel
    /// sender.
    #[tokio::test]
    async fn test_handle_received_txns_error_internal() {
        let tx_sender = {
            let (tx_sender, _) = async_broadcast::broadcast(10);
            tx_sender
        };

        let num_transactions = 10;
        let mut txns = Vec::with_capacity(num_transactions);
        for index in 0..num_transactions {
            txns.push(TestTransaction::new(vec![index as u8]));
        }
        txns.push(TestTransaction::new(vec![0; 256]));
        let txns = txns;

        {
            let mut handle_received_txns_iter = HandleReceivedTxns::<TestTypes>::new(
                tx_sender,
                txns.clone(),
                TransactionSource::HotShot,
                TEST_MAX_TX_LEN,
            );

            match handle_received_txns_iter.next() {
                Some(Err(HandleReceivedTxnsError::Internal(err))) => {
                    // This is expected,

                    match err {
                        async_broadcast::TrySendError::Closed(_) => {
                            // This is expected.
                        }
                        _ => {
                            panic!("Unexpected error: {:?}", err);
                        }
                    }
                }
                Some(Err(err)) => {
                    panic!("Unexpected error: {:?}", err);
                }
                Some(Ok(_)) => {
                    panic!("Expected an error, but got a result");
                }
                None => {
                    panic!("Expected an error, but got a result");
                }
            }
        }
    }

    /// This test checks that [HandleReceivedTxns] processes completely without
    /// issue when the conditions are correct for it to do so.
    #[tokio::test]
    async fn test_handle_received_txns_success() {
        let (tx_sender, tx_receiver) = async_broadcast::broadcast(10);
        let num_transactions = 10;
        let mut txns = Vec::with_capacity(num_transactions);
        for index in 0..num_transactions {
            txns.push(TestTransaction::new(vec![index as u8]));
        }
        let txns = txns;

        let handle_received_txns_iter = HandleReceivedTxns::<TestTypes>::new(
            tx_sender,
            txns.clone(),
            TransactionSource::HotShot,
            TEST_MAX_TX_LEN,
        );

        for iteration in handle_received_txns_iter {
            match iteration {
                Ok(_) => {
                    // This is expected.
                }
                Err(err) => {
                    panic!("Unexpected error: {:?}", err);
                }
            }
        }

        let mut tx_receiver = tx_receiver;
        for tx in txns {
            match tx_receiver.next().await {
                Some(received_txn) => {
                    assert_eq!(received_txn.tx, tx);
                }
                _ => {
                    panic!("Expected a TransactionMessage, but got something else");
                }
            }
        }
    }

    /// This test checks builder does save the status of transactions correctly
    #[tokio::test]
    async fn test_get_txn_status() {
        let (proxy_global_state, _, da_proposal_sender, quorum_proposal_sender, _) =
            setup_builder_for_test();
        tracing::debug!("start tests on correctly setting transaction status.");

        let mut round = 0;
        let mut current_builder_state_id = BuilderStateId::<TestTypes> {
            parent_commitment: vid_commitment::<TestVersions>(
                &[],
                8,
                <TestVersions as Versions>::Base::VERSION,
            ),
            parent_view: ViewNumber::genesis(),
        };
        current_builder_state_id = progress_round_without_available_block_info(
            current_builder_state_id,
            round,
            &da_proposal_sender,
            &quorum_proposal_sender,
        )
        .await;

        // round 1: test status Pending
        let num_transactions = 10;
        let mut txns = Vec::with_capacity(num_transactions);
        for index in 0..num_transactions {
            txns.push(TestTransaction::new(vec![index as u8]));
        }
        let txns = txns;
        proxy_global_state
            .submit_txns(txns.clone())
            .await
            .expect("should submit transaction without issue");
        // advance the round
        {
            round = 1;
            let (_attempts, available_available_blocks_result) = process_available_blocks_round(
                &proxy_global_state,
                current_builder_state_id.clone(),
                round,
            )
            .await;
            current_builder_state_id = progress_round_with_available_block_info(
                &proxy_global_state,
                available_available_blocks_result.unwrap()[0].clone(),
                current_builder_state_id,
                round,
                &da_proposal_sender,
                &quorum_proposal_sender,
            )
            .await;
        }
        // tx submitted in round 1 should be pending
        for tx in txns.clone() {
            match proxy_global_state.txn_status(tx.commit()).await {
                Ok(txn_status) => {
                    assert_eq!(txn_status, TransactionStatus::Pending);
                }
                e => {
                    panic!("transaction status should be Pending instead of {:?}", e);
                }
            }
        }

        // round 2: test status Pending again
        let mut txns_2 = Vec::with_capacity(num_transactions);
        for index in 0..num_transactions {
            txns_2.push(TestTransaction::new(vec![(num_transactions + index) as u8]));
        }
        let txns_2 = txns_2;
        proxy_global_state
            .submit_txns(txns_2.clone())
            .await
            .expect("should submit transaction without issue");
        // advance the round
        {
            round = 2;
            let (_attempts, available_available_blocks_result) = process_available_blocks_round(
                &proxy_global_state,
                current_builder_state_id.clone(),
                round,
            )
            .await;
            progress_round_with_available_block_info(
                &proxy_global_state,
                available_available_blocks_result.unwrap()[0].clone(),
                current_builder_state_id,
                round,
                &da_proposal_sender,
                &quorum_proposal_sender,
            )
            .await;
        }
        // tx submitted in round 2 should be pending
        for tx in txns_2.clone() {
            match proxy_global_state.txn_status(tx.commit()).await {
                Ok(txn_status) => {
                    assert_eq!(txn_status, TransactionStatus::Pending);
                }
                e => {
                    panic!("transaction status should be Pending instead of {:?}", e);
                }
            }
        }

        // round 3: test status Rejected with correct error message
        let big_txns = vec![TestTransaction::new(vec![
            0;
            TEST_PROTOCOL_MAX_BLOCK_SIZE
                as usize
                + 1
        ])];
        let _ = proxy_global_state.submit_txns(big_txns.clone()).await;
        for tx in big_txns.clone() {
            match proxy_global_state.txn_status(tx.commit()).await {
                Ok(txn_status) => {
                    if tx.minimum_block_size() > TEST_PROTOCOL_MAX_BLOCK_SIZE {
                        tracing::debug!(
                            "In test_get_txn_status(), txn_status of large tx = {:?}",
                            txn_status
                        );
                        matches!(txn_status, TransactionStatus::Rejected { .. });
                        if let TransactionStatus::Rejected { reason } = txn_status {
                            assert!(reason.contains("Transaction too big"));
                        }
                    } else {
                        assert_eq!(txn_status, TransactionStatus::Pending);
                    }
                }
                e => {
                    panic!(
                        "transaction status should be a valid status instead of {:?}",
                        e
                    );
                }
            }
        }

        {
            // Test a rejected txn marked as other status again
            let mut write_guard = proxy_global_state.global_state.write_arc().await;
            for tx in big_txns {
                match write_guard
                    .set_txn_status(tx.commit(), TransactionStatus::Pending)
                    .await
                {
                    Err(err) => {
                        panic!("Expected a result, but got a error {:?}", err);
                    }
                    _ => {
                        // This is expected
                    }
                }

                match write_guard.txn_status(tx.commit()).await {
                    Ok(txn_status) => {
                        assert_eq!(txn_status, TransactionStatus::Pending);
                    }
                    e => {
                        panic!(
                            "transaction status should be a valid status instead of {:?}",
                            e
                        );
                    }
                }
            }
        }

        {
            // Test a sequenced txn cannot be marked as other status again
            let mut write_guard = proxy_global_state.global_state.write_arc().await;
            let tx_test_assigned_twice =
                TestTransaction::new(vec![(num_transactions * 3 + 1) as u8]);
            write_guard
                .set_txn_status(
                    tx_test_assigned_twice.commit(),
                    TransactionStatus::Sequenced { leaf: 0 },
                )
                .await
                .unwrap();
            match write_guard
                .set_txn_status(tx_test_assigned_twice.commit(), TransactionStatus::Pending)
                .await
            {
                Err(_err) => {
                    // This is expected
                }
                _ => {
                    panic!("Expected an error, but got a result");
                }
            }
        }

        {
            // Test status Unknown when the txn is unknown
            let unknown_tx = TestTransaction::new(vec![(num_transactions * 4 + 1) as u8]);
            match proxy_global_state.txn_status(unknown_tx.commit()).await {
                Ok(txn_status) => {
                    assert_eq!(txn_status, TransactionStatus::Unknown);
                }
                e => {
                    panic!("transaction status should be Unknown instead of {:?}", e);
                }
            }
        }
    }

    #[test]
    fn test_increment_block_size() {
        let mut block_size_limits =
            BlockSizeLimits::new(TEST_PROTOCOL_MAX_BLOCK_SIZE, Duration::from_millis(25));
        // Simulate decreased limits
        block_size_limits.max_block_size = TEST_PROTOCOL_MAX_BLOCK_SIZE / 2;

        // Shouldn't increment, increment period hasn't passed yet
        block_size_limits.try_increment_block_size(false);
        assert!(block_size_limits.max_block_size == TEST_PROTOCOL_MAX_BLOCK_SIZE / 2);

        // Should increment, increment period hasn't passed yet, but force flag is set
        block_size_limits.try_increment_block_size(true);
        assert!(block_size_limits.max_block_size > TEST_PROTOCOL_MAX_BLOCK_SIZE / 2);
        let new_size = block_size_limits.max_block_size;

        std::thread::sleep(Duration::from_millis(30));

        // Should increment, increment period has passed
        block_size_limits.try_increment_block_size(false);
        assert!(block_size_limits.max_block_size > new_size);
    }

    #[test]
    fn test_decrement_block_size() {
        let mut block_size_limits = BlockSizeLimits::new(
            TEST_PROTOCOL_MAX_BLOCK_SIZE,
            TEST_MAX_BLOCK_SIZE_INCREMENT_PERIOD,
        );
        block_size_limits.decrement_block_size();
        assert!(block_size_limits.max_block_size < TEST_PROTOCOL_MAX_BLOCK_SIZE);
    }

    #[test]
    fn test_max_block_size_floor() {
        let mut block_size_limits = BlockSizeLimits::new(
            BlockSizeLimits::MAX_BLOCK_SIZE_FLOOR + 1,
            TEST_MAX_BLOCK_SIZE_INCREMENT_PERIOD,
        );
        block_size_limits.decrement_block_size();
        assert_eq!(
            block_size_limits.max_block_size,
            BlockSizeLimits::MAX_BLOCK_SIZE_FLOOR
        );
    }
}<|MERGE_RESOLUTION|>--- conflicted
+++ resolved
@@ -54,10 +54,7 @@
     pub block_payload: Types::BlockPayload,
     pub metadata: <<Types as NodeType>::BlockPayload as BlockPayload<Types>>::Metadata,
     pub vid_trigger: Arc<RwLock<Option<oneshot::Sender<TriggerStatus>>>>,
-<<<<<<< HEAD
-=======
-    pub vid_receiver: Arc<RwLock<WaitAndKeep<(VidCommitment, VidPrecomputeData)>>>,
->>>>>>> 78d7dd12
+    // TODO Add precompute back.
     pub offered_fee: u64,
     // Could we have included more transactions with this block, but chose not to?
     pub truncated: bool,
@@ -912,7 +909,7 @@
             })
         };
 
-<<<<<<< HEAD
+        // TODO Add precompute back.
         if let Some((metadata, offered_fee, _)) = extracted_block_info_option {
             let signature_over_fee_info =
                 Types::BuilderSignatureKey::sign_fee(&sign_key, offered_fee, &metadata)
@@ -925,92 +922,6 @@
             };
             tracing::info!("Sending Claim Block Header Input response for {id}",);
             Ok(response)
-=======
-        if let Some((vid_receiver, metadata, offered_fee, truncated)) = extracted_block_info_option
-        {
-            tracing::info!("Waiting for vid commitment for block {id}");
-
-            let timeout_after = Instant::now() + self.max_api_waiting_time;
-            let check_duration = self.max_api_waiting_time / 10;
-
-            let response_received = loop {
-                match timeout(check_duration, vid_receiver.write().await.get()).await {
-                    Err(_toe) => {
-                        if Instant::now() >= timeout_after {
-                            tracing::warn!("Couldn't get vid commitment in time for block {id}",);
-                            {
-                                // we can't keep up with this block size, reduce max block size
-                                self.global_state
-                                    .write_arc()
-                                    .await
-                                    .block_size_limits
-                                    .decrement_block_size();
-                            }
-                            break Err(ClaimBlockHeaderInputError::CouldNotGetVidInTime);
-                        }
-                        continue;
-                    }
-                    Ok(recv_attempt) => {
-                        if recv_attempt.is_err() {
-                            tracing::error!(
-                                "Channel closed while getting vid commitment for block {id}",
-                            );
-                        }
-                        break recv_attempt
-                            .map_err(ClaimBlockHeaderInputError::WaitAndKeepGetError);
-                    }
-                }
-            };
-
-            tracing::info!("Got vid commitment for block {id}",);
-
-            // We got VID in time with margin left.
-            // Maybe we can handle bigger blocks?
-            if timeout_after.duration_since(Instant::now())
-                > self.max_api_waiting_time / VID_RESPONSE_TARGET_MARGIN_DIVISOR
-            {
-                // Increase max block size
-                self.global_state
-                    .write_arc()
-                    .await
-                    .block_size_limits
-                    .try_increment_block_size(truncated);
-            }
-
-            match response_received {
-                Ok((vid_commitment, vid_precompute_data)) => {
-                    // sign over the vid commitment
-                    let signature_over_vid_commitment =
-                        <Types as NodeType>::BuilderSignatureKey::sign_builder_message(
-                            &sign_key,
-                            vid_commitment.as_ref(),
-                        )
-                        .map_err(ClaimBlockHeaderInputError::FailedToSignVidCommitment)?;
-
-                    let signature_over_fee_info = Types::BuilderSignatureKey::sign_fee(
-                        &sign_key,
-                        offered_fee,
-                        &metadata,
-                        &vid_commitment,
-                    )
-                    .map_err(ClaimBlockHeaderInputError::FailedToSignFeeInfo)?;
-
-                    let response = AvailableBlockHeaderInputV1 {
-                        vid_commitment,
-                        vid_precompute_data,
-                        fee_signature: signature_over_fee_info,
-                        message_signature: signature_over_vid_commitment,
-                        sender: pub_key.clone(),
-                    };
-                    tracing::info!("Sending Claim Block Header Input response for {id}",);
-                    Ok(response)
-                }
-                Err(err) => {
-                    tracing::warn!("Claim Block Header Input not found");
-                    Err(err)
-                }
-            }
->>>>>>> 78d7dd12
         } else {
             tracing::warn!("Claim Block Header Input not found");
             Err(ClaimBlockHeaderInputError::BlockHeaderNotFound)
@@ -2237,43 +2148,8 @@
             }
         }
 
-<<<<<<< HEAD
-=======
-        {
-            // This ensures that the vid_sender that is stored is still the
-            // same, or links to the vid_receiver that we submitted.
-            let (vid_commitment, vid_precompute_data) =
-                precompute_vid_commitment(&[1, 2, 3, 4, 5], TEST_NUM_NODES_IN_VID_COMPUTATION);
-
-            assert_eq!(
-                vid_sender.send((vid_commitment, vid_precompute_data.clone())),
-                Ok(()),
-                "The vid_sender should be able to send the vid commitment"
-            );
-
-            let mut vid_receiver_write_lock_guard =
-                retrieved_block_info.vid_receiver.write_arc().await;
-
-            // Get and Keep object
-
-            match vid_receiver_write_lock_guard.get().await {
-                Ok((received_vid_commitment, received_vid_precompute_data)) => {
-                    assert_eq!(
-                        received_vid_commitment, vid_commitment,
-                        "The received vid commitment should match the expected vid commitment"
-                    );
-                    assert_eq!(
-                        received_vid_precompute_data, vid_precompute_data,
-                        "The received vid precompute data should match the expected vid precompute data"
-                    );
-                }
-                _ => {
-                    panic!("did not receive the expected vid commitment from vid_receiver_write_lock_guard");
-                }
-            }
-        }
-
->>>>>>> 78d7dd12
+        // TODO Add precompute back.
+
         // finish with builder_state_to_last_built_block
 
         assert_eq!(
@@ -2501,50 +2377,8 @@
             );
         }
 
-<<<<<<< HEAD
-=======
-        {
-            // This ensures that the vid_sender that is stored is still the
-            // same, or links to the vid_receiver that we submitted.
-            let (vid_commitment, vid_precompute_data) =
-                precompute_vid_commitment(&[1, 2, 3, 4, 5], TEST_NUM_NODES_IN_VID_COMPUTATION);
-
-            assert_eq!(
-                vid_sender_2.send((vid_commitment, vid_precompute_data.clone())),
-                Ok(()),
-                "The vid_sender should be able to send the vid commitment"
-            );
-
-            assert!(
-                vid_sender_1
-                    .send((vid_commitment, vid_precompute_data.clone()))
-                    .is_err(),
-                "The vid_sender should not be able to send the vid commitment"
-            );
-
-            let mut vid_receiver_write_lock_guard =
-                retrieved_block_info.vid_receiver.write_arc().await;
-
-            // Get and Keep object
-
-            match vid_receiver_write_lock_guard.get().await {
-                Ok((received_vid_commitment, received_vid_precompute_data)) => {
-                    assert_eq!(
-                        received_vid_commitment, vid_commitment,
-                        "The received vid commitment should match the expected vid commitment"
-                    );
-                    assert_eq!(
-                        received_vid_precompute_data, vid_precompute_data,
-                        "The received vid precompute data should match the expected vid precompute data"
-                    );
-                }
-                _ => {
-                    panic!("did not receive the expected vid commitment from vid_receiver_write_lock_guard");
-                }
-            }
-        }
-
->>>>>>> 78d7dd12
+        // TODO Add precompute back.
+
         // finish with builder_state_to_last_built_block
 
         assert_eq!(
@@ -4014,15 +3848,8 @@
                 .await
         });
 
-<<<<<<< HEAD
-=======
-        vid_sender
-            .send(
-                hotshot_types::traits::block_contents::precompute_vid_commitment(&[1, 2, 3, 4], 2),
-            )
-            .unwrap();
-
->>>>>>> 78d7dd12
+        // TODO Add precompute back.
+
         let result = claim_block_header_input_join_handle.await;
 
         match result {
