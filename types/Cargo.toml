[package]
name = "espresso-types"
version = "0.1.0"
authors = ["Espresso Systems <hello@espressosys.com>"]
edition = "2021"

[features]
testing = []

[dependencies]
anyhow = { workspace = true }
ark-serialize = { workspace = true }
async-broadcast = { workspace = true }
async-trait = { workspace = true }
base64-bytes = { workspace = true }
bincode = { workspace = true }
blake3 = { workspace = true }
bytesize = { workspace = true }
clap = { workspace = true }
cld = { workspace = true }
committable = { workspace = true }
contract-bindings = { path = "../contract-bindings" }
derive_more = { workspace = true }
<<<<<<< HEAD
=======
diff-test-bn254 = { git = "https://github.com/EspressoSystems/solidity-bn254.git" }
dyn-clone = { workspace = true }
>>>>>>> 979cfb35
ethers = { workspace = true }
fluent-asserter = "0.1.9"
futures = { workspace = true }
hotshot = { workspace = true }
hotshot-contract-adapter = { workspace = true }
hotshot-query-service = { workspace = true }
hotshot-types = { workspace = true }
itertools = { workspace = true }
jf-merkle-tree = { workspace = true }
jf-signature = { workspace = true }
jf-utils = { workspace = true }                                      # TODO temporary: used only for test_rng()
jf-vid = { workspace = true }
lru = { workspace = true }
num-traits = { workspace = true }
paste = { workspace = true }
pretty_assertions = { workspace = true }
rand = { workspace = true }
sequencer-utils = { path = "../utils" }
serde = { workspace = true }
serde_json = { workspace = true }
sha2 = "0.10"                                                        # TODO temporary, used only for VID, should be set in hotshot
static_assertions = { workspace = true }
surf-disco = { workspace = true }
tagged-base64 = { workspace = true }
thiserror = { workspace = true }
tide-disco = { workspace = true }
time = { workspace = true }
tokio = { workspace = true }
tracing = { workspace = true }
url = { workspace = true }
vbs = { workspace = true }

[dev-dependencies]
portpicker = { workspace = true }

[package.metadata.cargo-machete]
ignored = ["base64_bytes", "hotshot_testing"]<|MERGE_RESOLUTION|>--- conflicted
+++ resolved
@@ -21,11 +21,7 @@
 committable = { workspace = true }
 contract-bindings = { path = "../contract-bindings" }
 derive_more = { workspace = true }
-<<<<<<< HEAD
-=======
 diff-test-bn254 = { git = "https://github.com/EspressoSystems/solidity-bn254.git" }
-dyn-clone = { workspace = true }
->>>>>>> 979cfb35
 ethers = { workspace = true }
 fluent-asserter = "0.1.9"
 futures = { workspace = true }
