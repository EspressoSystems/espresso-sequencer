[package]
name = "espresso-types"
version = "0.1.0"
authors = ["Espresso Systems <hello@espressosys.com>"]
edition = "2021"

[features]
testing = ["hotshot-testing"]

[dependencies]

anyhow = { workspace = true }
ark-serialize = { workspace = true }
async-compatibility-layer = { workspace = true }
async-std = { workspace = true }
async-trait = { workspace = true }
base64-bytes = { workspace = true }
bincode = { workspace = true }
blake3 = { workspace = true }
bytesize = { workspace = true }
clap = { workspace = true }
cld = { workspace = true }
committable = { workspace = true }
contract-bindings = { path = "../contract-bindings" }
derive_more = { workspace = true }
<<<<<<< HEAD
=======
es-version = { workspace = true }
>>>>>>> 4caf2055
ethers = { workspace = true }
fluent-asserter = "0.1.9"
futures = { workspace = true }
hotshot = { workspace = true }
hotshot-orchestrator = { workspace = true }
hotshot-query-service = { workspace = true, features = ["testing"] }
hotshot-testing = { workspace = true, optional = true }
hotshot-types = { workspace = true }
itertools = { workspace = true }
jf-merkle-tree = { workspace = true }
jf-utils = { workspace = true }                                      # TODO temporary: used only for test_rng()
jf-vid = { workspace = true }
num-traits = { workspace = true }
paste = { workspace = true }
pretty_assertions = { workspace = true }
rand = { workspace = true }
sequencer-utils = { path = "../utils" }
serde = { workspace = true }
serde_json = { workspace = true }
sha2 = "0.10"                                                        # TODO temporary, used only for VID, should be set in hotshot
snafu = { workspace = true }
<<<<<<< HEAD
static_assertions = { workspace = true } 
surf-disco = { workspace = true }
=======
static_assertions = { workspace = true }
>>>>>>> 4caf2055
tagged-base64 = { workspace = true }
thiserror = { workspace = true }
tide-disco = { workspace = true }
time = { workspace = true }
tracing = { workspace = true }
url = { workspace = true }
vbs = { workspace = true }<|MERGE_RESOLUTION|>--- conflicted
+++ resolved
@@ -23,10 +23,6 @@
 committable = { workspace = true }
 contract-bindings = { path = "../contract-bindings" }
 derive_more = { workspace = true }
-<<<<<<< HEAD
-=======
-es-version = { workspace = true }
->>>>>>> 4caf2055
 ethers = { workspace = true }
 fluent-asserter = "0.1.9"
 futures = { workspace = true }
@@ -45,15 +41,11 @@
 rand = { workspace = true }
 sequencer-utils = { path = "../utils" }
 serde = { workspace = true }
+surf-disco = { workspace = true }
 serde_json = { workspace = true }
 sha2 = "0.10"                                                        # TODO temporary, used only for VID, should be set in hotshot
 snafu = { workspace = true }
-<<<<<<< HEAD
-static_assertions = { workspace = true } 
-surf-disco = { workspace = true }
-=======
 static_assertions = { workspace = true }
->>>>>>> 4caf2055
 tagged-base64 = { workspace = true }
 thiserror = { workspace = true }
 tide-disco = { workspace = true }
