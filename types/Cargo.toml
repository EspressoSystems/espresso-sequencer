[package]
name = "espresso-types"
version = "0.1.0"
authors = ["Espresso Systems <hello@espressosys.com>"]
edition = "2021"

[features]
testing = ["hotshot-testing"]

[dependencies]

anyhow = { workspace = true }
ark-serialize = { workspace = true }
async-compatibility-layer = { workspace = true }
async-std = { workspace = true }
async-trait = { workspace = true }
base64-bytes = { workspace = true }
bincode = { workspace = true }
blake3 = { workspace = true }
bytesize = { workspace = true }
clap = { workspace = true }
cld = { workspace = true }
committable = { workspace = true }
contract-bindings = { path = "../contract-bindings" }
derive_more = { workspace = true }
es-version = { workspace = true }
ethers = { workspace = true }
fluent-asserter = "0.1.9"
futures = { workspace = true }
hotshot = { workspace = true }
hotshot-orchestrator = { workspace = true }
hotshot-query-service = { workspace = true, features = ["testing"] }
hotshot-testing = { workspace = true, optional = true }
hotshot-types = { workspace = true }
itertools = { workspace = true }
jf-merkle-tree = { workspace = true }
jf-utils = { workspace = true }                                      # TODO temporary: used only for test_rng()
jf-vid = { workspace = true }
num-traits = { workspace = true }
paste = { workspace = true }
pretty_assertions = { workspace = true }
rand = { workspace = true }
sequencer-utils = { path = "../utils" }
serde = { workspace = true }
serde_json = { workspace = true }
sha2 = "0.10"                                                        # TODO temporary, used only for VID, should be set in hotshot
snafu = { workspace = true }
<<<<<<< HEAD
static_assertions = { workspace = true } 
surf-disco = { workspace = true }
=======
static_assertions = { workspace = true }
>>>>>>> 4caf2055
tagged-base64 = { workspace = true }
thiserror = { workspace = true }
tide-disco = { workspace = true }
time = { workspace = true }
tracing = { workspace = true }
url = { workspace = true }
vbs = { workspace = true }<|MERGE_RESOLUTION|>--- conflicted
+++ resolved
@@ -45,15 +45,9 @@
 serde_json = { workspace = true }
 sha2 = "0.10"                                                        # TODO temporary, used only for VID, should be set in hotshot
 snafu = { workspace = true }
-<<<<<<< HEAD
-static_assertions = { workspace = true } 
-surf-disco = { workspace = true }
-=======
 static_assertions = { workspace = true }
->>>>>>> 4caf2055
 tagged-base64 = { workspace = true }
 thiserror = { workspace = true }
-tide-disco = { workspace = true }
 time = { workspace = true }
 tracing = { workspace = true }
 url = { workspace = true }
