--- conflicted
+++ resolved
@@ -17,22 +17,8 @@
     L1ClientMetrics, L1Event, L1ReconnectTask, L1State, L1UpdateTask, RpcClient,
 };
 
-<<<<<<< HEAD
 pub const VERSION: Version = Version { major: 0, minor: 3 };
 
-mod auction;
-mod chain_config;
-mod fee_info;
-mod header;
-mod solver;
 mod stake_table;
 
-pub use auction::{BidTx, BidTxBody, FullNetworkTx, SolverAuctionResults};
-pub use chain_config::*;
-pub use fee_info::IterableFeeInfo;
-pub use header::Header;
-pub use solver::*;
-pub use stake_table::CombinedStakeTable;
-=======
-pub const VERSION: Version = Version { major: 0, minor: 3 };
->>>>>>> 74e345ed
+pub use stake_table::CombinedStakeTable;