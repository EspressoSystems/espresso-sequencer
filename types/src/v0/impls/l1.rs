<<<<<<< HEAD
use std::{
    cmp::{min, Ordering},
    fmt::Debug,
    iter::FromFn,
    num::NonZeroUsize,
    sync::Arc,
    time::Instant,
=======
use alloy::{
    eips::BlockId,
    hex,
    primitives::{Address, B256, U256},
    providers::{Provider, ProviderBuilder, RootProvider, WsConnect},
    rpc::{
        client::RpcClient,
        json_rpc::{RequestPacket, ResponsePacket},
        types::BlockTransactionsKind,
    },
    transports::{http::Http, RpcError, TransportErrorKind},
>>>>>>> 8c8c59af
};
use anyhow::Context;
use async_trait::async_trait;
use clap::Parser;
use committable::{Commitment, Committable, RawCommitmentBuilder};
<<<<<<< HEAD
use contract_bindings::{
    fee_contract::FeeContract,
    permissioned_stake_table::{PermissionedStakeTable, StakersUpdatedFilter},
};
use ethers::{
    prelude::{Address, BlockNumber, Middleware, Provider, H256, U256},
    providers::{Http, HttpClientError, JsonRpcClient, JsonRpcError, Ws},
=======
use contract_bindings_alloy::{
    feecontract::FeeContract::FeeContractInstance,
    permissionedstaketable::PermissionedStakeTable::{
        PermissionedStakeTableInstance, StakersUpdated,
    },
>>>>>>> 8c8c59af
};
use ethers_conv::ToEthers;
use futures::{
    future::Future,
    stream::{self, StreamExt},
};
use hotshot_types::traits::metrics::Metrics;
use lru::LruCache;
use parking_lot::RwLock;
use std::result::Result as StdResult;
use std::{
    cmp::{min, Ordering},
    num::NonZeroUsize,
    pin::Pin,
    sync::Arc,
    time::Instant,
};
use tokio::{
<<<<<<< HEAD
    sync::{Mutex, MutexGuard},
    task::JoinSet,
    time::sleep,
=======
    spawn,
    sync::{Mutex, MutexGuard, Notify},
    time::{sleep, Duration},
>>>>>>> 8c8c59af
};
use tower_service::Service;
use tracing::Instrument;
use url::Url;

use super::{
    v0_1::{SingleTransport, SingleTransportStatus, SwitchingTransport},
    v0_3::StakeTables,
    L1BlockInfo, L1ClientMetrics, L1State, L1UpdateTask,
};
use crate::{FeeInfo, L1Client, L1ClientOptions, L1Event, L1Snapshot};

impl PartialOrd for L1BlockInfo {
    fn partial_cmp(&self, other: &Self) -> Option<Ordering> {
        Some(self.cmp(other))
    }
}

impl Ord for L1BlockInfo {
    fn cmp(&self, other: &Self) -> Ordering {
        self.number.cmp(&other.number)
    }
}

impl Committable for L1BlockInfo {
    fn commit(&self) -> Commitment<Self> {
        let mut timestamp = [0u8; 32];
        self.timestamp.to_little_endian(&mut timestamp);

        RawCommitmentBuilder::new(&Self::tag())
            .u64_field("number", self.number)
            // `RawCommitmentBuilder` doesn't have a `u256_field` method, so we simulate it:
            .constant_str("timestamp")
            .fixed_size_bytes(&timestamp)
            .constant_str("hash")
            .fixed_size_bytes(&self.hash.0)
            .finalize()
    }

    fn tag() -> String {
        "L1BLOCK".into()
    }
}

impl L1BlockInfo {
    pub fn number(&self) -> u64 {
        self.number
    }

    pub fn timestamp(&self) -> ethers::types::U256 {
        self.timestamp
    }

    pub fn hash(&self) -> ethers::types::H256 {
        self.hash
    }
}

impl Drop for L1UpdateTask {
    fn drop(&mut self) {
        if let Some(mut tasks) = self.0.get_mut().take() {
            tasks.abort_all()
        }
    }
}

impl Default for L1ClientOptions {
    fn default() -> Self {
        Self::parse_from(std::iter::empty::<String>())
    }
}

impl L1ClientOptions {
    /// Use the given metrics collector to publish metrics related to the L1 client.
    pub fn with_metrics(mut self, metrics: &(impl Metrics + ?Sized)) -> Self {
        self.metrics = Arc::new(metrics.subgroup("l1".into()));
        self
    }

    /// Instantiate an `L1Client` for a given list of provider `Url`s.
    pub fn connect(self, urls: Vec<Url>) -> anyhow::Result<L1Client> {
        // Create a new RPC client with the given URLs
        let rpc_client = RpcClient::new(
            SwitchingTransport::new(self, urls)
                .with_context(|| "failed to create switching transport")?,
            false,
        );
        // Create a new provider with that RPC client
        let provider = ProviderBuilder::new().on_client(rpc_client);
        // Create a new L1 client with the provider
        Ok(L1Client::with_provider(provider))
    }

    fn rate_limit_delay(&self) -> Duration {
        self.l1_rate_limit_delay.unwrap_or(self.l1_retry_delay)
    }
}

impl L1ClientMetrics {
    fn new(metrics: &(impl Metrics + ?Sized), num_urls: usize) -> Self {
        // Create a counter family for the failures per URL
        let failures = metrics.counter_family("failed_requests".into(), vec!["provider".into()]);

        // Create a counter for each URL
        let mut failure_metrics = Vec::with_capacity(num_urls);
        for url_index in 0..num_urls {
            failure_metrics.push(failures.create(vec![url_index.to_string()]));
        }

        Self {
            head: metrics.create_gauge("head".into(), None).into(),
            finalized: metrics.create_gauge("finalized".into(), None).into(),
            reconnects: metrics
                .create_counter("stream_reconnects".into(), None)
                .into(),
            failovers: metrics.create_counter("failovers".into(), None).into(),
            failures: Arc::new(failure_metrics),
        }
    }
}

impl SwitchingTransport {
    /// Create a new `SwitchingTransport` with the given options and URLs
    fn new(opt: L1ClientOptions, urls: Vec<Url>) -> anyhow::Result<Self> {
        // Return early if there were no URLs provided
        let Some(first_url) = urls.first().cloned() else {
            return Err(anyhow::anyhow!("No valid URLs provided"));
        };

        // Create the metrics
        let metrics = L1ClientMetrics::new(&**opt.metrics, urls.len());

        // Create a new `SingleTransport` for the first URL
        let first_transport = Arc::new(RwLock::new(SingleTransport::new(&first_url, 0)));

        Ok(Self {
            urls: Arc::new(urls),
            current_transport: first_transport,
            opt: Arc::new(opt),
            metrics,
            switch_notify: Arc::new(Notify::new()),
        })
    }

    /// Returns when the transport has been switched
    async fn wait_switch(&self) {
        self.switch_notify.notified().await;
    }

    fn options(&self) -> &L1ClientOptions {
        &self.opt
    }

    fn metrics(&self) -> &L1ClientMetrics {
        &self.metrics
    }
}

impl SingleTransportStatus {
    /// Create a new `SingleTransportStatus` at the given URL index
    fn new(url_index: usize) -> Self {
        Self {
            url_index,
            last_failure: None,
            consecutive_failures: 0,
            rate_limited_until: None,
            // Whether or not this transport is being shut down (switching to the next transport)
            shutting_down: false,
        }
    }

    /// Log a successful call to the inner transport
    fn log_success(&mut self) {
        self.consecutive_failures = 0;
    }

    /// Log a failure to call the inner transport. Returns whether or not the transport should be switched to the next URL
    fn log_failure(&mut self, opt: &L1ClientOptions) -> bool {
        // Increment the consecutive failures
        self.consecutive_failures += 1;

        // Check if we should switch to the next URL
        let should_switch = self.should_switch(opt);

        // Update the last failure time
        self.last_failure = Some(Instant::now());

        // Return whether or not we should switch
        should_switch
    }

    /// Whether or not the transport should be switched to the next URL
    fn should_switch(&mut self, opt: &L1ClientOptions) -> bool {
        // If someone else already beat us to switching, return false
        if self.shutting_down {
            return false;
        }

        // If we've reached the max number of consecutive failures, switch to the next URL
        if self.consecutive_failures >= opt.l1_consecutive_failure_tolerance {
            self.shutting_down = true;
            return true;
        }

        // If we've failed recently, switch to the next URL
        let now = Instant::now();
        if let Some(prev) = self.last_failure {
            if now.saturating_duration_since(prev) < opt.l1_frequent_failure_tolerance {
                self.shutting_down = true;
                return true;
            }
        }

        false
    }
}

impl SingleTransport {
    /// Create a new `SingleTransport` with the given URL
    fn new(url: &Url, url_index: usize) -> Self {
        Self {
            client: Http::new(url.clone()),
            status: Arc::new(RwLock::new(SingleTransportStatus::new(url_index))),
        }
    }
}

/// We need to implement this trait from `tower_service`. It is what `alloy_provider` expects
/// from a transport
#[async_trait]
impl Service<RequestPacket> for SwitchingTransport {
    type Error = RpcError<TransportErrorKind>;
    type Response = ResponsePacket;
    type Future =
        Pin<Box<dyn Future<Output = Result<ResponsePacket, RpcError<TransportErrorKind>>> + Send>>;

    fn poll_ready(
        &mut self,
        cx: &mut std::task::Context<'_>,
    ) -> std::task::Poll<StdResult<(), Self::Error>> {
        // Just poll the (current) inner client
        self.current_transport.read().clone().client.poll_ready(cx)
    }

    fn call(&mut self, req: RequestPacket) -> Self::Future {
        // Clone ourselves
        let self_clone = self.clone();

        // Pin and box, which turns this into a future
        Box::pin(async move {
            // Clone the current transport
            let mut current_transport = self_clone.current_transport.read().clone();

            // If we've been rate limited, back off until the limit (hopefully) expires.
            if let Some(t) = current_transport.status.read().rate_limited_until {
                if t > Instant::now() {
                    // Return an error with a non-standard code to indicate client-side rate limit.
                    return Err(RpcError::Transport(TransportErrorKind::Custom(
                        "Rate limit exceeded".into(),
                    )));
                } else {
                    // Reset the rate limit if we are passed it so we don't check every time
                    current_transport.status.write().rate_limited_until = None;
                }
            }

            // Call the inner client, match on the result
            match current_transport.client.call(req).await {
                Ok(res) => {
                    // If it's okay, log the success to the status
                    current_transport.status.write().log_success();
                    Ok(res)
                }
                Err(err) => {
                    // Increment the failure metric
                    if let Some(f) = self_clone
                        .metrics
                        .failures
                        .get(current_transport.status.read().url_index)
                    {
                        f.add(1);
                    }

                    // Treat rate limited errors specially; these should not cause failover, but instead
                    // should only cause us to temporarily back off on making requests to the RPC
                    // server.
                    if let RpcError::ErrorResp(e) = &err {
                        // 429 == Too Many Requests
                        if e.code == 429 {
                            current_transport.status.write().rate_limited_until =
                                Some(Instant::now() + self_clone.opt.rate_limit_delay());
                            return Err(err);
                        }
                    }

                    // Log the error and indicate a failure
                    tracing::warn!(?err, "L1 client error");

                    // If the transport should switch, do so. We don't need to worry about
                    // race conditions here, since it will only return true once.
                    if current_transport
                        .status
                        .write()
                        .log_failure(&self_clone.opt)
                    {
                        // Increment the failovers metric
                        self_clone.metrics.failovers.add(1);

                        // Calculate the next URL index
                        let next_index =
                            current_transport.status.read().url_index + 1 % self_clone.urls.len();
                        let url = self_clone.urls[next_index].clone();

                        // Create a new transport from the next URL and index
                        let new_transport = SingleTransport::new(&url, next_index);

                        // Switch to the next URL
                        *self_clone.current_transport.write() = new_transport;

                        // Notify the transport that it has been switched
                        self_clone.switch_notify.notify_waiters();
                    }

                    Err(err)
                }
            }
        })
    }
}

impl L1Client {
    fn with_provider(provider: RootProvider<SwitchingTransport>) -> Self {
        let opt = provider.client().transport().options().clone();

        let (sender, mut receiver) = async_broadcast::broadcast(opt.l1_events_channel_capacity);
        receiver.set_await_active(false);
        receiver.set_overflow(true);

        Self {
            provider,
            state: Arc::new(Mutex::new(L1State::new(opt.l1_blocks_cache_size))),
            sender,
            receiver: receiver.deactivate(),
            update_task: Default::default(),
        }
    }

    /// Construct a new L1 client with the default options.
    pub fn new(url: Vec<Url>) -> anyhow::Result<Self> {
        L1ClientOptions::default().connect(url)
    }

    /// Start the background tasks which keep the L1 client up to date.
    pub async fn spawn_tasks(&self) {
        let mut update_task = self.update_task.0.lock().await;
        if update_task.is_none() {
            let mut tasks = JoinSet::new();
            tasks.spawn(self.update_loop());
            tasks.spawn(self.stake_update_loop());
            *update_task = Some(tasks);
        }
    }

    /// Shut down background tasks associated with this L1 client.
    ///
    /// The L1 client will still be usable, but will stop updating until [`start`](Self::start) is
    /// called again.
    pub async fn shut_down_tasks(&self) {
        if let Some(mut update_task) = self.update_task.0.lock().await.take() {
            // TODO review order
            update_task.abort_all();
        }
    }

<<<<<<< HEAD
    pub fn provider(&self) -> &impl Middleware<Error: 'static> {
        &self.provider
    }
    /// Update stake-table cache on `L1Event::NewHead`.
    fn stake_update_loop(&self) -> impl Future<Output = ()> {
        let opt = self.options();
        let retry_delay = opt.l1_retry_delay;
        let chunk_size = opt.l1_events_max_block_range as usize;
        let span = tracing::warn_span!("L1 client update");
        let state = self.state.clone();
        let stake_table_contract =
            // TODO attach address to L1Client
            PermissionedStakeTable::new(Address::default(), self.provider.clone());

        let mut events = self.receiver.activate_cloned();

        async move {
            loop {
                let last_head = {
                    let state = state.lock().await;
                    state.snapshot.head
                };
                while let Some(event) = events.next().await {
                    let L1Event::NewHead { head } = event else {
                        continue;
                    };

                    let chunks = L1Client::chunky2(last_head, head, chunk_size);
                    let mut events: Vec<StakersUpdatedFilter> = Vec::new();
                    for (from, to) in chunks {
                        tracing::debug!(from, to, "fetch stake table events in range");
                        match stake_table_contract
                            .stakers_updated_filter()
                            .from_block(from)
                            .to_block(to)
                            .query()
                            .await
                        {
                            Ok(e) => {
                                for event in e {
                                    events.push(event)
                                }
                                break;
                            }
                            Err(err) => {
                                tracing::warn!(from, to, %err, "Stake Table L1Event Error");
                                sleep(retry_delay).await;
                            }
                        }
                    }
                    sleep(retry_delay).await;
                }
                sleep(retry_delay).await;
            }
        }
        .instrument(span)
    }

=======
>>>>>>> 8c8c59af
    fn update_loop(&self) -> impl Future<Output = ()> {
        let opt = self.options();
        let rpc = self.provider.clone();
        let ws_urls = opt.l1_ws_provider.clone();
        let retry_delay = opt.l1_retry_delay;
        let subscription_timeout = opt.subscription_timeout;
        let state = self.state.clone();
        let sender = self.sender.clone();
        let metrics = self.metrics().clone();
        let polling_interval = opt.l1_polling_interval;

        let span = tracing::warn_span!("L1 client update");
        async move {
            for i in 0.. {
                let ws;

                // Subscribe to new blocks.
                let mut block_stream = {
                    let res = match &ws_urls {
                        Some(urls) => {
                            // Use a new WebSockets host each time we retry in case there is a
                            // problem with one of the hosts specifically.
                            let provider = i % urls.len();
                            let url = &urls[provider];
                            ws = match ProviderBuilder::new().on_ws(WsConnect::new(url.clone())).await {
                                Ok(ws) => ws,
                                Err(err) => {
                                    tracing::warn!(provider, "Failed to connect WebSockets provider: {err:#}");
                                    sleep(retry_delay).await;
                                    continue;
                                }
                            };
                            ws.subscribe_blocks().await.map(|stream| stream.into_stream().boxed())
                        }
                        None => {
                           rpc
                            .watch_blocks()
                            .await
                            .map(|poller_builder| {
                                // Configure it and get the stream
                                let stream = poller_builder.with_poll_interval(polling_interval).into_stream();

                                let rpc = rpc.clone();

                                // For HTTP, we simulate a subscription by polling. The polling
                                // stream provided by ethers only yields block hashes, so for each
                                // one, we have to go fetch the block itself.
                                stream.map(stream::iter).flatten().filter_map(move |hash| {
                                    let rpc = rpc.clone();
                                    async move {
                                        match rpc.get_block(BlockId::hash(hash), BlockTransactionsKind::Hashes).await {
                                            Ok(Some(block)) => Some(block.header),
                                            // If we can't fetch the block for some reason, we can
                                            // just skip it.
                                            Ok(None) => {
                                                tracing::warn!(%hash, "HTTP stream yielded a block hash that was not available");
                                                None
                                            }
                                            Err(err) => {
                                                tracing::warn!(%hash, "Error fetching block from HTTP stream: {err:#}");
                                                None
                                            }
                                        }
                                    }
                                })
                                // Take until the transport is switched, so we will call `watch_blocks` instantly on it
                            }.take_until(rpc.client().transport().wait_switch())
                            .boxed())
                        }
                    };
                    match res {
                        Ok(stream) => stream,
                        Err(err) => {
                            tracing::error!("Error subscribing to L1 blocks: {err:#}");
                            sleep(retry_delay).await;
                            continue;
                        }
                    }
                };

                tracing::info!("Established L1 block stream");
                loop {
                    // Wait for a block, timing out if we don't get one soon enough
                    let block_timeout = tokio::time::timeout(subscription_timeout, block_stream.next()).await;
                    match block_timeout {
                        // We got a block
                        Ok(Some(head)) => {
                            let head = head.number;
                            tracing::debug!(head, "Received L1 block");

                            // A new block has been produced. This happens fairly rarely, so it is now ok to
                            // poll to see if a new block has been finalized.
                            let finalized = loop {
                                match get_finalized_block(&rpc).await {
                                    Ok(finalized) => break finalized,
                                    Err(err) => {
                                        tracing::warn!("Error getting finalized block: {err:#}");
                                        sleep(retry_delay).await;
                                    }
                                }
                            };

                            // Update the state snapshot;
                            let mut state = state.lock().await;
                            let snapshot_head = state.snapshot.head;
                            if head > snapshot_head {
                                tracing::debug!(head, old_head = state.snapshot.head, "L1 head updated");
                                metrics.head.set(head as usize);
                                state.snapshot.head = head;
                                // Emit an event about the new L1 head. Ignore send errors; it just means no
                                // one is listening to events right now.
                                sender
                                    .broadcast_direct(L1Event::NewHead { head })
                                    .await
                                    .ok();
                            }
                            if finalized > state.snapshot.finalized {
                                tracing::info!(
                                    ?finalized,
                                    old_finalized = ?state.snapshot.finalized,
                                    "L1 finalized updated",
                                );
                                if let Some(finalized) = finalized {
                                    metrics.finalized.set(finalized.number as usize);
                                }
                                state.snapshot.finalized = finalized;
                                if let Some(finalized) = finalized {
                                    sender
                                        .broadcast_direct(L1Event::NewFinalized { finalized })
                                        .await
                                        .ok();
                                }
                            }
                            tracing::debug!("Updated L1 snapshot to {:?}", state.snapshot);
                        }
                        // The stream ended
                        Ok(None) => {
                            tracing::error!("L1 block stream ended unexpectedly, trying to re-establish block stream");
                            break;
                        }
                        // We timed out waiting for a block
                        Err(_) => {
                            tracing::error!("No block received for {} seconds, trying to re-establish block stream", subscription_timeout.as_secs());
                            break;
                        }
                    }
                }

                metrics.reconnects.add(1);
            }
        }.instrument(span)
    }

    /// Get a snapshot from the l1.
    pub async fn snapshot(&self) -> L1Snapshot {
        self.state.lock().await.snapshot
    }

    /// Wait until the highest L1 block number reaches at least `number`.
    ///
    /// This function does not return any information about the block, since the block is not
    /// necessarily finalized when it returns. It is only used to guarantee that some block at
    /// height `number` exists, possibly in the unsafe part of the L1 chain.
    pub async fn wait_for_block(&self, number: u64) {
        loop {
            // Subscribe to events before checking the current state, to ensure we don't miss a
            // relevant event.
            let mut events = self.receiver.activate_cloned();

            // Check if the block we are waiting for already exists.
            {
                let state = self.state.lock().await;
                if state.snapshot.head >= number {
                    return;
                }
                tracing::info!(number, head = state.snapshot.head, "Waiting for l1 block");
            }

            // Wait for the block.
            while let Some(event) = events.next().await {
                let L1Event::NewHead { head } = event else {
                    continue;
                };
                if head >= number {
                    tracing::info!(number, head, "Got L1 block");
                    return;
                }
                tracing::debug!(number, head, "Waiting for L1 block");
            }

            // This should not happen: the event stream ended. All we can do is try again.
            tracing::warn!(number, "L1 event stream ended unexpectedly; retry");
            self.retry_delay().await;
        }
    }

    /// Get information about the given block.
    ///
    /// If the desired block number is not finalized yet, this function will block until it becomes
    /// finalized.
    pub async fn wait_for_finalized_block(&self, number: u64) -> L1BlockInfo {
        loop {
            // Subscribe to events before checking the current state, to ensure we don't miss a relevant
            // event.
            let mut events = self.receiver.activate_cloned();

            // Check if the block we are waiting for already exists.
            {
                let state = self.state.lock().await;
                if let Some(finalized) = state.snapshot.finalized {
                    if finalized.number >= number {
                        return self.get_finalized_block(state, number).await.1;
                    }
                    tracing::info!(
                        number,
                        finalized = ?state.snapshot.finalized,
                        "waiting for l1 finalized block",
                    );
                };
            }

            // Wait for the block.
            while let Some(event) = events.next().await {
                let L1Event::NewFinalized { finalized } = event else {
                    continue;
                };
                if finalized.number >= number {
                    tracing::info!(number, ?finalized, "got finalized L1 block");
                    return self
                        .get_finalized_block(self.state.lock().await, number)
                        .await
                        .1;
                }
                tracing::debug!(number, ?finalized, "waiting for finalized L1 block");
            }

            // This should not happen: the event stream ended. All we can do is try again.
            tracing::warn!(number, "L1 event stream ended unexpectedly; retry",);
            self.retry_delay().await;
        }
    }

    /// Get information about the first finalized block with timestamp greater than or equal
    /// `timestamp`.
    pub async fn wait_for_finalized_block_with_timestamp(&self, timestamp: U256) -> L1BlockInfo {
        // Wait until the finalized block has timestamp >= `timestamp`.
        let (mut state, mut block) = 'outer: loop {
            // Subscribe to events before checking the current state, to ensure we don't miss a
            // relevant event.
            let mut events = self.receiver.activate_cloned();

            // Check if the block we are waiting for already exists.
            {
                let state = self.state.lock().await;
                if let Some(finalized) = state.snapshot.finalized {
                    if finalized.timestamp >= timestamp.to_ethers() {
                        break 'outer (state, finalized);
                    }
                }
                tracing::info!(
                    %timestamp,
                    finalized = ?state.snapshot.finalized,
                    "waiting for L1 finalized block",
                );
            }

            // Wait for the block.
            while let Some(event) = events.next().await {
                let L1Event::NewFinalized { finalized } = event else {
                    continue;
                };
                if finalized.timestamp >= timestamp.to_ethers() {
                    tracing::info!(%timestamp, ?finalized, "got finalized block");
                    break 'outer (self.state.lock().await, finalized);
                }
                tracing::debug!(%timestamp, ?finalized, "waiting for L1 finalized block");
            }

            // This should not happen: the event stream ended. All we can do is try again.
            tracing::warn!(%timestamp, "L1 event stream ended unexpectedly; retry",);
            self.retry_delay().await;
        };

        // It is possible there is some earlier block that also has the proper timestamp. Work
        // backwards until we find the true earliest block.
        loop {
            let (state_lock, parent) = self.get_finalized_block(state, block.number - 1).await;
            if parent.timestamp < timestamp.to_ethers() {
                return block;
            }
            state = state_lock;
            block = parent;
        }
    }

    async fn get_finalized_block<'a>(
        &'a self,
        mut state: MutexGuard<'a, L1State>,
        number: u64,
    ) -> (MutexGuard<'a, L1State>, L1BlockInfo) {
        // Try to get the block from the finalized block cache.
        assert!(
            state.snapshot.finalized.is_some()
                && number <= state.snapshot.finalized.unwrap().number,
            "requesting a finalized block {number} that isn't finalized; snapshot: {:?}",
            state.snapshot,
        );
        if let Some(block) = state.finalized.get(&number) {
            let block = *block;
            return (state, block);
        }
        drop(state);

        // If not in cache, fetch the block from the L1 provider.
        let block = loop {
            let block = match self
                .provider
                .get_block(BlockId::number(number), BlockTransactionsKind::Hashes)
                .await
            {
                Ok(Some(block)) => block,
                Ok(None) => {
                    tracing::warn!(
                        number,
                        "provider error: finalized L1 block should always be available"
                    );
                    self.retry_delay().await;
                    continue;
                }
                Err(err) => {
                    tracing::warn!(number, "failed to get finalized L1 block: {err:#}");
                    self.retry_delay().await;
                    continue;
                }
            };
            break L1BlockInfo {
                number: block.header.number,
                hash: block.header.hash.to_ethers(),
                timestamp: ethers::types::U256::from(block.header.timestamp),
            };
        };

        // After fetching, add the block to the cache.
        let mut state = self.state.lock().await;
        state.put_finalized(block);
        (state, block)
    }

    /// Divide the range `start..=end` into chunks of size
    /// `events_max_block_range`.
    fn chunky(&self, start: u64, end: u64) -> FromFn<impl FnMut() -> Option<(u64, u64)>> {
        let mut start = start;
        let chunk_size = self.options().l1_events_max_block_range;
        std::iter::from_fn(move || {
            let chunk_end = min(start + chunk_size - 1, end);
            if chunk_end < start {
                return None;
            }

            let chunk = (start, chunk_end);
            start = chunk_end + 1;
            Some(chunk)
        })
    }

    /// Divide the range `start..=end` into chunks of size
    /// `events_max_block_range`.
    fn chunky2(start: u64, end: u64, chunk_size: usize) -> Vec<(u64, u64)> {
        // let opt = self.options();
        // let chunk_size = opt.l1_events_max_block_range as usize;
        let chunks: Vec<u64> = (start..=end).collect();
        let tups: Vec<(u64, u64)> = chunks
            .chunks(chunk_size)
            .map(|s| {
                // should never be empty
                s.first().cloned().zip(s.last().cloned()).unwrap()
            })
            .collect();

        tups
    }

    /// Get fee info for each `Deposit` occurring between `prev`
    /// and `new`. Returns `Vec<FeeInfo>`
    pub async fn get_finalized_deposits(
        &self,
        fee_contract_address: Address,
        prev_finalized: Option<u64>,
        new_finalized: u64,
    ) -> Vec<FeeInfo> {
        // No new blocks have been finalized, therefore there are no
        // new deposits.
        if prev_finalized >= Some(new_finalized) {
            return vec![];
        }

        let opt = self.options();

        // `prev` should have already been processed unless we
        // haven't processed *any* blocks yet.
        let prev = prev_finalized.map(|prev| prev + 1).unwrap_or(0);

        // Divide the range `prev_finalized..=new_finalized` into chunks of size
        // `events_max_block_range`.
        let chunks = self.chunky(prev, new_finalized);

        // Fetch events for each chunk.
        let events = stream::iter(chunks).then(|(from, to)| {
            let retry_delay = opt.l1_retry_delay;
            let fee_contract =
                FeeContractInstance::new(fee_contract_address, self.provider.clone());
            async move {
                tracing::debug!(from, to, "fetch events in range");

                // query for deposit events, loop until successful.
                loop {
                    match fee_contract
                        .Deposit_filter()
                        .address(*fee_contract.address())
                        .from_block(from)
                        .to_block(to)
                        .query()
                        .await
                    {
                        Ok(events) => break stream::iter(events),
                        Err(err) => {
                            tracing::warn!(from, to, %err, "Fee L1Event Error");
                            sleep(retry_delay).await;
                        }
                    }
                }
            }
        });
        events
            .flatten()
            .map(|(deposit, _)| FeeInfo::from(deposit))
            .collect()
            .await
    }

    // /// Get `StakeTable` at block height. If unavailable in local cache, poll the l1.
    pub async fn get_stake_table(
        &self,
        contract_address: Address,
        block: u64,
<<<<<<< HEAD
    ) -> Option<StakeTables> {
        let opt = self.options();
        let retry_delay = opt.l1_retry_delay;
        let chunk_size = opt.l1_events_max_block_range as usize;

        let last_head = {
            let mut state = self.state.lock().await;
            if let Some(st) = state.stake.get(&block) {
                return Some(st.clone());
            } else {
                state.snapshot.head
            }
        };
=======
    ) -> anyhow::Result<StakeTables> {
        // TODO stake_table_address needs to be passed in to L1Client
        // before update loop starts.
        let stake_table_contract =
            PermissionedStakeTableInstance::new(contract, self.provider.clone());

        let events: Vec<StakersUpdated> = stake_table_contract
            .StakersUpdated_filter()
            .from_block(0)
            .to_block(block)
            .query()
            .await?
            .into_iter()
            .map(|(event, _)| event)
            .collect();
>>>>>>> 8c8c59af

        let chunks = L1Client::chunky2(last_head, block, chunk_size);
        let contract = PermissionedStakeTable::new(contract_address, self.provider.clone());

        let mut events: Vec<StakersUpdatedFilter> = Vec::new();
        for (from, to) in chunks {
            tracing::debug!(from, to, "fetch stake table events in range");
            loop {
                match contract
                    .stakers_updated_filter()
                    .from_block(from)
                    .to_block(to)
                    .query()
                    .await
                {
                    Ok(e) => {
                        for event in e {
                            events.push(event)
                        }
                        break;
                    }
                    Err(err) => {
                        tracing::warn!(from, to, %err, "Stake Table L1Event Error");
                        sleep(retry_delay).await;
                    }
                }
            }
        }
        Some(StakeTables::from_l1_events(events))
    }

<<<<<<< HEAD
=======
    /// Check if the given address is a proxy contract.
    pub async fn is_proxy_contract(&self, proxy_address: Address) -> anyhow::Result<bool> {
        // confirm that the proxy_address is a proxy
        // using the implementation slot, 0x360894a13ba1a3210667c828492db98dca3e2076cc3735a920a3ca505d382bbc, which is the keccak-256 hash of "eip1967.proxy.implementation" subtracted by 1
        let hex_bytes =
            hex::decode("360894a13ba1a3210667c828492db98dca3e2076cc3735a920a3ca505d382bbc")
                .expect("Failed to decode hex string");
        let implementation_slot = B256::from_slice(&hex_bytes);
        let storage = self
            .provider
            .get_storage_at(proxy_address, implementation_slot.into())
            .await?;

        let implementation_address = Address::from_slice(&storage.to_be_bytes::<32>()[12..]);

        // when the implementation address is not equal to zero, it's a proxy
        Ok(implementation_address != Address::ZERO)
    }

>>>>>>> 8c8c59af
    fn options(&self) -> &L1ClientOptions {
        self.provider.client().transport().options()
    }

    fn metrics(&self) -> &L1ClientMetrics {
        self.provider.client().transport().metrics()
    }

    async fn retry_delay(&self) {
        sleep(self.options().l1_retry_delay).await;
    }
}

impl L1State {
    fn new(cache_size: NonZeroUsize) -> Self {
        Self {
            snapshot: Default::default(),
            finalized: LruCache::new(cache_size),
            stake: LruCache::new(cache_size),
        }
    }

    fn put_finalized(&mut self, info: L1BlockInfo) {
        assert!(
            self.snapshot.finalized.is_some()
                && info.number <= self.snapshot.finalized.unwrap().number,
            "inserting a finalized block {info:?} that isn't finalized; snapshot: {:?}",
            self.snapshot,
        );

        if let Some((old_number, old_info)) = self.finalized.push(info.number, info) {
            if old_number == info.number {
                tracing::error!(
                    ?old_info,
                    ?info,
                    "got different info for the same finalized height; something has gone very wrong with the L1",
                );
            }
        }
    }
}

async fn get_finalized_block(
    rpc: &RootProvider<SwitchingTransport>,
) -> anyhow::Result<Option<L1BlockInfo>> {
    let Some(block) = rpc
        .get_block(BlockId::finalized(), BlockTransactionsKind::Hashes)
        .await?
    else {
        // This can happen in rare cases where the L1 chain is very young and has not finalized a
        // block yet. This is more common in testing and demo environments. In any case, we proceed
        // with a null L1 block rather than wait for the L1 to finalize a block, which can take a
        // long time.
        tracing::warn!("no finalized block yet");
        return Ok(None);
    };

    Ok(Some(L1BlockInfo {
        number: block.header.number,
        timestamp: ethers::types::U256::from(block.header.timestamp),
        hash: block.header.hash.to_ethers(),
    }))
}

#[cfg(test)]
mod test {
    use std::ops::Add;

    use ethers::{
        middleware::SignerMiddleware,
        providers::Middleware,
        signers::LocalWallet,
        types::{H160, U64},
        utils::{parse_ether, Anvil, AnvilInstance},
    };
    use ethers_conv::ToAlloy;
    use hotshot_contract_adapter::stake_table::NodeInfoJf;
    use portpicker::pick_unused_port;
    use sequencer_utils::test_utils::setup_test;
    use std::time::Duration;
    use time::OffsetDateTime;

    use super::*;

    async fn new_l1_client(anvil: &AnvilInstance, ws: bool) -> L1Client {
        let client = L1ClientOptions {
            l1_events_max_block_range: 1,
            l1_polling_interval: Duration::from_secs(1),
            subscription_timeout: Duration::from_secs(5),
            l1_ws_provider: if ws {
                Some(vec![anvil.ws_endpoint().parse().unwrap()])
            } else {
                None
            },
            ..Default::default()
        }
        .connect(vec![anvil.endpoint().parse().unwrap()])
        .expect("Failed to create L1 client");

        client.spawn_tasks().await;
        client
    }

    #[tokio::test(flavor = "multi_thread")]
    async fn test_get_finalized_deposits() -> anyhow::Result<()> {
        use ethers::signers::Signer;

        setup_test();

        // how many deposits will we make
        let deposits = 5;
        let deploy_txn_count = 2;

        let anvil = Anvil::new().spawn();
        let wallet_address = anvil.addresses().first().cloned().unwrap();
        let l1_client = new_l1_client(&anvil, false).await;
        let wallet: LocalWallet = anvil.keys()[0].clone().into();

        // In order to deposit we need a provider that can sign.
        let provider =
            ethers::providers::Provider::<ethers::providers::Http>::try_from(anvil.endpoint())?
                .interval(Duration::from_millis(10u64));
        let client =
            SignerMiddleware::new(provider.clone(), wallet.with_chain_id(anvil.chain_id()));
        let client = Arc::new(client);

        // Initialize a contract with some deposits

        // deploy the fee contract
        let fee_contract = contract_bindings_ethers::fee_contract::FeeContract::deploy(
            Arc::new(client.clone()),
            (),
        )
        .unwrap()
        .send()
        .await?;

        // prepare the initialization data to be sent with the proxy when the proxy is deployed
        let initialize_data = fee_contract
            .initialize(wallet_address) // Here, you simulate the call to get the transaction data without actually sending it.
            .calldata()
            .expect("Failed to encode initialization data");

        // deploy the proxy contract and set the implementation address as the address of the fee contract and send the initialization data
        let proxy_contract = contract_bindings_ethers::erc1967_proxy::ERC1967Proxy::deploy(
            client.clone(),
            (fee_contract.address(), initialize_data),
        )
        .unwrap()
        .send()
        .await?;

        // cast the proxy to be of type fee contract so that we can interact with the implementation methods via the proxy
        let fee_contract_proxy = contract_bindings_ethers::fee_contract::FeeContract::new(
            proxy_contract.address(),
            client.clone(),
        );

        // confirm that the owner of the contract is the address that was sent as part of the initialization data
        let owner = fee_contract_proxy.owner().await;
        assert_eq!(owner.unwrap(), wallet_address.clone());

        // confirm that the implementation address is the address of the fee contract deployed above
        // using the implementation slot, 0x360894a13ba1a3210667c828492db98dca3e2076cc3735a920a3ca505d382bbc, which is the keccak-256 hash of "eip1967.proxy.implementation" subtracted by 1
        let hex_bytes =
            hex::decode("360894a13ba1a3210667c828492db98dca3e2076cc3735a920a3ca505d382bbc")
                .expect("Failed to decode hex string");
        let implementation_slot = ethers::types::H256::from_slice(&hex_bytes);
        let storage = provider
            .clone()
            .get_storage_at(
                fee_contract_proxy.clone().address(),
                implementation_slot,
                None,
            )
            .await?;
        let implementation_address = H160::from_slice(&storage[12..]);
        assert_eq!(fee_contract.clone().address(), implementation_address);

        // Anvil will produce a bock for every transaction.
        let head = l1_client.provider.get_block_number().await.unwrap();
        // there are two transactions, deploying the implementation contract, FeeContract, and deploying the proxy contract
        assert_eq!(deploy_txn_count, head);

        // make some deposits.
        for n in 1..=deposits {
            // Varied amounts are less boring.
            let amount = n as f32 / 10.0;
            let receipt = fee_contract_proxy
                .deposit(wallet_address)
                .value(parse_ether(amount).unwrap())
                .send()
                .await?
                .await?;

            // Successful transactions have `status` of `1`.
            assert_eq!(Some(U64::from(1)), receipt.clone().unwrap().status);
        }

        let head = l1_client.provider.get_block_number().await.unwrap();
        // Anvil will produce a block for every transaction.
        assert_eq!(deposits + deploy_txn_count, head);

        // Use non-signing `L1Client` to retrieve data.
        let l1_client = new_l1_client(&anvil, false).await;
        // Set prev deposits to `None` so `Filter` will start at block
        // 0. The test would also succeed if we pass `0` (b/c first
        // block did not deposit).
        let pending = l1_client
            .get_finalized_deposits(
                fee_contract_proxy.address().to_alloy(),
                None,
                deposits + deploy_txn_count,
            )
            .await;

        assert_eq!(deposits as usize, pending.len(), "{pending:?}");
        assert_eq!(&wallet_address, &pending[0].account().into());
        assert_eq!(
            U256::from(1500000000000000000u64),
            pending.iter().fold(U256::from(0), |total, info| total
                .add(info.amount().0.to_alloy()))
        );

        // check a few more cases
        let pending = l1_client
            .get_finalized_deposits(
                fee_contract_proxy.address().to_alloy(),
                Some(0),
                deposits + deploy_txn_count,
            )
            .await;
        assert_eq!(deposits as usize, pending.len());

        let pending = l1_client
            .get_finalized_deposits(fee_contract_proxy.address().to_alloy(), Some(0), 0)
            .await;
        assert_eq!(0, pending.len());

        let pending = l1_client
            .get_finalized_deposits(fee_contract_proxy.address().to_alloy(), Some(0), 1)
            .await;
        assert_eq!(0, pending.len());

        let pending = l1_client
            .get_finalized_deposits(
                fee_contract_proxy.address().to_alloy(),
                Some(deploy_txn_count),
                deploy_txn_count,
            )
            .await;
        assert_eq!(0, pending.len());

        let pending = l1_client
            .get_finalized_deposits(
                fee_contract_proxy.address().to_alloy(),
                Some(deploy_txn_count),
                deploy_txn_count + 1,
            )
            .await;
        assert_eq!(1, pending.len());

        // what happens if `new_finalized` is `0`?
        let pending = l1_client
            .get_finalized_deposits(
                fee_contract_proxy.address().to_alloy(),
                Some(deploy_txn_count),
                0,
            )
            .await;
        assert_eq!(0, pending.len());

        Ok(())
    }

    async fn test_wait_for_finalized_block_helper(ws: bool) {
        setup_test();

        let anvil = Anvil::new().block_time(1u32).spawn();
        let l1_client = new_l1_client(&anvil, ws).await;
        let provider = &l1_client.provider;

        // Wait for a block 10 blocks in the future.
        let block_height = provider.get_block_number().await.unwrap();
        let block = l1_client.wait_for_finalized_block(block_height + 10).await;
        assert_eq!(block.number, block_height + 10);

        // Compare against underlying provider.
        let true_block = provider
            .get_block(
                BlockId::Number(alloy::eips::BlockNumberOrTag::Number(block_height + 10)),
                BlockTransactionsKind::Hashes,
            )
            .await
            .unwrap()
            .unwrap();
        assert_eq!(
            block.timestamp,
            ethers::types::U256::from(true_block.header.inner.timestamp)
        );
        assert_eq!(block.hash, true_block.header.hash.to_ethers());
    }

    #[tokio::test(flavor = "multi_thread")]
    async fn test_wait_for_finalized_block_ws() {
        test_wait_for_finalized_block_helper(true).await
    }

    #[tokio::test(flavor = "multi_thread")]
    async fn test_wait_for_finalized_block_http() {
        test_wait_for_finalized_block_helper(false).await
    }

    async fn test_wait_for_finalized_block_by_timestamp_helper(ws: bool) {
        setup_test();

        let anvil = Anvil::new().block_time(1u32).spawn();
        let l1_client = new_l1_client(&anvil, ws).await;
        let provider = &l1_client.provider;

        // Wait for a block 10 blocks in the future.
        let timestamp = U256::from(OffsetDateTime::now_utc().unix_timestamp() as u64 + 10);
        let block = l1_client
            .wait_for_finalized_block_with_timestamp(timestamp)
            .await;
        assert!(
            block.timestamp >= timestamp.to_ethers(),
            "wait_for_finalized_block_with_timestamp({timestamp}) returned too early a block: {block:?}",
        );
        let parent = provider
            .get_block(
                BlockId::Number(alloy::eips::BlockNumberOrTag::Number(block.number - 1)),
                BlockTransactionsKind::Hashes,
            )
            .await
            .unwrap()
            .unwrap();
        assert!(
            U256::from(parent.header.inner.timestamp) < timestamp,
            "wait_for_finalized_block_with_timestamp({timestamp}) did not return the earliest possible block: returned {block:?}, but earlier block {parent:?} has an acceptable timestamp too",
        );

        // Compare against underlying provider.
        let true_block = provider
            .get_block(
                BlockId::Number(alloy::eips::BlockNumberOrTag::Number(block.number)),
                BlockTransactionsKind::Hashes,
            )
            .await
            .unwrap()
            .unwrap();
        assert_eq!(
            block.timestamp,
            ethers::types::U256::from(true_block.header.inner.timestamp)
        );
        assert_eq!(block.hash, true_block.header.hash.to_ethers());
    }

    #[tokio::test(flavor = "multi_thread")]
    async fn test_wait_for_finalized_block_by_timestamp_ws() {
        test_wait_for_finalized_block_by_timestamp_helper(true).await
    }

    #[tokio::test(flavor = "multi_thread")]
    async fn test_wait_for_finalized_block_by_timestamp_http() {
        test_wait_for_finalized_block_by_timestamp_helper(false).await
    }

    async fn test_wait_for_block_helper(ws: bool) {
        setup_test();

        let anvil = Anvil::new().block_time(1u32).spawn();
        let l1_client = new_l1_client(&anvil, ws).await;
        let provider = &l1_client.provider;

        // Wait for a block 10 blocks in the future.
        let block_height = provider.get_block_number().await.unwrap();
        l1_client.wait_for_block(block_height + 10).await;

        let new_block_height = provider.get_block_number().await.unwrap();
        assert!(
            new_block_height >= block_height + 10,
            "wait_for_block returned too early; initial height = {block_height}, new height = {new_block_height}",
        );
    }

    #[tokio::test(flavor = "multi_thread")]
    async fn test_wait_for_block_ws() {
        test_wait_for_block_helper(true).await
    }

    #[tokio::test(flavor = "multi_thread")]
    async fn test_wait_for_block_http() {
        test_wait_for_block_helper(false).await
    }

    async fn test_reconnect_update_task_helper(ws: bool) {
        setup_test();

        let port = pick_unused_port().unwrap();
        let anvil = Anvil::new().block_time(1u32).port(port).spawn();
        let client = new_l1_client(&anvil, ws).await;

        let initial_state = client.snapshot().await;
        tracing::info!(?initial_state, "initial state");

        // Check the state is updating.
        let mut retry = 0;
        let updated_state = loop {
            assert!(retry < 10, "state did not update in time");

            let updated_state = client.snapshot().await;
            if updated_state.head > initial_state.head {
                break updated_state;
            }
            tracing::info!(retry, "waiting for state update");
            sleep(Duration::from_secs(1)).await;
            retry += 1;
        };
        tracing::info!(?updated_state, "state updated");

        // Disconnect the WebSocket and reconnect it. Technically this spawns a whole new Anvil
        // chain, but for the purposes of this test it should look to the client like an L1 server
        // closing a WebSocket connection.
        drop(anvil);

        // Let the connection stay down for a little while: Ethers internally tries to reconnect,
        // and starting up to fast again might hit that and cause a false positive. The problem is,
        // Ethers doesn't try very hard, and if we wait a bit, we will test the worst possible case
        // where the internal retry logic gives up and just kills the whole provider.
        tracing::info!("sleep 5");
        sleep(Duration::from_secs(5)).await;

        // Once a connection is reestablished, the state will eventually start to update again.
        tracing::info!("restarting L1");
        let _anvil = Anvil::new().block_time(1u32).port(port).spawn();

        let mut retry = 0;
        let final_state = loop {
            assert!(retry < 5, "state did not update in time");

            let final_state = client.snapshot().await;
            if final_state.head > updated_state.head {
                break final_state;
            }
            tracing::info!(retry, "waiting for state update");
            sleep(Duration::from_secs(1)).await;
            retry += 1;
        };
        tracing::info!(?final_state, "state updated");
    }

    #[tokio::test]
    async fn test_chunky() {
        let anvil = Anvil::new().spawn();
        let opt = L1ClientOptions {
            l1_events_max_block_range: 3,
            ..Default::default()
        };
        let l1_client = opt.connect(vec![anvil.endpoint().parse().unwrap()]);

        let chunks = l1_client.chunky(3, 10);
        let tups = stream::iter(chunks).collect::<Vec<_>>().await;

        assert_eq![vec![(3, 5), (6, 8), (9, 10)], tups];

        let tups = L1Client::chunky2(3, 10, 3);
        assert_eq![vec![(3, 5), (6, 8), (9, 10)], tups];
    }

    #[tokio::test]
    async fn test_fetch_stake_table() -> anyhow::Result<()> {
        use ethers::signers::Signer;
        setup_test();

        let anvil = Anvil::new().spawn();
<<<<<<< HEAD
        let l1_client = new_l1_client(&anvil, false).await;
=======
        let l1_client = L1Client::new(vec![anvil.endpoint().parse().unwrap()])
            .expect("Failed to create L1 client");
>>>>>>> 8c8c59af
        let wallet: LocalWallet = anvil.keys()[0].clone().into();

        // In order to deposit we need a provider that can sign.
        let deployer_provider =
            ethers::providers::Provider::<ethers::providers::Http>::try_from(anvil.endpoint())?
                .interval(Duration::from_millis(10u64));
        let deployer_client = SignerMiddleware::new(
            deployer_provider.clone(),
            wallet.with_chain_id(anvil.chain_id()),
        );
        let deployer_client = Arc::new(deployer_client);

        // deploy the stake_table contract
        let stake_table_contract =
            contract_bindings_ethers::permissioned_stake_table::PermissionedStakeTable::deploy(
                deployer_client.clone(),
                Vec::<contract_bindings_ethers::permissioned_stake_table::NodeInfo>::new(),
            )
            .unwrap()
            .send()
            .await?;

        let address = stake_table_contract.address();

        let mut rng = rand::thread_rng();
        let node = NodeInfoJf::random(&mut rng);

        let new_nodes: Vec<contract_bindings_ethers::permissioned_stake_table::NodeInfo> =
            vec![node.into()];
        let updater = stake_table_contract.update(vec![], new_nodes);
        updater.send().await?.await?;

        let block = l1_client
            .get_block(BlockId::latest(), BlockTransactionsKind::Hashes)
            .await?
            .unwrap();
        let nodes = l1_client
            .get_stake_table(address.to_alloy(), block.header.inner.number)
            .await
            .unwrap();

        let result = nodes.stake_table.0[0].clone();
        assert_eq!(result.stake_amount.as_u64(), 1);
        Ok(())
    }

    #[tokio::test(flavor = "multi_thread")]
    async fn test_reconnect_update_task_ws() {
        test_reconnect_update_task_helper(true).await
    }

    #[tokio::test(flavor = "multi_thread")]
    async fn test_reconnect_update_task_http() {
        test_reconnect_update_task_helper(false).await
    }

    /// A helper function to get the index of the current provider in the failover list.
    fn get_failover_index(provider: &L1Client) -> usize {
        provider
            .provider
            .client()
            .transport()
            .current_transport
            .read()
            .status
            .read()
            .url_index
    }

    async fn test_failover_update_task_helper(ws: bool) {
        setup_test();

        let anvil = Anvil::new().block_time(1u32).spawn();

        // Create an L1 client with fake providers, and check that the state is still updated after
        // it correctly fails over to the real providers.
        let client = L1ClientOptions {
            l1_polling_interval: Duration::from_secs(1),
            // Use a very long subscription timeout, so that we only succeed by triggering a
            // failover.
            subscription_timeout: Duration::from_secs(1000),
            l1_ws_provider: if ws {
                Some(vec![
                    "ws://notarealurl:1234".parse().unwrap(),
                    anvil.ws_endpoint().parse().unwrap(),
                ])
            } else {
                None
            },
            ..Default::default()
        }
        .connect(vec![
            "http://notarealurl:1234".parse().unwrap(),
            anvil.endpoint().parse().unwrap(),
        ])
        .expect("Failed to create L1 client");

        client.spawn_tasks().await;

        let initial_state = client.snapshot().await;
        tracing::info!(?initial_state, "initial state");

        // Check the state is updating.
        let mut retry = 0;
        let updated_state = loop {
            assert!(retry < 10, "state did not update in time");

            let updated_state = client.snapshot().await;
            if updated_state.head > initial_state.head {
                break updated_state;
            }
            tracing::info!(retry, "waiting for state update");
            sleep(Duration::from_secs(1)).await;
            retry += 1;
        };
        tracing::info!(?updated_state, "state updated");
    }

    #[tokio::test(flavor = "multi_thread")]
    async fn test_failover_update_task_ws() {
        test_failover_update_task_helper(true).await;
    }

    #[tokio::test(flavor = "multi_thread")]
    async fn test_failover_update_task_http() {
        test_failover_update_task_helper(false).await;
    }

    #[tokio::test(flavor = "multi_thread")]
    async fn test_failover_consecutive_failures() {
        setup_test();

        let anvil = Anvil::new().block_time(1u32).spawn();

        let l1_options = L1ClientOptions {
            l1_polling_interval: Duration::from_secs(1),
            l1_frequent_failure_tolerance: Duration::from_millis(0),
            l1_consecutive_failure_tolerance: 3,
            ..Default::default()
        };

        let provider = l1_options
            .connect(vec![
                "http://notarealurl:1234".parse().unwrap(),
                anvil.endpoint().parse().unwrap(),
            ])
            .expect("Failed to create L1 client");

        // Make just enough failed requests not to trigger a failover.
        for _ in 0..2 {
            provider.get_block_number().await.unwrap_err();
            assert!(get_failover_index(&provider) == 0);
        }

        // The final request triggers failover.
        provider.get_block_number().await.unwrap_err();
        assert!(get_failover_index(&provider) == 1);

        // Now requests succeed.
        provider.get_block_number().await.unwrap();
    }

    #[tokio::test(flavor = "multi_thread")]
    async fn test_failover_frequent_failures() {
        setup_test();

        let anvil = Anvil::new().block_time(1u32).spawn();
        let provider = L1ClientOptions {
            l1_polling_interval: Duration::from_secs(1),
            l1_frequent_failure_tolerance: Duration::from_millis(100),
            ..Default::default()
        }
        .connect(vec![
            "http://notarealurl:1234".parse().unwrap(),
            anvil.endpoint().parse().unwrap(),
        ])
        .expect("Failed to create L1 client");

        // Two failed requests that are not within the tolerance window do not trigger a failover.
        provider.get_block_number().await.unwrap_err();
        sleep(Duration::from_secs(1)).await;
        provider.get_block_number().await.unwrap_err();

        // Check that we didn't fail over.
        assert!(get_failover_index(&provider) == 0);

        // Reset the window.
        sleep(Duration::from_secs(1)).await;

        // Two failed requests in a row trigger failover.
        provider.get_block_number().await.unwrap_err();
        provider.get_block_number().await.unwrap_err();
        provider.get_block_number().await.unwrap();
        assert!(get_failover_index(&provider) == 1);
    }
}<|MERGE_RESOLUTION|>--- conflicted
+++ resolved
@@ -1,12 +1,3 @@
-<<<<<<< HEAD
-use std::{
-    cmp::{min, Ordering},
-    fmt::Debug,
-    iter::FromFn,
-    num::NonZeroUsize,
-    sync::Arc,
-    time::Instant,
-=======
 use alloy::{
     eips::BlockId,
     hex,
@@ -18,27 +9,16 @@
         types::BlockTransactionsKind,
     },
     transports::{http::Http, RpcError, TransportErrorKind},
->>>>>>> 8c8c59af
 };
 use anyhow::Context;
 use async_trait::async_trait;
 use clap::Parser;
 use committable::{Commitment, Committable, RawCommitmentBuilder};
-<<<<<<< HEAD
-use contract_bindings::{
-    fee_contract::FeeContract,
-    permissioned_stake_table::{PermissionedStakeTable, StakersUpdatedFilter},
-};
-use ethers::{
-    prelude::{Address, BlockNumber, Middleware, Provider, H256, U256},
-    providers::{Http, HttpClientError, JsonRpcClient, JsonRpcError, Ws},
-=======
 use contract_bindings_alloy::{
     feecontract::FeeContract::FeeContractInstance,
     permissionedstaketable::PermissionedStakeTable::{
         PermissionedStakeTableInstance, StakersUpdated,
     },
->>>>>>> 8c8c59af
 };
 use ethers_conv::ToEthers;
 use futures::{
@@ -57,15 +37,10 @@
     time::Instant,
 };
 use tokio::{
-<<<<<<< HEAD
-    sync::{Mutex, MutexGuard},
+    spawn,
     task::JoinSet,
-    time::sleep,
-=======
-    spawn,
     sync::{Mutex, MutexGuard, Notify},
     time::{sleep, Duration},
->>>>>>> 8c8c59af
 };
 use tower_service::Service;
 use tracing::Instrument;
@@ -440,10 +415,6 @@
         }
     }
 
-<<<<<<< HEAD
-    pub fn provider(&self) -> &impl Middleware<Error: 'static> {
-        &self.provider
-    }
     /// Update stake-table cache on `L1Event::NewHead`.
     fn stake_update_loop(&self) -> impl Future<Output = ()> {
         let opt = self.options();
@@ -499,8 +470,6 @@
         .instrument(span)
     }
 
-=======
->>>>>>> 8c8c59af
     fn update_loop(&self) -> impl Future<Output = ()> {
         let opt = self.options();
         let rpc = self.provider.clone();
@@ -946,7 +915,6 @@
         &self,
         contract_address: Address,
         block: u64,
-<<<<<<< HEAD
     ) -> Option<StakeTables> {
         let opt = self.options();
         let retry_delay = opt.l1_retry_delay;
@@ -960,23 +928,6 @@
                 state.snapshot.head
             }
         };
-=======
-    ) -> anyhow::Result<StakeTables> {
-        // TODO stake_table_address needs to be passed in to L1Client
-        // before update loop starts.
-        let stake_table_contract =
-            PermissionedStakeTableInstance::new(contract, self.provider.clone());
-
-        let events: Vec<StakersUpdated> = stake_table_contract
-            .StakersUpdated_filter()
-            .from_block(0)
-            .to_block(block)
-            .query()
-            .await?
-            .into_iter()
-            .map(|(event, _)| event)
-            .collect();
->>>>>>> 8c8c59af
 
         let chunks = L1Client::chunky2(last_head, block, chunk_size);
         let contract = PermissionedStakeTable::new(contract_address, self.provider.clone());
@@ -986,7 +937,7 @@
             tracing::debug!(from, to, "fetch stake table events in range");
             loop {
                 match contract
-                    .stakers_updated_filter()
+                    .StakersUpdated_filter()
                     .from_block(from)
                     .to_block(to)
                     .query()
@@ -1008,8 +959,6 @@
         Some(StakeTables::from_l1_events(events))
     }
 
-<<<<<<< HEAD
-=======
     /// Check if the given address is a proxy contract.
     pub async fn is_proxy_contract(&self, proxy_address: Address) -> anyhow::Result<bool> {
         // confirm that the proxy_address is a proxy
@@ -1029,7 +978,6 @@
         Ok(implementation_address != Address::ZERO)
     }
 
->>>>>>> 8c8c59af
     fn options(&self) -> &L1ClientOptions {
         self.provider.client().transport().options()
     }
@@ -1506,12 +1454,9 @@
         setup_test();
 
         let anvil = Anvil::new().spawn();
-<<<<<<< HEAD
         let l1_client = new_l1_client(&anvil, false).await;
-=======
-        let l1_client = L1Client::new(vec![anvil.endpoint().parse().unwrap()])
-            .expect("Failed to create L1 client");
->>>>>>> 8c8c59af
+        // let l1_client = L1Client::new(vec![anvil.endpoint().parse().unwrap()])
+        //    .expect("Failed to create L1 client");
         let wallet: LocalWallet = anvil.keys()[0].clone().into();
 
         // In order to deposit we need a provider that can sign.
