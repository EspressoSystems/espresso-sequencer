--- conflicted
+++ resolved
@@ -1611,18 +1611,7 @@
             .unwrap();
 
         let result = nodes.stake_table.0[0].clone();
-<<<<<<< HEAD
-        assert_eq!(result.stake_amount.as_u64(), 1);
-
-        // ensure state is updated
-        let mut lock = l1_client.state.lock().await;
-        let nodes = lock.stake.get(&block.header.inner.number).unwrap();
-        let result = nodes.stake_table.0[0].clone();
-        assert_eq!(result.stake_amount.as_u64(), 1);
-
-=======
         assert_eq!(result.stake_table_entry.stake_amount.as_u64(), 1);
->>>>>>> d517c4b6
         Ok(())
     }
 
@@ -1860,7 +1849,7 @@
             let block = receipt.block_number.unwrap().as_u64();
             let nodes = lock.stake.get(&block).unwrap();
             let result = nodes.stake_table.0[0].clone();
-            assert_eq!(result.stake_amount.as_u64(), 1);
+            assert_eq!(result.stake_table_entry.stake_amount.as_u64(), 1);
         }
         Ok(())
     }
