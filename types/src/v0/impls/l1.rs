use alloy::{
    eips::BlockId,
    hex,
    primitives::{Address, B256, U256},
    providers::{Provider, ProviderBuilder, RootProvider, WsConnect},
    rpc::{
        client::RpcClient,
        json_rpc::{RequestPacket, ResponsePacket},
        types::BlockTransactionsKind,
    },
    transports::{http::Http, RpcError, TransportErrorKind},
};
use async_trait::async_trait;
use clap::Parser;
use committable::{Commitment, Committable, RawCommitmentBuilder};
use contract_bindings_alloy::{
    feecontract::FeeContract::FeeContractInstance,
    permissionedstaketable::PermissionedStakeTable::{
        PermissionedStakeTableInstance, StakersUpdated,
    },
};
use futures::{
    future::{Future, FutureExt},
    stream::{self, StreamExt},
};
use hotshot_types::traits::metrics::{CounterFamily, Metrics};
use lru::LruCache;
use std::result::Result as StdResult;
use std::{
    cmp::{min, Ordering},
    num::NonZeroUsize,
    pin::Pin,
    sync::Arc,
    time::Instant,
};
use tokio::{
    spawn,
    sync::{Mutex, MutexGuard},
    time::{sleep, Duration},
};
use tower_service::Service;
use tracing::Instrument;
use url::Url;

use super::{
    v0_3::StakeTables, L1BlockInfo, L1ClientMetrics, L1State, L1UpdateTask, MultiRpcClient,
    MultiRpcClientStatus,
};
use crate::{FeeInfo, L1Client, L1ClientOptions, L1Event, L1Provider, L1Snapshot};

impl PartialOrd for L1BlockInfo {
    fn partial_cmp(&self, other: &Self) -> Option<Ordering> {
        Some(self.cmp(other))
    }
}

impl Ord for L1BlockInfo {
    fn cmp(&self, other: &Self) -> Ordering {
        self.number.cmp(&other.number)
    }
}

impl Committable for L1BlockInfo {
    fn commit(&self) -> Commitment<Self> {
        let timestamp: [u8; 32] = self.timestamp.to_le_bytes();

        RawCommitmentBuilder::new(&Self::tag())
            .u64_field("number", self.number)
            // `RawCommitmentBuilder` doesn't have a `u256_field` method, so we simulate it:
            .constant_str("timestamp")
            .fixed_size_bytes(&timestamp)
            .constant_str("hash")
            .fixed_size_bytes(&self.hash.0)
            .finalize()
    }

    fn tag() -> String {
        "L1BLOCK".into()
    }
}

impl L1BlockInfo {
    pub fn number(&self) -> u64 {
        self.number
    }

    pub fn timestamp(&self) -> U256 {
        U256::from(self.timestamp)
    }

    pub fn hash(&self) -> B256 {
        self.hash
    }
}

impl Drop for L1UpdateTask {
    fn drop(&mut self) {
        if let Some(task) = self.0.get_mut().take() {
            task.abort();
        }
    }
}

impl Default for L1ClientOptions {
    fn default() -> Self {
        Self::parse_from(std::iter::empty::<String>())
    }
}

impl L1ClientOptions {
    /// Use the given metrics collector to publish metrics related to the L1 client.
    pub fn with_metrics(mut self, metrics: &(impl Metrics + ?Sized)) -> Self {
        self.metrics = Arc::new(metrics.subgroup("l1".into()));
        self
    }

    /// Instantiate an `L1Client` for a given list of provider `Url`s.
    pub fn connect(self, urls: impl IntoIterator<Item = Url>) -> L1Client {
        // Create a new RPC client with the given URLs
        let rpc_client = RpcClient::new(MultiRpcClient::new(self, urls), false);
        // Create a new provider with that RPC client
        let provider = ProviderBuilder::new().on_client(rpc_client);
        // Create a new L1 client with the provider
        L1Client::with_provider(provider)
    }

    fn rate_limit_delay(&self) -> Duration {
        self.l1_rate_limit_delay.unwrap_or(self.l1_retry_delay)
    }
}

impl L1ClientMetrics {
    fn new(metrics: &(impl Metrics + ?Sized)) -> Self {
        Self {
            head: metrics.create_gauge("head".into(), None).into(),
            finalized: metrics.create_gauge("finalized".into(), None).into(),
            reconnects: metrics
                .create_counter("stream_reconnects".into(), None)
                .into(),
            failovers: metrics.create_counter("failovers".into(), None).into(),
        }
    }
}

impl L1Provider {
    fn new(index: usize, url: Url, failures: &dyn CounterFamily) -> Self {
        Self {
<<<<<<< HEAD
            failures: Arc::new(failures.create(vec![url.to_string()])),
=======
            failures: failures.create(vec![index.to_string()]),
>>>>>>> ea5d1000
            inner: Http::new(url),
        }
    }
}

impl MultiRpcClient {
    fn new(opt: L1ClientOptions, clients: impl IntoIterator<Item = Url>) -> Self {
        // The type of messages in this channel is (), i.e. all messages are identical, and we only
        // ever use it to await the next single failure (see `next_failover`). In other words, it
        // functions as a oneshot broadcast channel, so a capacity of 1 is safe.
        let (mut failover_send, failover_recv) = async_broadcast::broadcast(1);
        failover_send.set_await_active(false);
        failover_send.set_overflow(true);

        let metrics = L1ClientMetrics::new(&**opt.metrics);
        let failures = opt
            .metrics
            .counter_family("failed_requests".into(), vec!["provider".into()]);

        Self {
            clients: Arc::new(
                clients
                    .into_iter()
                    .enumerate()
                    .map(|(i, url)| L1Provider::new(i, url, &*failures))
                    .collect(),
            ),
            status: Default::default(),
            failover_send,
            failover_recv: failover_recv.deactivate(),
            opt,
            metrics,
        }
    }

    fn failover(&self, time: Instant, status: &mut MultiRpcClientStatus) {
        tracing::warn!(
            ?status,
            ?time,
            frequent_failure_tolerance = ?self.opt.l1_frequent_failure_tolerance,
            consecutive_failure_tolerance = ?self.opt.l1_consecutive_failure_tolerance,
            current = status.client,
            "L1 client failing over",
        );
        status.client += 1;
        status.rate_limited_until = None;
        status.last_failure = None;
        status.consecutive_failures = 0;
        self.metrics.failovers.add(1);
        self.failover_send.try_broadcast(()).ok();
    }

    fn next_failover(&self) -> impl Future<Output = ()> {
        let recv = self.failover_recv.activate_cloned();
        recv.into_future().map(|_| ())
    }

    fn options(&self) -> &L1ClientOptions {
        &self.opt
    }

    fn metrics(&self) -> &L1ClientMetrics {
        &self.metrics
    }

    /// Get the current client we are supposed to use along with its index
    fn get_current_client(&self) -> (L1Provider, usize) {
        let client = &self.clients[self.status.read().client % self.clients.len()];
        (client.clone(), self.status.read().client)
    }
}

#[async_trait]
impl Service<RequestPacket> for MultiRpcClient {
    type Error = RpcError<TransportErrorKind>;
    type Response = ResponsePacket;
    type Future =
        Pin<Box<dyn Future<Output = Result<ResponsePacket, RpcError<TransportErrorKind>>> + Send>>;

    fn poll_ready(
        &mut self,
        cx: &mut std::task::Context<'_>,
    ) -> std::task::Poll<StdResult<(), Self::Error>> {
        // Just poll the inner client
        (&self.get_current_client().0.inner).poll_ready(cx)
    }

    fn call(&mut self, req: RequestPacket) -> Self::Future {
        // Clone self for the future
        let self_clone = self.clone();

        // Pin and box the future
        Box::pin(async move {
            // If we've been rate limited, back off until the limit (hopefully) expires.
            if let Some(t) = self_clone.status.read().rate_limited_until {
                if t > Instant::now() {
                    // Return an error with a non-standard code to indicate client-side rate limit.
                    return Err(RpcError::Transport(TransportErrorKind::Custom(
                        "Rate limit exceeded".into(),
                    )));
                }
            }

<<<<<<< HEAD
            // Get the current client
            let (mut client, client_index) = self_clone.get_current_client().clone();
=======
            status.client
        };
        let provider = current % self.clients.len();
        let client = &self.clients[provider];
        match client.request(method, &params).await {
            Ok(res) => Ok(res),
            Err(err) => {
                let t = Instant::now();
                tracing::warn!(?t, method, ?params, provider, "L1 client error: {err:#}");
                client.failures.add(1);

                // Keep track of failures, failing over to the next client if necessary.
                let mut status = self.status.write().await;
                if status.client != current {
                    // Someone else has also gotten a failure, and the client has already been
                    // failed over.
                    return Err(err);
                }
>>>>>>> ea5d1000

            // Call the real client
            match client.inner.call(req).await {
                Ok(res) => Ok(res),
                Err(err) => {
                    let t = Instant::now();
                    tracing::warn!(?t, "L1 client error: {err:#}");
                    client.failures.add(1);

                    // Keep track of failures, failing over to the next client if necessary.
                    let mut status = self_clone.status.write();
                    if status.client != client_index {
                        // Someone else has also gotten a failure, and the client has already been
                        // failed over.
                        return Err(err);
                    }

                    // Treat rate limited errors specially; these should not cause failover, but instead
                    // should only cause us to temporarily back off on making requests to the RPC
                    // server.
                    if let RpcError::ErrorResp(e) = &err {
                        // 429 == Too Many Requests
                        if e.code == 429 {
                            status.rate_limited_until = Some(t + self_clone.opt.rate_limit_delay());
                            return Err(err);
                        }
                    }

                    if let Some(prev) = status.last_failure {
                        if t - prev < self_clone.opt.l1_frequent_failure_tolerance {
                            // We have failed twice inside the allowed window, so we should failover to
                            // the next client.
                            self_clone.failover(t, &mut status);
                            return Err(err);
                        }
                    }

                    status.consecutive_failures += 1;
                    if status.consecutive_failures
                        >= self_clone.opt.l1_consecutive_failure_tolerance
                    {
                        // We have failed too many times in a row, albeit not rapidly enough to trigger
                        // the frequent failure tolerance. Still, we now trigger a failover based on the
                        // consecutive failures policy.
                        self_clone.failover(t, &mut status);
                        return Err(err);
                    }

                    // If we're not failing over, update the last failure time.
                    status.last_failure = Some(t);
                    Err(err)
                }
            }
        })
    }
}

impl L1Client {
    fn with_provider(provider: RootProvider<MultiRpcClient>) -> Self {
        let opt = provider.client().transport().options().clone();

        let (sender, mut receiver) = async_broadcast::broadcast(opt.l1_events_channel_capacity);
        receiver.set_await_active(false);
        receiver.set_overflow(true);

        Self {
            provider,
            state: Arc::new(Mutex::new(L1State::new(opt.l1_blocks_cache_size))),
            sender,
            receiver: receiver.deactivate(),
            update_task: Default::default(),
        }
    }

    /// Construct a new L1 client with the default options.
    pub fn new(url: Vec<Url>) -> Self {
        L1ClientOptions::default().connect(url)
    }

    /// Start the background tasks which keep the L1 client up to date.
    pub async fn spawn_tasks(&self) {
        let mut update_task = self.update_task.0.lock().await;
        if update_task.is_none() {
            *update_task = Some(spawn(self.update_loop()));
        }
    }

    /// Shut down background tasks associated with this L1 client.
    ///
    /// The L1 client will still be usable, but will stop updating until [`start`](Self::start) is
    /// called again.
    pub async fn shut_down_tasks(&self) {
        if let Some(update_task) = self.update_task.0.lock().await.take() {
            update_task.abort();
        }
    }

    fn update_loop(&self) -> impl Future<Output = ()> {
        let opt = self.options();
        let rpc = self.provider.clone();
        let ws_urls = opt.l1_ws_provider.clone();
        let retry_delay = opt.l1_retry_delay;
        let subscription_timeout = opt.subscription_timeout;
        let state = self.state.clone();
        let sender = self.sender.clone();
        let metrics = self.metrics().clone();

        let span = tracing::warn_span!("L1 client update");
        async move {
            for i in 0.. {
                let ws;

                // Subscribe to new blocks.
                let mut block_stream = {
                    let res = match &ws_urls {
                        Some(urls) => {
                            // Use a new WebSockets host each time we retry in case there is a
                            // problem with one of the hosts specifically.
<<<<<<< HEAD
                            let url = &urls[i % urls.len()];
                            ws = match ProviderBuilder::new().on_ws(WsConnect::new(url.clone())).await {
=======
                            let provider = i % urls.len();
                            let url = &urls[provider];
                            ws = match Provider::<Ws>::connect(url.clone()).await {
>>>>>>> ea5d1000
                                Ok(ws) => ws,
                                Err(err) => {
                                    tracing::warn!(provider, "failed to connect WebSockets provider: {err:#}");
                                    sleep(retry_delay).await;
                                    continue;
                                }
                            };
                            ws.subscribe_blocks().await.map(|stream| stream.into_stream().boxed())
                        }
                        None => {
                            let failover = rpc.client().transport().next_failover().map(|()| {
                                tracing::warn!("aborting subscription stream due to provider failover");
                            });
                            rpc
                            .watch_blocks()
                            .await
                            .map(|poller_builder| {
                                // Convert the poller builder into a stream
                                let stream = poller_builder.into_stream();

                                let rpc = rpc.clone();

                                // For HTTP, we simulate a subscription by polling. The polling
                                // stream provided by ethers only yields block hashes, so for each
                                // one, we have to go fetch the block itself.
                                stream.map(stream::iter).flatten().filter_map(move |hash| {
                                    let rpc = rpc.clone();
                                    async move {
                                        match rpc.get_block(BlockId::hash(hash), BlockTransactionsKind::Hashes).await {
                                            Ok(Some(block)) => Some(block.header),
                                            // If we can't fetch the block for some reason, we can
                                            // just skip it.
                                            Ok(None) => {
                                                tracing::warn!(%hash, "HTTP stream yielded a block hash that was not available");
                                                None
                                            }
                                            Err(err) => {
                                                tracing::warn!(%hash, "error fetching block from HTTP stream: {err:#}");
                                                None
                                            }
                                        }
                                    }
                                })
                            }
                            .take_until(failover)
                            .boxed())
                        }
                    };
                    match res {
                        Ok(stream) => stream,
                        Err(err) => {
                            tracing::error!("error subscribing to L1 blocks: {err:#}");
                            sleep(retry_delay).await;
                            continue;
                        }
                    }
                };

                tracing::info!("established L1 block stream");
                loop {
                    // Wait for a block, timing out if we don't get one soon enough
                    let block_timeout = tokio::time::timeout(subscription_timeout, block_stream.next()).await;
                    match block_timeout {
                        // We got a block
                        Ok(Some(head)) => {
                            let head = head.number;
                            tracing::debug!(head, "received L1 block");

                            // A new block has been produced. This happens fairly rarely, so it is now ok to
                            // poll to see if a new block has been finalized.
                            let finalized = loop {
                                match get_finalized_block(&rpc).await {
                                    Ok(finalized) => break finalized,
                                    Err(err) => {
                                        tracing::warn!("error getting finalized block: {err:#}");
                                        sleep(retry_delay).await;
                                    }
                                }
                            };

                            // Update the state snapshot;
                            let mut state = state.lock().await;
                            if head > state.snapshot.head {
                                tracing::debug!(head, old_head = state.snapshot.head, "L1 head updated");
                                metrics.head.set(head as usize);
                                state.snapshot.head = head;
                                // Emit an event about the new L1 head. Ignore send errors; it just means no
                                // one is listening to events right now.
                                sender
                                    .broadcast_direct(L1Event::NewHead { head })
                                    .await
                                    .ok();
                            }
                            if finalized > state.snapshot.finalized {
                                tracing::info!(
                                    ?finalized,
                                    old_finalized = ?state.snapshot.finalized,
                                    "L1 finalized updated",
                                );
                                if let Some(finalized) = finalized {
                                    metrics.finalized.set(finalized.number as usize);
                                }
                                state.snapshot.finalized = finalized;
                                if let Some(finalized) = finalized {
                                    sender
                                        .broadcast_direct(L1Event::NewFinalized { finalized })
                                        .await
                                        .ok();
                                }
                            }
                            tracing::debug!("updated L1 snapshot to {:?}", state.snapshot);
                        }
                        // The stream ended
                        Ok(None) => {
                            tracing::error!("L1 block stream ended unexpectedly, trying to re-establish block stream");
                            break;
                        }
                        // We timed out waiting for a block
                        Err(_) => {
                            tracing::error!("No block received for 60 seconds, trying to re-establish block stream");
                            break;
                        }
                    }
                }

                metrics.reconnects.add(1);
            }
        }.instrument(span)
    }

    /// Get a snapshot from the l1.
    pub async fn snapshot(&self) -> L1Snapshot {
        self.state.lock().await.snapshot
    }

    /// Wait until the highest L1 block number reaches at least `number`.
    ///
    /// This function does not return any information about the block, since the block is not
    /// necessarily finalized when it returns. It is only used to guarantee that some block at
    /// height `number` exists, possibly in the unsafe part of the L1 chain.
    pub async fn wait_for_block(&self, number: u64) {
        loop {
            // Subscribe to events before checking the current state, to ensure we don't miss a
            // relevant event.
            let mut events = self.receiver.activate_cloned();

            // Check if the block we are waiting for already exists.
            {
                let state = self.state.lock().await;
                if state.snapshot.head >= number {
                    return;
                }
                tracing::info!(number, head = state.snapshot.head, "waiting for l1 block");
            }

            // Wait for the block.
            while let Some(event) = events.next().await {
                let L1Event::NewHead { head } = event else {
                    continue;
                };
                if head >= number {
                    tracing::info!(number, head, "got L1 block");
                    return;
                }
                tracing::debug!(number, head, "waiting for L1 block");
            }

            // This should not happen: the event stream ended. All we can do is try again.
            tracing::warn!(number, "L1 event stream ended unexpectedly; retry");
            self.retry_delay().await;
        }
    }

    /// Get information about the given block.
    ///
    /// If the desired block number is not finalized yet, this function will block until it becomes
    /// finalized.
    pub async fn wait_for_finalized_block(&self, number: u64) -> L1BlockInfo {
        loop {
            // Subscribe to events before checking the current state, to ensure we don't miss a relevant
            // event.
            let mut events = self.receiver.activate_cloned();

            // Check if the block we are waiting for already exists.
            {
                let state = self.state.lock().await;
                if let Some(finalized) = state.snapshot.finalized {
                    if finalized.number >= number {
                        return self.get_finalized_block(state, number).await.1;
                    }
                    tracing::info!(
                        number,
                        finalized = ?state.snapshot.finalized,
                        "waiting for l1 finalized block",
                    );
                };
            }

            // Wait for the block.
            while let Some(event) = events.next().await {
                let L1Event::NewFinalized { finalized } = event else {
                    continue;
                };
                if finalized.number >= number {
                    tracing::info!(number, ?finalized, "got finalized L1 block");
                    return self
                        .get_finalized_block(self.state.lock().await, number)
                        .await
                        .1;
                }
                tracing::debug!(number, ?finalized, "waiting for finalized L1 block");
            }

            // This should not happen: the event stream ended. All we can do is try again.
            tracing::warn!(number, "L1 event stream ended unexpectedly; retry",);
            self.retry_delay().await;
        }
    }

    /// Get information about the first finalized block with timestamp greater than or equal
    /// `timestamp`.
    pub async fn wait_for_finalized_block_with_timestamp(&self, timestamp: U256) -> L1BlockInfo {
        // Wait until the finalized block has timestamp >= `timestamp`.
        let (mut state, mut block) = 'outer: loop {
            // Subscribe to events before checking the current state, to ensure we don't miss a
            // relevant event.
            let mut events = self.receiver.activate_cloned();

            // Check if the block we are waiting for already exists.
            {
                let state = self.state.lock().await;
                if let Some(finalized) = state.snapshot.finalized {
                    if finalized.timestamp >= timestamp {
                        break 'outer (state, finalized);
                    }
                }
                tracing::info!(
                    %timestamp,
                    finalized = ?state.snapshot.finalized,
                    "waiting for L1 finalized block",
                );
            }

            // Wait for the block.
            while let Some(event) = events.next().await {
                let L1Event::NewFinalized { finalized } = event else {
                    continue;
                };
                if finalized.timestamp >= timestamp {
                    tracing::info!(%timestamp, ?finalized, "got finalized block");
                    break 'outer (self.state.lock().await, finalized);
                }
                tracing::debug!(%timestamp, ?finalized, "waiting for L1 finalized block");
            }

            // This should not happen: the event stream ended. All we can do is try again.
            tracing::warn!(%timestamp, "L1 event stream ended unexpectedly; retry",);
            self.retry_delay().await;
        };

        // It is possible there is some earlier block that also has the proper timestamp. Work
        // backwards until we find the true earliest block.
        loop {
            let (state_lock, parent) = self.get_finalized_block(state, block.number - 1).await;
            if parent.timestamp < timestamp {
                return block;
            }
            state = state_lock;
            block = parent;
        }
    }

    async fn get_finalized_block<'a>(
        &'a self,
        mut state: MutexGuard<'a, L1State>,
        number: u64,
    ) -> (MutexGuard<'a, L1State>, L1BlockInfo) {
        // Try to get the block from the finalized block cache.
        assert!(
            state.snapshot.finalized.is_some()
                && number <= state.snapshot.finalized.unwrap().number,
            "requesting a finalized block {number} that isn't finalized; snapshot: {:?}",
            state.snapshot,
        );
        if let Some(block) = state.finalized.get(&number) {
            let block = *block;
            return (state, block);
        }
        drop(state);

        // If not in cache, fetch the block from the L1 provider.
        let block = loop {
            let block = match self
                .provider
                .get_block(BlockId::number(number), BlockTransactionsKind::Hashes)
                .await
            {
                Ok(Some(block)) => block,
                Ok(None) => {
                    tracing::warn!(
                        number,
                        "provider error: finalized L1 block should always be available"
                    );
                    self.retry_delay().await;
                    continue;
                }
                Err(err) => {
                    tracing::warn!(number, "failed to get finalized L1 block: {err:#}");
                    self.retry_delay().await;
                    continue;
                }
            };
            break L1BlockInfo {
                number: block.header.number,
                hash: block.header.hash,
                timestamp: U256::from(block.header.timestamp),
            };
        };

        // After fetching, add the block to the cache.
        let mut state = self.state.lock().await;
        state.put_finalized(block);
        (state, block)
    }

    /// Get fee info for each `Deposit` occurring between `prev`
    /// and `new`. Returns `Vec<FeeInfo>`
    pub async fn get_finalized_deposits(
        &self,
        fee_contract_address: Address,
        prev_finalized: Option<u64>,
        new_finalized: u64,
    ) -> Vec<FeeInfo> {
        // No new blocks have been finalized, therefore there are no
        // new deposits.
        if prev_finalized >= Some(new_finalized) {
            return vec![];
        }

        let opt = self.options();

        // `prev` should have already been processed unless we
        // haven't processed *any* blocks yet.
        let prev = prev_finalized.map(|prev| prev + 1).unwrap_or(0);

        // Divide the range `prev_finalized..=new_finalized` into chunks of size
        // `events_max_block_range`.
        let mut start = prev;
        let end = new_finalized;
        let chunk_size = opt.l1_events_max_block_range;
        let chunks = std::iter::from_fn(move || {
            let chunk_end = min(start + chunk_size - 1, end);
            if chunk_end < start {
                return None;
            }

            let chunk = (start, chunk_end);
            start = chunk_end + 1;
            Some(chunk)
        });

        // Fetch events for each chunk.
        let events = stream::iter(chunks).then(|(from, to)| {
            let retry_delay = opt.l1_retry_delay;
            let fee_contract =
                FeeContractInstance::new(fee_contract_address, self.provider.clone());
            async move {
                tracing::debug!(from, to, "fetch events in range");

                // query for deposit events, loop until successful.
                loop {
                    match fee_contract
                        .Deposit_filter()
                        .address(*fee_contract.address())
                        .from_block(from)
                        .to_block(to)
                        .query()
                        .await
                    {
                        Ok(events) => break stream::iter(events),
                        Err(err) => {
                            tracing::warn!(from, to, %err, "Fee L1Event Error");
                            sleep(retry_delay).await;
                        }
                    }
                }
            }
        });
        events
            .flatten()
            .map(|(deposit, _)| FeeInfo::from(deposit))
            .collect()
            .await
    }

    /// Get `StakeTable` at block height.
    pub async fn get_stake_table(
        &self,
        contract: Address,
        block: u64,
    ) -> anyhow::Result<StakeTables> {
        // TODO stake_table_address needs to be passed in to L1Client
        // before update loop starts.
        let stake_table_contract =
            PermissionedStakeTableInstance::new(contract, self.provider.clone());

        let events: Vec<StakersUpdated> = stake_table_contract
            .StakersUpdated_filter()
            .from_block(0)
            .to_block(block)
            .query()
            .await?
            .into_iter()
            .map(|(event, _)| event)
            .collect();

        Ok(StakeTables::from_l1_events(events.clone()))
    }

    /// Check if the given address is a proxy contract.
    pub async fn is_proxy_contract(&self, proxy_address: Address) -> anyhow::Result<bool> {
        // confirm that the proxy_address is a proxy
        // using the implementation slot, 0x360894a13ba1a3210667c828492db98dca3e2076cc3735a920a3ca505d382bbc, which is the keccak-256 hash of "eip1967.proxy.implementation" subtracted by 1
        let hex_bytes =
            hex::decode("360894a13ba1a3210667c828492db98dca3e2076cc3735a920a3ca505d382bbc")
                .expect("Failed to decode hex string");
        let implementation_slot = B256::from_slice(&hex_bytes);
        let storage = self
            .provider
            .get_storage_at(proxy_address, implementation_slot.into())
            .await?;

        let implementation_address = Address::from_slice(&storage.to_be_bytes::<32>()[12..]);

        // when the implementation address is not equal to zero, it's a proxy
        Ok(implementation_address != Address::ZERO)
    }

    fn options(&self) -> &L1ClientOptions {
        self.provider.client().transport().options()
    }

    fn metrics(&self) -> &L1ClientMetrics {
        self.provider.client().transport().metrics()
    }

    async fn retry_delay(&self) {
        sleep(self.options().l1_retry_delay).await;
    }
}

impl L1State {
    fn new(cache_size: NonZeroUsize) -> Self {
        Self {
            snapshot: Default::default(),
            finalized: LruCache::new(cache_size),
        }
    }

    fn put_finalized(&mut self, info: L1BlockInfo) {
        assert!(
            self.snapshot.finalized.is_some()
                && info.number <= self.snapshot.finalized.unwrap().number,
            "inserting a finalized block {info:?} that isn't finalized; snapshot: {:?}",
            self.snapshot,
        );

        if let Some((old_number, old_info)) = self.finalized.push(info.number, info) {
            if old_number == info.number {
                tracing::error!(
                    ?old_info,
                    ?info,
                    "got different info for the same finalized height; something has gone very wrong with the L1",
                );
            }
        }
    }
}

async fn get_finalized_block(
    rpc: &RootProvider<MultiRpcClient>,
) -> anyhow::Result<Option<L1BlockInfo>> {
    let Some(block) = rpc
        .get_block(BlockId::finalized(), BlockTransactionsKind::Hashes)
        .await?
    else {
        // This can happen in rare cases where the L1 chain is very young and has not finalized a
        // block yet. This is more common in testing and demo environments. In any case, we proceed
        // with a null L1 block rather than wait for the L1 to finalize a block, which can take a
        // long time.
        tracing::warn!("no finalized block yet");
        return Ok(None);
    };

    Ok(Some(L1BlockInfo {
        number: block.header.number,
        timestamp: U256::from(block.header.timestamp),
        hash: block.header.hash,
    }))
}

#[cfg(test)]
mod test {
    use std::ops::Add;

    use alloy::{network::EthereumWallet, signers::local::LocalSigner};
    use ethers::utils::{Anvil, AnvilInstance};
    use ethers_conv::ToAlloy;
    use portpicker::pick_unused_port;
    use sequencer_utils::test_utils::setup_test;
    use std::time::Duration;
    use time::OffsetDateTime;

    use super::*;

    async fn new_l1_client(anvil: &AnvilInstance, ws: bool) -> L1Client {
        let client = L1ClientOptions {
            l1_events_max_block_range: 1,
            l1_polling_interval: Duration::from_secs(1),
            subscription_timeout: Duration::from_secs(5),
            l1_ws_provider: if ws {
                Some(vec![anvil.ws_endpoint().parse().unwrap()])
            } else {
                None
            },
            ..Default::default()
        }
        .connect([anvil.endpoint().parse().unwrap()]);

        client.spawn_tasks().await;
        client
    }

    #[tokio::test(flavor = "multi_thread")]
    async fn test_get_finalized_deposits() -> anyhow::Result<()> {
        setup_test();

        // how many deposits will we make
        let deposits = 5;
        let deploy_txn_count = 2;

        let anvil = Anvil::new().spawn();
        let wallet_address = anvil.addresses().first().cloned().unwrap();
        let l1_client = new_l1_client(&anvil, false).await;

        // Create a local signer from the anvil keys
        let signer = LocalSigner::from_signing_key(anvil.keys()[0].clone().into());

        // Create an Ethereum wallet from the signer
        let wallet = EthereumWallet::new(signer);

        // Create a provider that includes the wallet
        let deployer_provider = ProviderBuilder::new()
            .wallet(wallet)
            .on_http(Url::parse(&anvil.endpoint())?);

        // Initialize a contract with some deposits
        // deploy the fee contract
        let fee_contract =
            contract_bindings_alloy::feecontract::FeeContract::deploy(&deployer_provider)
                .await
                .unwrap();

        // prepare the initialization data to be sent with the proxy when the proxy is deployed
        let initialize_data = fee_contract.initialize(wallet_address.to_alloy()); // Here, you simulate the call to get the transaction data without actually sending it.

        // deploy the proxy contract and set the implementation address as the address of the fee contract and send the initialization data
        let proxy_contract = contract_bindings_alloy::erc1967proxy::ERC1967Proxy::deploy(
            &deployer_provider,
            *fee_contract.address(),
            initialize_data.calldata().clone(),
        )
        .await
        .unwrap();

        // cast the proxy to be of type fee contract so that we can interact with the implementation methods via the proxy
        let fee_contract_proxy =
            FeeContractInstance::new(*proxy_contract.address(), l1_client.provider.clone());

        // confirm that the owner of the contract is the address that was sent as part of the initialization data
        let fee_contract_proxy_owner = fee_contract_proxy.owner().call().await.unwrap()._0;
        assert_eq!(fee_contract_proxy_owner, wallet_address.to_alloy());

        // confirm that the implementation address is the address of the fee contract deployed above
        // using the implementation slot, 0x360894a13ba1a3210667c828492db98dca3e2076cc3735a920a3ca505d382bbc, which is the keccak-256 hash of "eip1967.proxy.implementation" subtracted by 1
        let hex_bytes =
            hex::decode("360894a13ba1a3210667c828492db98dca3e2076cc3735a920a3ca505d382bbc")
                .expect("Failed to decode hex string");
        let implementation_slot = B256::from_slice(&hex_bytes);
        let storage = l1_client
            .get_storage_at(*fee_contract_proxy.address(), implementation_slot.into())
            .await?;
        let implementation_address = Address::from_slice(&storage.to_be_bytes::<32>()[12..]);
        assert_eq!(*fee_contract.address(), implementation_address);

        // Anvil will produce a bock for every transaction.
        let head = l1_client.provider.get_block_number().await.unwrap();
        // there are two transactions, deploying the implementation contract, FeeContract, and deploying the proxy contract
        assert_eq!(deploy_txn_count, head);

        // make some deposits.
        for n in 1..=deposits {
            // Varied amounts are less boring.
            let amount = n as f32 / 10.0;
            let receipt = fee_contract_proxy
                .deposit(wallet_address.to_alloy())
                .value(U256::from(amount))
                .send()
                .await?
                .get_receipt()
                .await?;

            assert!(receipt.status());
        }

        let head = l1_client.provider.get_block_number().await.unwrap();
        // Anvil will produce a block for every transaction.
        assert_eq!(deposits + deploy_txn_count, head);

        // Use non-signing `L1Client` to retrieve data.
        let l1_client = new_l1_client(&anvil, false).await;
        // Set prev deposits to `None` so `Filter` will start at block
        // 0. The test would also succeed if we pass `0` (b/c first
        // block did not deposit).
        let pending = l1_client
            .get_finalized_deposits(
                *fee_contract_proxy.address(),
                None,
                deposits + deploy_txn_count,
            )
            .await;

        assert_eq!(deposits as usize, pending.len(), "{pending:?}");
        assert_eq!(&wallet_address, &pending[0].account().into());
        assert_eq!(
            U256::from(1500000000000000000u64),
            pending.iter().fold(U256::from(0), |total, info| total
                .add(info.amount().0.to_alloy()))
        );

        // check a few more cases
        let pending = l1_client
            .get_finalized_deposits(
                *fee_contract_proxy.address(),
                Some(0),
                deposits + deploy_txn_count,
            )
            .await;
        assert_eq!(deposits as usize, pending.len());

        let pending = l1_client
            .get_finalized_deposits(*fee_contract_proxy.address(), Some(0), 0)
            .await;
        assert_eq!(0, pending.len());

        let pending = l1_client
            .get_finalized_deposits(*fee_contract_proxy.address(), Some(0), 1)
            .await;
        assert_eq!(0, pending.len());

        let pending = l1_client
            .get_finalized_deposits(
                *fee_contract_proxy.address(),
                Some(deploy_txn_count),
                deploy_txn_count,
            )
            .await;
        assert_eq!(0, pending.len());

        let pending = l1_client
            .get_finalized_deposits(
                *fee_contract_proxy.address(),
                Some(deploy_txn_count),
                deploy_txn_count + 1,
            )
            .await;
        assert_eq!(1, pending.len());

        // what happens if `new_finalized` is `0`?
        let pending = l1_client
            .get_finalized_deposits(*fee_contract_proxy.address(), Some(deploy_txn_count), 0)
            .await;
        assert_eq!(0, pending.len());

        Ok(())
    }

    async fn test_wait_for_finalized_block_helper(ws: bool) {
        setup_test();

        let anvil = Anvil::new().block_time(1u32).spawn();
        let l1_client = new_l1_client(&anvil, ws).await;
        let provider = &l1_client.provider;

        // Wait for a block 10 blocks in the future.
        let block_height = provider.get_block_number().await.unwrap();
        let block = l1_client.wait_for_finalized_block(block_height + 10).await;
        assert_eq!(block.number, block_height + 10);

        // Compare against underlying provider.
        let true_block = provider
            .get_block(
                BlockId::Number(alloy::eips::BlockNumberOrTag::Number(block_height + 10)),
                BlockTransactionsKind::Hashes,
            )
            .await
            .unwrap()
            .unwrap();
        assert_eq!(
            block.timestamp,
            U256::from(true_block.header.inner.timestamp)
        );
        assert_eq!(block.hash, true_block.header.hash);
    }

    #[tokio::test(flavor = "multi_thread")]
    async fn test_wait_for_finalized_block_ws() {
        test_wait_for_finalized_block_helper(true).await
    }

    #[tokio::test(flavor = "multi_thread")]
    async fn test_wait_for_finalized_block_http() {
        test_wait_for_finalized_block_helper(false).await
    }

    async fn test_wait_for_finalized_block_by_timestamp_helper(ws: bool) {
        setup_test();

        let anvil = Anvil::new().block_time(1u32).spawn();
        let l1_client = new_l1_client(&anvil, ws).await;
        let provider = &l1_client.provider;

        // Wait for a block 10 blocks in the future.
        let timestamp = U256::from(OffsetDateTime::now_utc().unix_timestamp() as u64 + 10);
        let block = l1_client
            .wait_for_finalized_block_with_timestamp(timestamp)
            .await;
        assert!(
            block.timestamp >= timestamp,
            "wait_for_finalized_block_with_timestamp({timestamp}) returned too early a block: {block:?}",
        );
        let parent = provider
            .get_block(
                BlockId::Number(alloy::eips::BlockNumberOrTag::Number(block.number - 1)),
                BlockTransactionsKind::Hashes,
            )
            .await
            .unwrap()
            .unwrap();
        assert!(
            U256::from(parent.header.inner.timestamp) < timestamp,
            "wait_for_finalized_block_with_timestamp({timestamp}) did not return the earliest possible block: returned {block:?}, but earlier block {parent:?} has an acceptable timestamp too",
        );

        // Compare against underlying provider.
        let true_block = provider
            .get_block(
                BlockId::Number(alloy::eips::BlockNumberOrTag::Number(block.number)),
                BlockTransactionsKind::Hashes,
            )
            .await
            .unwrap()
            .unwrap();
        assert_eq!(
            block.timestamp,
            U256::from(true_block.header.inner.timestamp)
        );
        assert_eq!(block.hash, true_block.header.hash);
    }

    #[tokio::test(flavor = "multi_thread")]
    async fn test_wait_for_finalized_block_by_timestamp_ws() {
        test_wait_for_finalized_block_by_timestamp_helper(true).await
    }

    #[tokio::test(flavor = "multi_thread")]
    async fn test_wait_for_finalized_block_by_timestamp_http() {
        test_wait_for_finalized_block_by_timestamp_helper(false).await
    }

    async fn test_wait_for_block_helper(ws: bool) {
        setup_test();

        let anvil = Anvil::new().block_time(1u32).spawn();
        let l1_client = new_l1_client(&anvil, ws).await;
        let provider = &l1_client.provider;

        // Wait for a block 10 blocks in the future.
        let block_height = provider.get_block_number().await.unwrap();
        l1_client.wait_for_block(block_height + 10).await;

        let new_block_height = provider.get_block_number().await.unwrap();
        assert!(
            new_block_height >= block_height + 10,
            "wait_for_block returned too early; initial height = {block_height}, new height = {new_block_height}",
        );
    }

    #[tokio::test(flavor = "multi_thread")]
    async fn test_wait_for_block_ws() {
        test_wait_for_block_helper(true).await
    }

    #[tokio::test(flavor = "multi_thread")]
    async fn test_wait_for_block_http() {
        test_wait_for_block_helper(false).await
    }

    async fn test_reconnect_update_task_helper(ws: bool) {
        setup_test();

        let port = pick_unused_port().unwrap();
        let anvil = Anvil::new().block_time(1u32).port(port).spawn();
        let client = new_l1_client(&anvil, ws).await;

        let initial_state = client.snapshot().await;
        tracing::info!(?initial_state, "initial state");

        // Check the state is updating.
        let mut retry = 0;
        let updated_state = loop {
            assert!(retry < 10, "state did not update in time");

            let updated_state = client.snapshot().await;
            if updated_state.head > initial_state.head {
                break updated_state;
            }
            tracing::info!(retry, "waiting for state update");
            sleep(Duration::from_secs(1)).await;
            retry += 1;
        };
        tracing::info!(?updated_state, "state updated");

        // Disconnect the WebSocket and reconnect it. Technically this spawns a whole new Anvil
        // chain, but for the purposes of this test it should look to the client like an L1 server
        // closing a WebSocket connection.
        drop(anvil);

        // Let the connection stay down for a little while: Ethers internally tries to reconnect,
        // and starting up to fast again might hit that and cause a false positive. The problem is,
        // Ethers doesn't try very hard, and if we wait a bit, we will test the worst possible case
        // where the internal retry logic gives up and just kills the whole provider.
        tracing::info!("sleep 5");
        sleep(Duration::from_secs(5)).await;

        // Once a connection is reestablished, the state will eventually start to update again.
        tracing::info!("restarting L1");
        let _anvil = Anvil::new().block_time(1u32).port(port).spawn();

        let mut retry = 0;
        let final_state = loop {
            assert!(retry < 5, "state did not update in time");

            let final_state = client.snapshot().await;
            if final_state.head > updated_state.head {
                break final_state;
            }
            tracing::info!(retry, "waiting for state update");
            sleep(Duration::from_secs(1)).await;
            retry += 1;
        };
        tracing::info!(?final_state, "state updated");
    }

    #[tokio::test(flavor = "multi_thread")]
    async fn test_reconnect_update_task_ws() {
        test_reconnect_update_task_helper(true).await
    }

    #[tokio::test(flavor = "multi_thread")]
    async fn test_reconnect_update_task_http() {
        test_reconnect_update_task_helper(false).await
    }

    async fn test_failover_update_task_helper(ws: bool) {
        setup_test();

        let anvil = Anvil::new().block_time(1u32).spawn();

        // Create an L1 client with fake providers, and check that the state is still updated after
        // it correctly fails over to the real providers.
        let client = L1ClientOptions {
            l1_polling_interval: Duration::from_secs(1),
            // Use a very long subscription timeout, so that we only succeed by triggering a
            // failover.
            subscription_timeout: Duration::from_secs(1000),
            l1_ws_provider: if ws {
                Some(vec![
                    "ws://notarealurl:1234".parse().unwrap(),
                    anvil.ws_endpoint().parse().unwrap(),
                ])
            } else {
                None
            },
            ..Default::default()
        }
        .connect([
            "http://notarealurl:1234".parse().unwrap(),
            anvil.endpoint().parse().unwrap(),
        ]);

        client.spawn_tasks().await;

        let initial_state = client.snapshot().await;
        tracing::info!(?initial_state, "initial state");

        // Check the state is updating.
        let mut retry = 0;
        let updated_state = loop {
            assert!(retry < 10, "state did not update in time");

            let updated_state = client.snapshot().await;
            if updated_state.head > initial_state.head {
                break updated_state;
            }
            tracing::info!(retry, "waiting for state update");
            sleep(Duration::from_secs(1)).await;
            retry += 1;
        };
        tracing::info!(?updated_state, "state updated");
    }

    #[tokio::test(flavor = "multi_thread")]
    async fn test_failover_update_task_ws() {
        test_failover_update_task_helper(true).await;
    }

    #[tokio::test(flavor = "multi_thread")]
    async fn test_failover_update_task_http() {
        test_failover_update_task_helper(false).await;
    }

    #[tokio::test(flavor = "multi_thread")]
    async fn test_failover_consecutive_failures() {
        setup_test();

        let anvil = Anvil::new().block_time(1u32).spawn();

        let l1_options = L1ClientOptions {
            l1_polling_interval: Duration::from_secs(1),
            l1_frequent_failure_tolerance: Duration::from_millis(0),
            l1_consecutive_failure_tolerance: 3,
            ..Default::default()
        };

        let provider = l1_options.connect([
            "http://notarealurl:1234".parse().unwrap(),
            anvil.endpoint().parse().unwrap(),
        ]);

        // Make just enough failed requests not to trigger a failover.
        for _ in 0..2 {
            let failover = provider.client().transport().next_failover();
            provider.get_block_number().await.unwrap_err();
            assert!(failover.now_or_never().is_none());
            assert_eq!(provider.client().transport().status.read().client, 0);
        }

        // The final request triggers failover.
        let failover = provider.client().transport().next_failover();
        provider.get_block_number().await.unwrap_err();
        assert!(failover.now_or_never().is_some());
        assert_eq!(provider.client().transport().status.read().client, 1);

        // Now requests succeed.
        provider.get_block_number().await.unwrap();
    }

    #[tokio::test(flavor = "multi_thread")]
    async fn test_failover_frequent_failures() {
        setup_test();

        let anvil = Anvil::new().block_time(1u32).spawn();
        let provider = L1ClientOptions {
            l1_polling_interval: Duration::from_secs(1),
            l1_frequent_failure_tolerance: Duration::from_millis(100),
            ..Default::default()
        }
        .connect([
            "http://notarealurl:1234".parse().unwrap(),
            anvil.endpoint().parse().unwrap(),
        ]);

        // Two failed requests that are not within the tolerance window do not trigger a failover.
        let failover = provider.client().transport().next_failover();
        provider.get_block_number().await.unwrap_err();
        sleep(Duration::from_secs(1)).await;
        provider.get_block_number().await.unwrap_err();

        // Check that we didn't fail over.
        assert!(failover.now_or_never().is_none());
        assert_eq!(provider.client().transport().status.read().client, 0);

        // Reset the window.
        sleep(Duration::from_secs(1)).await;

        // Two failed requests in a row trigger failover.
        let failover = provider.client().transport().next_failover();
        provider.get_block_number().await.unwrap_err();
        provider.get_block_number().await.unwrap_err();
        provider.get_block_number().await.unwrap();
        assert!(failover.now_or_never().is_some());
        assert_eq!(provider.client().transport().status.read().client, 1);
    }
}<|MERGE_RESOLUTION|>--- conflicted
+++ resolved
@@ -145,11 +145,7 @@
 impl L1Provider {
     fn new(index: usize, url: Url, failures: &dyn CounterFamily) -> Self {
         Self {
-<<<<<<< HEAD
-            failures: Arc::new(failures.create(vec![url.to_string()])),
-=======
-            failures: failures.create(vec![index.to_string()]),
->>>>>>> ea5d1000
+            failures: Arc::new(failures.create(vec![index.to_string()])),
             inner: Http::new(url),
         }
     }
@@ -253,36 +249,15 @@
                 }
             }
 
-<<<<<<< HEAD
             // Get the current client
             let (mut client, client_index) = self_clone.get_current_client().clone();
-=======
-            status.client
-        };
-        let provider = current % self.clients.len();
-        let client = &self.clients[provider];
-        match client.request(method, &params).await {
-            Ok(res) => Ok(res),
-            Err(err) => {
-                let t = Instant::now();
-                tracing::warn!(?t, method, ?params, provider, "L1 client error: {err:#}");
-                client.failures.add(1);
-
-                // Keep track of failures, failing over to the next client if necessary.
-                let mut status = self.status.write().await;
-                if status.client != current {
-                    // Someone else has also gotten a failure, and the client has already been
-                    // failed over.
-                    return Err(err);
-                }
->>>>>>> ea5d1000
 
             // Call the real client
             match client.inner.call(req).await {
                 Ok(res) => Ok(res),
                 Err(err) => {
                     let t = Instant::now();
-                    tracing::warn!(?t, "L1 client error: {err:#}");
+                    tracing::warn!(?t, client_index, "L1 client error: {err:#}");
                     client.failures.add(1);
 
                     // Keep track of failures, failing over to the next client if necessary.
@@ -394,14 +369,9 @@
                         Some(urls) => {
                             // Use a new WebSockets host each time we retry in case there is a
                             // problem with one of the hosts specifically.
-<<<<<<< HEAD
-                            let url = &urls[i % urls.len()];
-                            ws = match ProviderBuilder::new().on_ws(WsConnect::new(url.clone())).await {
-=======
                             let provider = i % urls.len();
                             let url = &urls[provider];
-                            ws = match Provider::<Ws>::connect(url.clone()).await {
->>>>>>> ea5d1000
+                            ws = match ProviderBuilder::new().on_ws(WsConnect::new(url.clone())).await {
                                 Ok(ws) => ws,
                                 Err(err) => {
                                     tracing::warn!(provider, "failed to connect WebSockets provider: {err:#}");
