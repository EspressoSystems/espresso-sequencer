--- conflicted
+++ resolved
@@ -5,12 +5,8 @@
     sync::Arc,
 };
 
-<<<<<<< HEAD
-use async_trait::async_trait;
+use anyhow::Context;
 use committable::Committable;
-=======
-use anyhow::Context;
->>>>>>> a31db380
 use contract_bindings_alloy::permissionedstaketable::PermissionedStakeTable::StakersUpdated;
 use ethers::types::U256;
 use ethers_conv::ToAlloy;
@@ -30,24 +26,14 @@
     },
     PeerConfig,
 };
-<<<<<<< HEAD
 use indexmap::IndexMap;
-=======
-
-use itertools::Itertools;
-use std::{fmt::Debug, sync::Arc};
->>>>>>> a31db380
 use thiserror::Error;
 
 use super::{
     traits::StateCatchup,
     v0_3::{DAMembers, StakeTable, StakeTables},
-<<<<<<< HEAD
     v0_99::ChainConfig,
-    Header, L1Client, NodeState, PubKey, SeqTypes,
-=======
     Header, L1Client, Leaf2, NodeState, PubKey, SeqTypes,
->>>>>>> a31db380
 };
 
 type Epoch = <SeqTypes as NodeType>::Epoch;
@@ -105,11 +91,7 @@
     }
 }
 
-<<<<<<< HEAD
-#[derive(derive_more::Debug, Clone)]
-=======
 #[derive(Clone, derive_more::derive::Debug)]
->>>>>>> a31db380
 /// Type to describe DA and Stake memberships
 pub struct EpochCommittees {
     /// Committee used when we're in pre-epoch state
@@ -131,9 +113,6 @@
     /// Randomized committees, filled when we receive the DrbResult
     randomized_committees: BTreeMap<Epoch, RandomizedCommittee<StakeTableEntry<PubKey>>>,
 
-    /// Peers for catching up the stake table
-    #[debug(skip)]
-    peers: Option<Arc<dyn StateCatchup>>,
     /// Contains the epoch after which initial_drb_result will not be used (set_first_epoch.epoch + 2)
     /// And the DrbResult to use before that epoch
     initial_drb_result: Option<(Epoch, DrbResult)>,
@@ -337,15 +316,9 @@
             state: map,
             _epoch_size: epoch_size,
             l1_client: instance_state.l1_client.clone(),
-<<<<<<< HEAD
             chain_config: instance_state.chain_config,
             peers: instance_state.peers.clone(),
             randomized_committees,
-=======
-            contract_address: instance_state.chain_config.stake_table_contract,
-            randomized_committees: BTreeMap::new(),
-            peers: Some(instance_state.peers.clone()),
->>>>>>> a31db380
             initial_drb_result: None,
         }
     }
@@ -571,10 +544,9 @@
         epoch_height: u64,
         epoch: Epoch,
     ) -> anyhow::Result<(Header, DrbResult)> {
-        let Some(ref peers) = self.peers else {
-            anyhow::bail!("No Peers Configured for Catchup");
-        };
         // Fetch leaves from peers
+
+        let peers = self.peers.clone();
         let leaf: Leaf2 = peers
             .fetch_leaf(block_height, self, epoch, epoch_height)
             .await?;
