<<<<<<< HEAD
use super::{
    traits::StateCatchup,
    v0_3::{DAMembers, StakeTable, StakeTables},
    v0_99::ChainConfig,
    Header, L1Client, NodeState, PubKey, SeqTypes,
=======
use std::{
    cmp::max,
    collections::{BTreeMap, BTreeSet, HashMap},
    num::NonZeroU64,
>>>>>>> 3019354f
};

use async_trait::async_trait;
use committable::Committable;
use contract_bindings_alloy::permissionedstaketable::PermissionedStakeTable::StakersUpdated;
use ethers::types::U256;
use ethers_conv::ToAlloy;
use hotshot::types::{BLSPubKey, SignatureKey as _};
use hotshot_contract_adapter::stake_table::{bls_alloy_to_jf, NodeInfoJf};
use hotshot_types::{
    data::EpochNumber,
    drb::{
        election::{generate_stake_cdf, select_randomized_leader, RandomizedCommittee},
        DrbResult,
    },
    stake_table::StakeTableEntry,
    traits::{
        election::Membership,
        node_implementation::{ConsensusTime, NodeType},
        signature_key::StakeTableEntryType,
    },
    PeerConfig,
};
<<<<<<< HEAD
use indexmap::IndexMap;
use std::{
    cmp::max,
    collections::{BTreeMap, BTreeSet, HashMap},
    num::NonZeroU64,
    sync::Arc,
=======
use itertools::Itertools;
use thiserror::Error;

use super::{
    v0_3::{DAMembers, StakeTable, StakeTables},
    Header, L1Client, NodeState, PubKey, SeqTypes,
>>>>>>> 3019354f
};
use thiserror::Error;

type Epoch = <SeqTypes as NodeType>::Epoch;

impl StakeTables {
    pub fn new(stake_table: StakeTable, da_members: DAMembers) -> Self {
        Self {
            stake_table,
            da_members,
        }
    }

    /// Create the consensus and DA stake tables from L1 events
    ///
    /// This is a pure function, to make it easily testable.
    ///
    /// We expect have at most a few hundred EVM events in the
    /// PermissionedStakeTable contract over the liftetime of the contract so it
    /// should not significantly affect performance to fetch all events and
    /// perform the computation in this functions once per epoch.
    pub fn from_l1_events(updates: Vec<StakersUpdated>) -> Self {
        let mut index_map = IndexMap::new();

<<<<<<< HEAD
        for event in updates {
            for key in event.removed {
                let change = StakeTableChange::Remove(bls_alloy_to_jf(key));
                index_map.insert(change.key(), change);
            }
            for node_info in event.added {
                let change = StakeTableChange::Add(node_info.into());
                index_map.insert(change.key(), change);
=======
        // If the last event for a stakers is `Added` the staker is currently
        // staking, if the last event is removed or (or the staker is not present)
        // they are not staking.
        let currently_staking = changes_per_node
            .into_iter()
            .map(|(_pub_key, deltas)| deltas.last().expect("deltas non-empty").clone())
            .filter_map(|change| match change {
                StakeTableChange::Add(node_info) => Some(node_info),
                StakeTableChange::Remove(_) => None,
            });

        let mut consensus_stake_table: Vec<PeerConfig<PubKey>> = vec![];
        let mut da_members: Vec<PeerConfig<PubKey>> = vec![];
        for node in currently_staking {
            consensus_stake_table.push(node.clone().into());
            if node.da {
                da_members.push(node.into());
>>>>>>> 3019354f
            }
        }

        let mut da_members = Vec::new();
        let mut stake_table = Vec::new();

        for change in index_map.values() {
            if let StakeTableChange::Add(node_info_jf) = change {
                let entry: StakeTableEntry<PubKey> = node_info_jf.clone().into();
                stake_table.push(entry.clone());
                if change.is_da() {
                    da_members.push(entry);
                }
            }
        }

        tracing::error!("DA={da_members:?}");
        tracing::error!("ST={stake_table:?}");

        Self::new(stake_table.into(), da_members.into())
    }
}

#[derive(derive_more::Debug, Clone)]
/// Type to describe DA and Stake memberships
pub struct EpochCommittees {
    /// Committee used when we're in pre-epoch state
    non_epoch_committee: Committee,

    /// Holds Stake table and da stake
    state: HashMap<Epoch, Committee>,

    /// Number of blocks in an epoch
    _epoch_size: u64,

    /// L1 provider
    l1_client: L1Client,

    chain_config: ChainConfig,
    #[debug("{}", peers.name())]
    pub peers: Arc<dyn StateCatchup>,

    /// Randomized committees, filled when we receive the DrbResult
    randomized_committees: BTreeMap<Epoch, RandomizedCommittee<StakeTableEntry<PubKey>>>,

    /// Contains the epoch after which initial_drb_result will not be used (set_first_epoch.epoch + 2)
    /// And the DrbResult to use before that epoch
    initial_drb_result: Option<(Epoch, DrbResult)>,
}

#[derive(Debug, Clone, PartialEq)]
enum StakeTableChange {
    Add(NodeInfoJf),
    Remove(BLSPubKey),
}

impl StakeTableChange {
    pub(crate) fn key(&self) -> BLSPubKey {
        match self {
            StakeTableChange::Add(node_info) => node_info.stake_table_key,
            StakeTableChange::Remove(key) => *key,
        }
    }

    pub(crate) fn is_da(&self) -> bool {
        match self {
            StakeTableChange::Add(node_info) => node_info.da,
            StakeTableChange::Remove(_) => false,
        }
    }
}

/// Holds Stake table and da stake
#[derive(Clone, Debug)]
struct Committee {
    /// The nodes eligible for leadership.
    /// NOTE: This is currently a hack because the DA leader needs to be the quorum
    /// leader but without voting rights.
    eligible_leaders: Vec<PeerConfig<PubKey>>,

    /// Keys for nodes participating in the network
    stake_table: Vec<PeerConfig<PubKey>>,

    /// Keys for DA members
    da_members: Vec<PeerConfig<PubKey>>,

    /// Stake entries indexed by public key, for efficient lookup.
    indexed_stake_table: HashMap<PubKey, PeerConfig<PubKey>>,

    /// DA entries indexed by public key, for efficient lookup.
    indexed_da_members: HashMap<PubKey, PeerConfig<PubKey>>,
}

impl EpochCommittees {
    /// Updates `Self.stake_table` with stake_table for
    /// `Self.contract_address` at `l1_block_height`. This is intended
    /// to be called before calling `self.stake()` so that
    /// `Self.stake_table` only needs to be updated once in a given
    /// life-cycle but may be read from many times.
    fn update_stake_table(&mut self, epoch: EpochNumber, st: StakeTables) -> Committee {
        // This works because `get_stake_table` is fetching *all*
        // update events and building the table for us. We will need
        // more subtlety when start fetching only the events since last update.

        let stake_table = st.stake_table.0.clone();
        let da_members = st.da_members.0.clone();

        let indexed_stake_table: HashMap<PubKey, _> = st
            .stake_table
            .0
            .iter()
            .map(|peer_config| {
                (
                    PubKey::public_key(&peer_config.stake_table_entry),
                    peer_config.clone(),
                )
            })
            .collect();

        let indexed_da_members: HashMap<PubKey, _> = st
            .da_members
            .0
            .iter()
            .map(|peer_config| {
                (
                    PubKey::public_key(&peer_config.stake_table_entry),
                    peer_config.clone(),
                )
            })
            .collect();

        let eligible_leaders: Vec<_> = st
            .stake_table
            .0
            .into_iter()
            .filter(|peer_config| peer_config.stake_table_entry.stake() > U256::zero())
            .collect();

        let randomized_committee = generate_stake_cdf(eligible_leaders.clone(), [0u8; 32]);

        let committee = Committee {
            eligible_leaders,
            stake_table,
            da_members,
            indexed_stake_table,
            indexed_da_members,
        };

        self.state.insert(epoch, committee.clone());
        self.state.insert(epoch + 1, committee.clone());
        self.state.insert(epoch + 2, committee.clone());
        self.randomized_committees
            .insert(epoch, randomized_committee.clone());
        self.randomized_committees
            .insert(epoch + 1, randomized_committee.clone());
        self.randomized_committees
            .insert(epoch + 2, randomized_committee.clone());

        committee
    }

    // We need a constructor to match our concrete type.
    pub fn new_stake(
        // TODO remove `new` from trait and rename this to `new`.
        // https://github.com/EspressoSystems/HotShot/commit/fcb7d54a4443e29d643b3bbc53761856aef4de8b
        committee_members: Vec<PeerConfig<PubKey>>,
        da_members: Vec<PeerConfig<PubKey>>,
        instance_state: &NodeState,
        epoch_size: u64,
    ) -> Self {
        // For each eligible leader, get the stake table entry
        let eligible_leaders: Vec<_> = committee_members
            .iter()
            .filter(|&peer_config| peer_config.stake_table_entry.stake() > U256::zero())
            .cloned()
            .collect();

        // For each member, get the stake table entry
        let stake_table: Vec<_> = committee_members
            .iter()
            .filter(|&peer_config| peer_config.stake_table_entry.stake() > U256::zero())
            .cloned()
            .collect();

        // For each member, get the stake table entry
        let da_members: Vec<_> = da_members
            .iter()
            .filter(|&peer_config| peer_config.stake_table_entry.stake() > U256::zero())
            .cloned()
            .collect();

        // Index the stake table by public key
        let indexed_stake_table: HashMap<PubKey, _> = stake_table
            .iter()
            .map(|peer_config| {
                (
                    PubKey::public_key(&peer_config.stake_table_entry),
                    peer_config.clone(),
                )
            })
            .collect();

        // Index the stake table by public key
        let indexed_da_members: HashMap<PubKey, _> = da_members
            .iter()
            .map(|peer_config| {
                (
                    PubKey::public_key(&peer_config.stake_table_entry),
                    peer_config.clone(),
                )
            })
            .collect();
        let randomized_committee = generate_stake_cdf(eligible_leaders.clone(), [0u8; 32]);

        let members = Committee {
            eligible_leaders,
            stake_table,
            da_members,
            indexed_stake_table,
            indexed_da_members,
        };

        let mut randomized_committees = BTreeMap::new();

        // TODO: remove this, workaround for hotshot asking for stake tables from epoch 1 and 2
        let mut map = HashMap::new();
        for epoch in Epoch::genesis().u64()..=50 {
            map.insert(Epoch::new(epoch), members.clone());
            randomized_committees.insert(Epoch::new(epoch), randomized_committee.clone());
        }

        Self {
            non_epoch_committee: members,
            state: map,
            _epoch_size: epoch_size,
            l1_client: instance_state.l1_client.clone(),
<<<<<<< HEAD
            chain_config: instance_state.chain_config,
            peers: instance_state.peers.clone(),
            randomized_committees,
=======
            contract_address: instance_state.chain_config.stake_table_contract,
            randomized_committees: BTreeMap::new(),
            initial_drb_result: None,
>>>>>>> 3019354f
        }
    }

    fn state(&self, epoch: &Option<Epoch>) -> Option<&Committee> {
        if let Some(epoch) = epoch {
            self.state.get(epoch)
        } else {
            Some(&self.non_epoch_committee)
        }
    }
}

#[derive(Error, Debug)]
#[error("Could not lookup leader")] // TODO error variants? message?
pub struct LeaderLookupError;

#[async_trait]
impl Membership<SeqTypes> for EpochCommittees {
    type Error = LeaderLookupError;
    // DO NOT USE. Dummy constructor to comply w/ trait.
    fn new(
        // TODO remove `new` from trait and remove this fn as well.
        // https://github.com/EspressoSystems/HotShot/commit/fcb7d54a4443e29d643b3bbc53761856aef4de8b
        _committee_members: Vec<PeerConfig<PubKey>>,
        _da_members: Vec<PeerConfig<PubKey>>,
    ) -> Self {
<<<<<<< HEAD
        panic!("EpochCommittees::new() called. This function has been replaced with new_stake()");
=======
        panic!("This function has been replaced with new_stake()");
>>>>>>> 3019354f
    }
    /// Get the stake table for the current view
<<<<<<< HEAD
    fn stake_table(&self, epoch: Option<Epoch>) -> Vec<StakeTableEntry<PubKey>> {
        let st = if let Some(st) = self.state(&epoch) {
=======
    fn stake_table(&self, epoch: Option<Epoch>) -> Vec<PeerConfig<PubKey>> {
        if let Some(st) = self.state(&epoch) {
>>>>>>> 3019354f
            st.stake_table.clone()
        } else {
            vec![]
        };

        tracing::debug!("stake table = {st:?}");
        st
    }
    /// Get the stake table for the current view
<<<<<<< HEAD
    fn da_stake_table(&self, epoch: Option<Epoch>) -> Vec<StakeTableEntry<PubKey>> {
        let da = if let Some(sc) = self.state(&epoch) {
=======
    fn da_stake_table(&self, epoch: Option<Epoch>) -> Vec<PeerConfig<PubKey>> {
        if let Some(sc) = self.state(&epoch) {
>>>>>>> 3019354f
            sc.da_members.clone()
        } else {
            vec![]
        };

        tracing::debug!("da members = {da:?}");
        da
    }

    /// Get all members of the committee for the current view
    fn committee_members(
        &self,
        _view_number: <SeqTypes as NodeType>::View,
        epoch: Option<Epoch>,
    ) -> BTreeSet<PubKey> {
        let committee = if let Some(sc) = self.state(&epoch) {
            sc.indexed_stake_table.clone().into_keys().collect()
        } else {
            BTreeSet::new()
        };

        tracing::debug!("committee={committee:?}");

        committee
    }

    /// Get all members of the committee for the current view
    fn da_committee_members(
        &self,
        _view_number: <SeqTypes as NodeType>::View,
        epoch: Option<Epoch>,
    ) -> BTreeSet<PubKey> {
        let da = if let Some(sc) = self.state(&epoch) {
            sc.indexed_da_members.clone().into_keys().collect()
        } else {
            BTreeSet::new()
        };
        tracing::debug!("da committee={da:?}");

        da
    }

    /// Get all eligible leaders of the committee for the current view
    fn committee_leaders(
        &self,
        _view_number: <SeqTypes as NodeType>::View,
        epoch: Option<Epoch>,
    ) -> BTreeSet<PubKey> {
        let committee_leaders = self
            .state(&epoch)
            .unwrap()
            .eligible_leaders
            .iter()
<<<<<<< HEAD
            .map(PubKey::public_key)
            .collect();

        tracing::debug!("committee_leaders={committee_leaders:?}");
        committee_leaders
=======
            .map(|x| PubKey::public_key(&x.stake_table_entry))
            .collect()
>>>>>>> 3019354f
    }

    /// Get the stake table entry for a public key
    fn stake(&self, pub_key: &PubKey, epoch: Option<Epoch>) -> Option<PeerConfig<PubKey>> {
        // Only return the stake if it is above zero
        self.state(&epoch)
            .and_then(|h| h.indexed_stake_table.get(pub_key).cloned())
    }

    /// Get the DA stake table entry for a public key
    fn da_stake(&self, pub_key: &PubKey, epoch: Option<Epoch>) -> Option<PeerConfig<PubKey>> {
        // Only return the stake if it is above zero
        self.state(&epoch)
            .and_then(|h| h.indexed_da_members.get(pub_key).cloned())
    }

    /// Check if a node has stake in the committee
    fn has_stake(&self, pub_key: &PubKey, epoch: Option<Epoch>) -> bool {
        self.state(&epoch)
            .and_then(|h| h.indexed_stake_table.get(pub_key))
            .is_some_and(|x| x.stake_table_entry.stake() > U256::zero())
    }

    /// Check if a node has stake in the committee
    fn has_da_stake(&self, pub_key: &PubKey, epoch: Option<Epoch>) -> bool {
        self.state(&epoch)
            .and_then(|h| h.indexed_da_members.get(pub_key))
            .is_some_and(|x| x.stake_table_entry.stake() > U256::zero())
    }

    /// Index the vector of public keys with the current view number
    fn lookup_leader(
        &self,
        view_number: <SeqTypes as NodeType>::View,
        epoch: Option<Epoch>,
    ) -> Result<PubKey, Self::Error> {
        if let Some(epoch) = epoch {
            let Some(randomized_committee) = self.randomized_committees.get(&epoch) else {
                tracing::error!(
                    "We are missing the randomized committee for epoch {}",
                    epoch
                );
                return Err(LeaderLookupError);
            };

            Ok(PubKey::public_key(&select_randomized_leader(
                randomized_committee,
                *view_number,
            )))
        } else {
            let leaders = &self.non_epoch_committee.eligible_leaders;

            let index = *view_number as usize % leaders.len();
            let res = leaders[index].clone();
            Ok(PubKey::public_key(&res.stake_table_entry))
        }
    }

    /// Get the total number of nodes in the committee
    fn total_nodes(&self, epoch: Option<Epoch>) -> usize {
        self.state(&epoch)
            .map(|sc| sc.stake_table.len())
            .unwrap_or_default()
    }

    /// Get the total number of DA nodes in the committee
    fn da_total_nodes(&self, epoch: Option<Epoch>) -> usize {
        self.state(&epoch)
            .map(|sc: &Committee| sc.da_members.len())
            .unwrap_or_default()
    }

    /// Get the voting success threshold for the committee
    fn success_threshold(&self, epoch: Option<Epoch>) -> NonZeroU64 {
        let quorum_len = self.state(&epoch).unwrap().stake_table.len();
        NonZeroU64::new(((quorum_len as u64 * 2) / 3) + 1).unwrap()
    }

    /// Get the voting success threshold for the committee
    fn da_success_threshold(&self, epoch: Option<Epoch>) -> NonZeroU64 {
        let da_len = self.state(&epoch).unwrap().da_members.len();
        NonZeroU64::new(((da_len as u64 * 2) / 3) + 1).unwrap()
    }

    /// Get the voting failure threshold for the committee
    fn failure_threshold(&self, epoch: Option<Epoch>) -> NonZeroU64 {
        let quorum_len = self.state(&epoch).unwrap().stake_table.len();

        NonZeroU64::new(((quorum_len as u64) / 3) + 1).unwrap()
    }

    /// Get the voting upgrade threshold for the committee
    fn upgrade_threshold(&self, epoch: Option<Epoch>) -> NonZeroU64 {
        let quorum_len = self.state(&epoch).unwrap().indexed_stake_table.len();

        NonZeroU64::new(max(
            (quorum_len as u64 * 9) / 10,
            ((quorum_len as u64 * 2) / 3) + 1,
        ))
        .unwrap()
    }

    async fn add_epoch_root(
        &self,
        epoch: Epoch,
        block_header: Header,
    ) -> Option<Box<dyn FnOnce(&mut Self) + Send>> {
        let chain_config = get_chain_config(self.chain_config, &self.peers, &block_header)
            .await
            .ok()?;

        let contract_address = chain_config.stake_table_contract;

        if contract_address.is_none() {
            tracing::error!("No stake table contract address found in Chain config");
        }

        let address = contract_address?;

        self.l1_client
            .get_stake_table(address.to_alloy(), block_header.l1_head())
            .await
            .ok()
            .map(|stake_table| -> Box<dyn FnOnce(&mut Self) + Send> {
                Box::new(move |committee: &mut Self| {
                    let _ = committee.update_stake_table(epoch, stake_table);
                })
            })
    }

    fn add_drb_result(&mut self, epoch: Epoch, drb: DrbResult) {
        let Some(raw_stake_table) = self.state.get(&epoch) else {
            tracing::error!("add_drb_result({}, {:?}) was called, but we do not yet have the stake table for epoch {}", epoch, drb, epoch);
            return;
        };

        let leaders = raw_stake_table
            .eligible_leaders
            .clone()
            .into_iter()
            .map(|peer_config| peer_config.stake_table_entry)
            .collect::<Vec<_>>();
        let randomized_committee = generate_stake_cdf(leaders, drb);

        self.randomized_committees
            .insert(epoch, randomized_committee);
    }

    fn set_first_epoch(&mut self, epoch: Epoch, initial_drb_result: DrbResult) {
        self.state.insert(epoch, self.non_epoch_committee.clone());
        self.state
            .insert(epoch + 1, self.non_epoch_committee.clone());
        self.initial_drb_result = Some((epoch + 2, initial_drb_result));
    }
}

pub(crate) async fn get_chain_config(
    chain_config: ChainConfig,
    peers: &impl StateCatchup,
    header: &Header,
) -> anyhow::Result<ChainConfig> {
    let header_cf = header.chain_config();
    if chain_config.commit() == header_cf.commit() {
        return Ok(chain_config);
    }

    let cf = match header_cf.resolve() {
        Some(cf) => cf,
        None => peers
            .fetch_chain_config(header_cf.commit())
            .await
            .map_err(|err| {
                tracing::error!("failed to get chain_config from peers. err: {err:?}");
                err
            })?,
    };

    Ok(cf)
}

#[cfg(test)]
mod tests {
    use contract_bindings_alloy::permissionedstaketable::PermissionedStakeTable::NodeInfo;

    use super::*;

    #[test]
    fn test_stake_table_from_l1_events() {
        let mut rng = rand::thread_rng();

        // Build a stake table with one DA node and one consensus node.
        let mut da_node = NodeInfoJf::random(&mut rng);
        da_node.da = true;
        let mut consensus_node = NodeInfoJf::random(&mut rng);
        consensus_node.da = false;
        let added: Vec<NodeInfo> = vec![da_node.clone().into(), consensus_node.clone().into()];
        let mut updates = vec![StakersUpdated {
            removed: vec![],
            added,
        }];

        let st = StakeTables::from_l1_events(updates.clone());

        // The DA stake table contains the DA node only
        assert_eq!(st.da_members.0.len(), 1);
        assert_eq!(
            st.da_members.0[0].stake_table_entry.stake_key,
            da_node.stake_table_key
        );

        // The consensus stake table contains both nodes
        assert_eq!(st.stake_table.0.len(), 2);
        assert_eq!(
            st.stake_table.0[0].stake_table_entry.stake_key,
            da_node.stake_table_key
        );
        assert_eq!(
            st.stake_table.0[1].stake_table_entry.stake_key,
            consensus_node.stake_table_key
        );

        // Simulate making the consensus node a DA node. This is accomplished by
        // sending a transaction removes and re-adds the same node with updated
        // DA status.
        let mut new_da_node = consensus_node.clone();
        new_da_node.da = true;
        updates.push(StakersUpdated {
            removed: vec![consensus_node.stake_table_key_alloy()],
            added: vec![new_da_node.clone().into()],
        });
        let st = StakeTables::from_l1_events(updates.clone());

        // The DA stake stable now contains both nodes
        assert_eq!(st.da_members.0.len(), 2);
        assert_eq!(
            st.da_members.0[0].stake_table_entry.stake_key,
            da_node.stake_table_key
        );
        assert_eq!(
            st.da_members.0[1].stake_table_entry.stake_key,
            new_da_node.stake_table_key
        );

        // The consensus stake stable (still) contains both nodes
        assert_eq!(st.stake_table.0.len(), 2);
        assert_eq!(
            st.stake_table.0[0].stake_table_entry.stake_key,
            da_node.stake_table_key
        );
        assert_eq!(
            st.stake_table.0[1].stake_table_entry.stake_key,
            new_da_node.stake_table_key
        );

        // Simulate removing the second node
        updates.push(StakersUpdated {
            removed: vec![new_da_node.stake_table_key_alloy()],
            added: vec![],
        });
        let st = StakeTables::from_l1_events(updates);

        // The DA stake table contains only the original DA node
        assert_eq!(st.da_members.0.len(), 1);
        assert_eq!(
            st.da_members.0[0].stake_table_entry.stake_key,
            da_node.stake_table_key
        );

        // The consensus stake table also contains only the original DA node
        assert_eq!(st.stake_table.0.len(), 1);
        assert_eq!(
            st.stake_table.0[0].stake_table_entry.stake_key,
            da_node.stake_table_key
        );
    }

    // TODO: test that repeatedly removes and adds more nodes

    // TODO: the contract prevents removing nodes that aren't stakers and adding
    //       stakers multiple times, but should the rust code handle it too?
}<|MERGE_RESOLUTION|>--- conflicted
+++ resolved
@@ -1,15 +1,7 @@
-<<<<<<< HEAD
-use super::{
-    traits::StateCatchup,
-    v0_3::{DAMembers, StakeTable, StakeTables},
-    v0_99::ChainConfig,
-    Header, L1Client, NodeState, PubKey, SeqTypes,
-=======
 use std::{
     cmp::max,
     collections::{BTreeMap, BTreeSet, HashMap},
     num::NonZeroU64,
->>>>>>> 3019354f
 };
 
 use async_trait::async_trait;
@@ -33,21 +25,12 @@
     },
     PeerConfig,
 };
-<<<<<<< HEAD
-use indexmap::IndexMap;
-use std::{
-    cmp::max,
-    collections::{BTreeMap, BTreeSet, HashMap},
-    num::NonZeroU64,
-    sync::Arc,
-=======
 use itertools::Itertools;
 use thiserror::Error;
 
 use super::{
     v0_3::{DAMembers, StakeTable, StakeTables},
     Header, L1Client, NodeState, PubKey, SeqTypes,
->>>>>>> 3019354f
 };
 use thiserror::Error;
 
@@ -72,7 +55,6 @@
     pub fn from_l1_events(updates: Vec<StakersUpdated>) -> Self {
         let mut index_map = IndexMap::new();
 
-<<<<<<< HEAD
         for event in updates {
             for key in event.removed {
                 let change = StakeTableChange::Remove(bls_alloy_to_jf(key));
@@ -81,25 +63,6 @@
             for node_info in event.added {
                 let change = StakeTableChange::Add(node_info.into());
                 index_map.insert(change.key(), change);
-=======
-        // If the last event for a stakers is `Added` the staker is currently
-        // staking, if the last event is removed or (or the staker is not present)
-        // they are not staking.
-        let currently_staking = changes_per_node
-            .into_iter()
-            .map(|(_pub_key, deltas)| deltas.last().expect("deltas non-empty").clone())
-            .filter_map(|change| match change {
-                StakeTableChange::Add(node_info) => Some(node_info),
-                StakeTableChange::Remove(_) => None,
-            });
-
-        let mut consensus_stake_table: Vec<PeerConfig<PubKey>> = vec![];
-        let mut da_members: Vec<PeerConfig<PubKey>> = vec![];
-        for node in currently_staking {
-            consensus_stake_table.push(node.clone().into());
-            if node.da {
-                da_members.push(node.into());
->>>>>>> 3019354f
             }
         }
 
@@ -336,15 +299,9 @@
             state: map,
             _epoch_size: epoch_size,
             l1_client: instance_state.l1_client.clone(),
-<<<<<<< HEAD
             chain_config: instance_state.chain_config,
             peers: instance_state.peers.clone(),
             randomized_committees,
-=======
-            contract_address: instance_state.chain_config.stake_table_contract,
-            randomized_committees: BTreeMap::new(),
-            initial_drb_result: None,
->>>>>>> 3019354f
         }
     }
 
@@ -371,20 +328,11 @@
         _committee_members: Vec<PeerConfig<PubKey>>,
         _da_members: Vec<PeerConfig<PubKey>>,
     ) -> Self {
-<<<<<<< HEAD
         panic!("EpochCommittees::new() called. This function has been replaced with new_stake()");
-=======
-        panic!("This function has been replaced with new_stake()");
->>>>>>> 3019354f
     }
     /// Get the stake table for the current view
-<<<<<<< HEAD
     fn stake_table(&self, epoch: Option<Epoch>) -> Vec<StakeTableEntry<PubKey>> {
         let st = if let Some(st) = self.state(&epoch) {
-=======
-    fn stake_table(&self, epoch: Option<Epoch>) -> Vec<PeerConfig<PubKey>> {
-        if let Some(st) = self.state(&epoch) {
->>>>>>> 3019354f
             st.stake_table.clone()
         } else {
             vec![]
@@ -394,13 +342,8 @@
         st
     }
     /// Get the stake table for the current view
-<<<<<<< HEAD
     fn da_stake_table(&self, epoch: Option<Epoch>) -> Vec<StakeTableEntry<PubKey>> {
         let da = if let Some(sc) = self.state(&epoch) {
-=======
-    fn da_stake_table(&self, epoch: Option<Epoch>) -> Vec<PeerConfig<PubKey>> {
-        if let Some(sc) = self.state(&epoch) {
->>>>>>> 3019354f
             sc.da_members.clone()
         } else {
             vec![]
@@ -454,16 +397,11 @@
             .unwrap()
             .eligible_leaders
             .iter()
-<<<<<<< HEAD
             .map(PubKey::public_key)
             .collect();
 
         tracing::debug!("committee_leaders={committee_leaders:?}");
         committee_leaders
-=======
-            .map(|x| PubKey::public_key(&x.stake_table_entry))
-            .collect()
->>>>>>> 3019354f
     }
 
     /// Get the stake table entry for a public key
