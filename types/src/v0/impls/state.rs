--- conflicted
+++ resolved
@@ -510,18 +510,12 @@
             return;
         };
 
-<<<<<<< HEAD
-        let (UpgradeType::Fee { chain_config } | UpgradeType::Marketplace { chain_config }) =
-            upgrade.upgrade_type;
-        self.chain_config = chain_config.into();
-=======
         let cf = match upgrade.upgrade_type {
             UpgradeType::Fee { chain_config } => chain_config,
             UpgradeType::Marketplace { chain_config } => chain_config,
         };
 
         self.chain_config = cf.into();
->>>>>>> 678dff43
     }
 
     /// Retrieves the `ChainConfig`.
