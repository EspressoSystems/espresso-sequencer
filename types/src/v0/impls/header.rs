--- conflicted
+++ resolved
@@ -4,7 +4,6 @@
 use hotshot_query_service::{availability::QueryableHeader, explorer::ExplorerHeader};
 use hotshot_types::{
     traits::{
-        auction_results_provider::HasUrls,
         block_contents::{BlockHeader, BuilderFee},
         node_implementation::NodeType,
         signature_key::BuilderSignatureKey,
@@ -23,7 +22,6 @@
 use std::fmt;
 use thiserror::Error;
 use time::OffsetDateTime;
-use url::Url;
 use vbs::version::Version;
 
 use crate::{
@@ -745,26 +743,8 @@
     }
 }
 
-// TODO: Remove after `SolverAuctionResults` is added.
-pub struct DummyAuctionResult;
-impl HasUrls for DummyAuctionResult {
-    /// Get the `url` field from the body.
-    fn urls(&self) -> Vec<Url> {
-        unimplemented!()
-    }
-}
-
 impl BlockHeader<SeqTypes> for Header {
     type Error = InvalidBlockHeader;
-<<<<<<< HEAD
-    // TODO: Update after `SolverAuctionResults` is added.
-    type AuctionResult = DummyAuctionResult;
-
-    /// Get the results of the auction for this Header. Only used in post-marketplace versions
-    fn get_auction_results(&self) -> Option<Self::AuctionResult> {
-        // TODO: Update after `SolverAuctionResults` is added.
-        None
-=======
     type AuctionResult = SolverAuctionResults;
 
     /// Get the results of the auction for this Header. Only used in post-marketplace versions
@@ -774,7 +754,6 @@
             Self::V2(_) => None,
             Self::V3(fields) => Some(fields.auction_results.clone()),
         }
->>>>>>> 2b90834f
     }
 
     #[tracing::instrument(
@@ -789,20 +768,6 @@
     /// Build a header with the parent validate state, instance-level state, parent leaf, payload
     /// commitment, metadata, and auction results. This is only used in post-marketplace versions
     async fn new_marketplace(
-<<<<<<< HEAD
-        _parent_state: &<SeqTypes as NodeType>::ValidatedState,
-        instance_state: &<<SeqTypes as NodeType>::ValidatedState as hotshot_types::traits::ValidatedState<SeqTypes>>::Instance,
-        parent_leaf: &hotshot_types::data::Leaf<SeqTypes>,
-        _payload_commitment: VidCommitment,
-        _metadata: <<SeqTypes as NodeType>::BlockPayload as BlockPayload<SeqTypes>>::Metadata,
-        _builder_fee: Vec<BuilderFee<SeqTypes>>,
-        _vid_common: VidCommon,
-        _auction_results: Option<Self::AuctionResult>,
-        _version: Version,
-    ) -> Result<Self, Self::Error> {
-        // TODO: Update after `SolverAuctionResults` is added.
-        unimplemented!()
-=======
         parent_state: &<SeqTypes as NodeType>::ValidatedState,
         instance_state: &<<SeqTypes as NodeType>::ValidatedState as hotshot_types::traits::ValidatedState<SeqTypes>>::Instance,
         parent_leaf: &hotshot_types::data::Leaf<SeqTypes>,
@@ -919,7 +884,6 @@
             version,
             auction_results,
         )?)
->>>>>>> 2b90834f
     }
 
     async fn new_legacy(
