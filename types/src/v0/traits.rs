//! This module contains all the traits used for building the sequencer types.
//! It also includes some trait implementations that cannot be implemented in an external crate.
use std::{cmp::max, collections::BTreeMap, fmt::Debug, ops::Range, sync::Arc};

use anyhow::{bail, ensure, Context};
use async_std::sync::RwLock;
use async_trait::async_trait;
use committable::Commitment;
use dyn_clone::DynClone;
use futures::{FutureExt, TryFutureExt};
use hotshot::{types::EventType, HotShotInitializer};
use hotshot_types::{
    consensus::CommitmentMap,
    data::{DaProposal, QuorumProposal, VidDisperseShare, ViewNumber},
    event::{HotShotAction, LeafInfo},
    message::Proposal,
    simple_certificate::QuorumCertificate,
    traits::{
        node_implementation::ConsensusTime, storage::Storage, ValidatedState as HotShotState,
    },
    utils::View,
};
use serde::{de::DeserializeOwned, Serialize};

use crate::{
    v0::impls::ValidatedState, v0_3::ChainConfig, AccountQueryData, BackoffParams, BlockMerkleTree,
    Event, FeeAccount, FeeMerkleCommitment, Leaf, NetworkConfig, SeqTypes,
};

use super::impls::NodeState;

#[async_trait]
pub trait StateCatchup: Send + Sync + std::fmt::Debug {
    /// Try to fetch the given account state, failing without retrying if unable.
    async fn try_fetch_account(
        &self,
        height: u64,
        view: ViewNumber,
        fee_merkle_tree_root: FeeMerkleCommitment,
        account: FeeAccount,
    ) -> anyhow::Result<AccountQueryData>;

    /// Fetch the given list of accounts, retrying on transient errors.
    async fn fetch_accounts(
        &self,
        height: u64,
        view: ViewNumber,
        fee_merkle_tree_root: FeeMerkleCommitment,
        accounts: Vec<FeeAccount>,
    ) -> anyhow::Result<Vec<AccountQueryData>> {
        let mut ret = vec![];
        for account in accounts {
            let account = self
                .backoff()
                .retry(self, |provider| {
                    provider
                        .try_fetch_account(height, view, fee_merkle_tree_root, account)
                        .map_err(|err| err.context("fetching account {account}"))
                        .boxed()
                })
                .await;
            ret.push(account);
        }
        Ok(ret)
    }

    /// Try to fetch and remember the blocks frontier, failing without retrying if unable.
    async fn try_remember_blocks_merkle_tree(
        &self,
        height: u64,
        view: ViewNumber,
        mt: &mut BlockMerkleTree,
    ) -> anyhow::Result<()>;

    /// Fetch and remember the blocks frontier, retrying on transient errors.
    async fn remember_blocks_merkle_tree(
        &self,
        height: u64,
        view: ViewNumber,
        mt: &mut BlockMerkleTree,
    ) -> anyhow::Result<()> {
        self.backoff()
            .retry(mt, |mt| {
                self.try_remember_blocks_merkle_tree(height, view, mt)
                    .map_err(|err| err.context("fetching frontier"))
                    .boxed()
            })
            .await;
        Ok(())
    }

    async fn try_fetch_chain_config(
        &self,
        commitment: Commitment<ChainConfig>,
    ) -> anyhow::Result<ChainConfig>;

    async fn fetch_chain_config(&self, commitment: Commitment<ChainConfig>) -> ChainConfig {
        self.backoff()
            .retry(self, |provider| {
                provider
                    .try_fetch_chain_config(commitment)
                    .map_err(|err| err.context("fetching chain config"))
                    .boxed()
            })
            .await
    }

    fn backoff(&self) -> &BackoffParams;
}

#[async_trait]
impl<T: StateCatchup + ?Sized> StateCatchup for Box<T> {
    async fn try_fetch_account(
        &self,
        height: u64,
        view: ViewNumber,
        fee_merkle_tree_root: FeeMerkleCommitment,
        account: FeeAccount,
    ) -> anyhow::Result<AccountQueryData> {
        (**self)
            .try_fetch_account(height, view, fee_merkle_tree_root, account)
            .await
    }

    async fn fetch_accounts(
        &self,
        height: u64,
        view: ViewNumber,
        fee_merkle_tree_root: FeeMerkleCommitment,
        accounts: Vec<FeeAccount>,
    ) -> anyhow::Result<Vec<AccountQueryData>> {
        (**self)
            .fetch_accounts(height, view, fee_merkle_tree_root, accounts)
            .await
    }

    async fn try_remember_blocks_merkle_tree(
        &self,
        height: u64,
        view: ViewNumber,
        mt: &mut BlockMerkleTree,
    ) -> anyhow::Result<()> {
        (**self)
            .try_remember_blocks_merkle_tree(height, view, mt)
            .await
    }

    async fn remember_blocks_merkle_tree(
        &self,
        height: u64,
        view: ViewNumber,
        mt: &mut BlockMerkleTree,
    ) -> anyhow::Result<()> {
        (**self).remember_blocks_merkle_tree(height, view, mt).await
    }

    async fn try_fetch_chain_config(
        &self,
        commitment: Commitment<ChainConfig>,
    ) -> anyhow::Result<ChainConfig> {
        (**self).try_fetch_chain_config(commitment).await
    }

    async fn fetch_chain_config(&self, commitment: Commitment<ChainConfig>) -> ChainConfig {
        (**self).fetch_chain_config(commitment).await
    }

    fn backoff(&self) -> &BackoffParams {
        (**self).backoff()
    }
}

#[async_trait]
impl<T: StateCatchup + ?Sized> StateCatchup for Arc<T> {
    async fn try_fetch_account(
        &self,
        height: u64,
        view: ViewNumber,
        fee_merkle_tree_root: FeeMerkleCommitment,
        account: FeeAccount,
    ) -> anyhow::Result<AccountQueryData> {
        (**self)
            .try_fetch_account(height, view, fee_merkle_tree_root, account)
            .await
    }

    async fn fetch_accounts(
        &self,
        height: u64,
        view: ViewNumber,
        fee_merkle_tree_root: FeeMerkleCommitment,
        accounts: Vec<FeeAccount>,
    ) -> anyhow::Result<Vec<AccountQueryData>> {
        (**self)
            .fetch_accounts(height, view, fee_merkle_tree_root, accounts)
            .await
    }

    async fn try_remember_blocks_merkle_tree(
        &self,
        height: u64,
        view: ViewNumber,
        mt: &mut BlockMerkleTree,
    ) -> anyhow::Result<()> {
        (**self)
            .try_remember_blocks_merkle_tree(height, view, mt)
            .await
    }

    async fn remember_blocks_merkle_tree(
        &self,
        height: u64,
        view: ViewNumber,
        mt: &mut BlockMerkleTree,
    ) -> anyhow::Result<()> {
        (**self).remember_blocks_merkle_tree(height, view, mt).await
    }

    async fn try_fetch_chain_config(
        &self,
        commitment: Commitment<ChainConfig>,
    ) -> anyhow::Result<ChainConfig> {
        (**self).try_fetch_chain_config(commitment).await
    }

    async fn fetch_chain_config(&self, commitment: Commitment<ChainConfig>) -> ChainConfig {
        (**self).fetch_chain_config(commitment).await
    }

    fn backoff(&self) -> &BackoffParams {
        (**self).backoff()
    }
}

/// Catchup from multiple providers tries each provider in a round robin fashion until it succeeds.
#[async_trait]
impl<T: StateCatchup> StateCatchup for Vec<T> {
    #[tracing::instrument(skip(self))]
    async fn try_fetch_account(
        &self,
        height: u64,
        view: ViewNumber,
        fee_merkle_tree_root: FeeMerkleCommitment,
        account: FeeAccount,
    ) -> anyhow::Result<AccountQueryData> {
        for provider in self {
            match provider
                .try_fetch_account(height, view, fee_merkle_tree_root, account)
                .await
            {
                Ok(account) => return Ok(account),
                Err(err) => {
                    tracing::warn!(%account, ?provider, "failed to fetch account: {err:#}");
                }
            }
        }

        bail!("could not fetch account from any provider");
    }

    #[tracing::instrument(skip(self, mt))]
    async fn try_remember_blocks_merkle_tree(
        &self,
        height: u64,
        view: ViewNumber,
        mt: &mut BlockMerkleTree,
    ) -> anyhow::Result<()> {
        for provider in self {
            match provider
                .try_remember_blocks_merkle_tree(height, view, mt)
                .await
            {
                Ok(()) => return Ok(()),
                Err(err) => {
                    tracing::warn!(?provider, "failed to fetch frontier: {err:#}");
                }
            }
        }

        bail!("could not fetch account from any provider");
    }

    async fn try_fetch_chain_config(
        &self,
        commitment: Commitment<ChainConfig>,
    ) -> anyhow::Result<ChainConfig> {
        for provider in self {
            match provider.try_fetch_chain_config(commitment).await {
                Ok(cf) => return Ok(cf),
                Err(err) => {
                    tracing::warn!(?provider, "failed to fetch chain config: {err:#}");
                }
            }
        }

        bail!("could not fetch chain config from any provider");
    }

    fn backoff(&self) -> &BackoffParams {
        // Use whichever provider's backoff is most conservative.
        self.iter()
            .map(|p| p.backoff())
            .max()
            .expect("provider list not empty")
    }
}

#[async_trait]
pub trait PersistenceOptions: Clone + Send + Sync + 'static {
    type Persistence: SequencerPersistence;

    async fn create(self) -> anyhow::Result<Self::Persistence>;
    async fn reset(self) -> anyhow::Result<()>;

    async fn create_catchup_provider(
        self,
        backoff: BackoffParams,
    ) -> anyhow::Result<Arc<dyn StateCatchup>> {
        self.create().await?.into_catchup_provider(backoff)
    }
}

#[async_trait]
pub trait SequencerPersistence: Sized + Send + Sync + 'static {
    /// Use this storage as a state catchup backend, if supported.
    fn into_catchup_provider(
        self,
        _backoff: BackoffParams,
    ) -> anyhow::Result<Arc<dyn StateCatchup>> {
        bail!("state catchup is not implemented for this persistence type");
    }

    /// Load the orchestrator config from storage.
    ///
    /// Returns `None` if no config exists (we are joining a network for the first time). Fails with
    /// `Err` if it could not be determined whether a config exists or not.
    async fn load_config(&self) -> anyhow::Result<Option<NetworkConfig>>;

    /// Save the orchestrator config to storage.
    async fn save_config(&mut self, cfg: &NetworkConfig) -> anyhow::Result<()>;

    /// Load the highest view saved with [`save_voted_view`](Self::save_voted_view).
    async fn load_latest_acted_view(&self) -> anyhow::Result<Option<ViewNumber>>;

    /// Load undecided state saved by consensus before we shut down.
    async fn load_undecided_state(
        &self,
    ) -> anyhow::Result<Option<(CommitmentMap<Leaf>, BTreeMap<ViewNumber, View<SeqTypes>>)>>;

    /// Load the proposals saved by consensus
    async fn load_quorum_proposals(
        &self,
    ) -> anyhow::Result<BTreeMap<ViewNumber, Proposal<SeqTypes, QuorumProposal<SeqTypes>>>>;

    async fn load_vid_share(
        &self,
        view: ViewNumber,
    ) -> anyhow::Result<Option<Proposal<SeqTypes, VidDisperseShare<SeqTypes>>>>;
    async fn load_da_proposal(
        &self,
        view: ViewNumber,
    ) -> anyhow::Result<Option<Proposal<SeqTypes, DaProposal<SeqTypes>>>>;

    /// Load the latest known consensus state.
    ///
    /// Returns an initializer to resume HotShot from the latest saved state (or start from genesis,
    /// if there is no saved state). Also returns the anchor view number, which can be used as a
    /// reference point to process any events which were not processed before a previous shutdown,
    /// if applicable,.
    async fn load_consensus_state(
        &self,
        state: NodeState,
    ) -> anyhow::Result<(HotShotInitializer<SeqTypes>, Option<ViewNumber>)> {
        let genesis_validated_state = ValidatedState::genesis(&state).0;
        let highest_voted_view = match self
            .load_latest_acted_view()
            .await
            .context("loading last voted view")?
        {
            Some(view) => {
                tracing::info!(?view, "starting from saved view");
                view
            }
            None => {
                tracing::info!("no saved view, starting from genesis");
                ViewNumber::genesis()
            }
        };
        let (leaf, high_qc, anchor_view) = match self
            .load_anchor_leaf()
            .await
            .context("loading anchor leaf")?
        {
            Some((leaf, high_qc)) => {
                tracing::info!(?leaf, ?high_qc, "starting from saved leaf");
                ensure!(
                    leaf.view_number() == high_qc.view_number,
                    format!(
                        "loaded anchor leaf from view {:?}, but high QC is from view {:?}",
                        leaf.view_number(),
                        high_qc.view_number
                    )
                );

                let anchor_view = leaf.view_number();
                (leaf, high_qc, Some(anchor_view))
            }
            None => {
                tracing::info!("no saved leaf, starting from genesis leaf");
                (
                    Leaf::genesis(&genesis_validated_state, &state).await,
                    QuorumCertificate::genesis(&genesis_validated_state, &state).await,
                    None,
                )
            }
        };
        let validated_state = if leaf.block_header().height() == 0 {
            // If we are starting from genesis, we can provide the full state.
            Some(Arc::new(genesis_validated_state))
        } else {
            // Otherwise, we will have to construct a sparse state and fetch missing data during
            // catchup.
            None
        };

        // If we are not starting from genesis, we start from the view following the maximum view
        // between `highest_voted_view` and `leaf.view_number`. This prevents double votes from
        // starting in a view in which we had already voted before the restart, and prevents
        // unnecessary catchup from starting in a view earlier than the anchor leaf.
        let view = max(highest_voted_view, leaf.view_number());

        let (undecided_leaves, undecided_state) = self
            .load_undecided_state()
            .await
            .context("loading undecided state")?
            .unwrap_or_default();

        let saved_proposals = self
            .load_quorum_proposals()
            .await
            .context("loading saved proposals")?;

        tracing::info!(
            ?leaf,
            ?view,
            ?high_qc,
            ?validated_state,
            ?undecided_leaves,
            ?undecided_state,
            ?saved_proposals,
            "loaded consensus state"
        );
<<<<<<< HEAD

        Ok((
            HotShotInitializer::from_reload(
                leaf,
                state,
                validated_state,
                view,
                saved_proposals,
                high_qc,
                undecided_leaves.into_values().collect(),
                undecided_state,
            ),
            anchor_view,
=======
        Ok(HotShotInitializer::from_reload(
            leaf,
            state,
            validated_state,
            view,
            highest_voted_view,
            saved_proposals,
            high_qc,
            undecided_leaves.into_values().collect(),
            undecided_state,
>>>>>>> ed40226c
        ))
    }

    /// Update storage based on an event from consensus.
    async fn handle_event(&mut self, event: &Event, consumer: &(impl EventConsumer + 'static)) {
        if let EventType::Decide { leaf_chain, qc, .. } = &event.event {
            let Some(LeafInfo { leaf, .. }) = leaf_chain.first() else {
                // No new leaves.
                return;
            };

            // Associate each decided leaf with a QC.
            let chain = leaf_chain.iter().zip(
                // The first (most recent) leaf corresponds to the QC triggering the decide event.
                std::iter::once((**qc).clone())
                    // Moving backwards in the chain, each leaf corresponds with the subsequent
                    // leaf's justify QC.
                    .chain(leaf_chain.iter().map(|leaf| leaf.leaf.justify_qc())),
            );

            if let Err(err) = self
                .append_decided_leaves(leaf.view_number(), chain, consumer)
                .await
            {
                tracing::error!(
                    "failed to save decided leaves, chain may not be up to date: {err:#}"
                );
                return;
            }
        }
    }

    /// Append decided leaves to persistent storage and emit a corresponding event.
    ///
    /// `consumer` will be sent a `Decide` event containing all decided leaves in persistent storage
    /// up to and including `view`. If available in persistent storage, full block payloads and VID
    /// info will also be included for each leaf.
    ///
    /// Once the new decided leaves have been processed, old data up to `view` will be garbage
    /// collected The consumer's handling of this event is a prerequisite for the completion of
    /// garbage collection: if the consumer fails to process the event, no data is deleted. This
    /// ensures that, if called repeatedly, all decided leaves ever recorded in consensus storage
    /// will eventually be passed to the consumer.
    ///
    /// Note that the converse is not true: if garbage collection fails, it is not guaranteed that
    /// the consumer hasn't processed the decide event. Thus, in rare cases, some events may be
    /// processed twice, or the consumer may get two events which share a subset of their data.
    /// Thus, it is the consumer's responsibility to make sure its handling of each leaf is
    /// idempotent.
    ///
    /// If the consumer fails to handle the new decide event, it may be retried, or simply postponed
    /// until the next decide, at which point all persisted leaves from the failed GC run will be
    /// included in the event along with subsequently decided leaves.
    ///
    /// This functionality is useful for keeping a separate view of the blockchain in sync with the
    /// consensus storage. For example, the `consumer` could be used for moving data from consensus
    /// storage to long-term archival storage.
    async fn append_decided_leaves(
        &mut self,
        decided_view: ViewNumber,
        leaf_chain: impl IntoIterator<Item = (&LeafInfo<SeqTypes>, QuorumCertificate<SeqTypes>)> + Send,
        consumer: &(impl EventConsumer + 'static),
    ) -> anyhow::Result<()>;

    async fn load_anchor_leaf(&self)
        -> anyhow::Result<Option<(Leaf, QuorumCertificate<SeqTypes>)>>;
    async fn append_vid(
        &mut self,
        proposal: &Proposal<SeqTypes, VidDisperseShare<SeqTypes>>,
    ) -> anyhow::Result<()>;
    async fn append_da(
        &mut self,
        proposal: &Proposal<SeqTypes, DaProposal<SeqTypes>>,
    ) -> anyhow::Result<()>;
    async fn record_action(
        &mut self,
        view: ViewNumber,
        action: HotShotAction,
    ) -> anyhow::Result<()>;
    async fn update_undecided_state(
        &mut self,
        leaves: CommitmentMap<Leaf>,
        state: BTreeMap<ViewNumber, View<SeqTypes>>,
    ) -> anyhow::Result<()>;
    async fn append_quorum_proposal(
        &mut self,
        proposal: &Proposal<SeqTypes, QuorumProposal<SeqTypes>>,
    ) -> anyhow::Result<()>;
}

#[async_trait]
pub trait EventConsumer: Debug + DynClone + Send + Sync {
    async fn handle_event(&self, event: &Event) -> anyhow::Result<()>;
}

dyn_clone::clone_trait_object!(EventConsumer);

#[async_trait]
impl<T> EventConsumer for Box<T>
where
    Self: Clone,
    T: EventConsumer + ?Sized,
{
    async fn handle_event(&self, event: &Event) -> anyhow::Result<()> {
        (**self).handle_event(event).await
    }
}

#[derive(Clone, Copy, Debug)]
pub struct NullEventConsumer;

#[async_trait]
impl EventConsumer for NullEventConsumer {
    async fn handle_event(&self, _event: &Event) -> anyhow::Result<()> {
        Ok(())
    }
}

#[async_trait]
impl<P: SequencerPersistence> Storage<SeqTypes> for Arc<RwLock<P>> {
    async fn append_vid(
        &self,
        proposal: &Proposal<SeqTypes, VidDisperseShare<SeqTypes>>,
    ) -> anyhow::Result<()> {
        self.write().await.append_vid(proposal).await
    }

    async fn append_da(
        &self,
        proposal: &Proposal<SeqTypes, DaProposal<SeqTypes>>,
    ) -> anyhow::Result<()> {
        self.write().await.append_da(proposal).await
    }
    async fn record_action(&self, view: ViewNumber, action: HotShotAction) -> anyhow::Result<()> {
        self.write().await.record_action(view, action).await
    }
    async fn update_high_qc(&self, _high_qc: QuorumCertificate<SeqTypes>) -> anyhow::Result<()> {
        Ok(())
    }

    async fn update_undecided_state(
        &self,
        leaves: CommitmentMap<Leaf>,
        state: BTreeMap<ViewNumber, View<SeqTypes>>,
    ) -> anyhow::Result<()> {
        self.write()
            .await
            .update_undecided_state(leaves, state)
            .await
    }

    async fn append_proposal(
        &self,
        proposal: &Proposal<SeqTypes, QuorumProposal<SeqTypes>>,
    ) -> anyhow::Result<()> {
        self.write().await.append_quorum_proposal(proposal).await
    }
}

/// Data that can be deserialized from a subslice of namespace payload bytes.
///
/// Companion trait for [`NsPayloadBytesRange`], which specifies the subslice of
/// namespace payload bytes to read.
pub trait FromNsPayloadBytes<'a> {
    /// Deserialize `Self` from namespace payload bytes.
    fn from_payload_bytes(bytes: &'a [u8]) -> Self;
}

/// Specifies a subslice of namespace payload bytes to read.
///
/// Companion trait for [`FromNsPayloadBytes`], which holds data that can be
/// deserialized from that subslice of bytes.
pub trait NsPayloadBytesRange<'a> {
    type Output: FromNsPayloadBytes<'a>;

    /// Range relative to this ns payload
    fn ns_payload_range(&self) -> Range<usize>;
}

/// Types which can be deserialized from either integers or strings.
///
/// Some types can be represented as an integer or a string in human-readable formats like JSON or
/// TOML. For example, 1 GWEI might be represented by the integer `1000000000` or the string `"1
/// gwei"`. Such types can implement `FromStringOrInteger` and then use [`impl_string_or_integer`]
/// to derive this user-friendly serialization.
///
/// These types are assumed to have an efficient representation as an integral type in Rust --
/// [`Self::Binary`] -- and will be serialized to and from this type when using a non-human-readable
/// encoding. With human readable encodings, serialization is always to a string.
pub trait FromStringOrInteger: Sized {
    type Binary: Serialize + DeserializeOwned;
    type Integer: Serialize + DeserializeOwned;

    fn from_binary(b: Self::Binary) -> anyhow::Result<Self>;
    fn from_string(s: String) -> anyhow::Result<Self>;
    fn from_integer(i: Self::Integer) -> anyhow::Result<Self>;

    fn to_binary(&self) -> anyhow::Result<Self::Binary>;
    fn to_string(&self) -> anyhow::Result<String>;
}<|MERGE_RESOLUTION|>--- conflicted
+++ resolved
@@ -450,7 +450,6 @@
             ?saved_proposals,
             "loaded consensus state"
         );
-<<<<<<< HEAD
 
         Ok((
             HotShotInitializer::from_reload(
@@ -458,24 +457,13 @@
                 state,
                 validated_state,
                 view,
+                highest_voted_view,
                 saved_proposals,
                 high_qc,
                 undecided_leaves.into_values().collect(),
                 undecided_state,
             ),
             anchor_view,
-=======
-        Ok(HotShotInitializer::from_reload(
-            leaf,
-            state,
-            validated_state,
-            view,
-            highest_voted_view,
-            saved_proposals,
-            high_qc,
-            undecided_leaves.into_values().collect(),
-            undecided_state,
->>>>>>> ed40226c
         ))
     }
 
