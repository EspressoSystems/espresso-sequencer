--- conflicted
+++ resolved
@@ -29,14 +29,9 @@
 use serde::{de::DeserializeOwned, Serialize};
 
 use crate::{
-<<<<<<< HEAD
-    v0::impls::ValidatedState, v0_3::ChainConfig, BackoffParams, BlockMerkleTree, Event,
+    v0::impls::ValidatedState, v0_99::ChainConfig, BackoffParams, BlockMerkleTree, Event,
     FeeAccount, FeeAccountProof, FeeMerkleCommitment, FeeMerkleTree, Leaf2, NetworkConfig,
     SeqTypes,
-=======
-    v0::impls::ValidatedState, v0_99::ChainConfig, BackoffParams, BlockMerkleTree, Event,
-    FeeAccount, FeeAccountProof, FeeMerkleCommitment, FeeMerkleTree, Leaf, NetworkConfig, SeqTypes,
->>>>>>> f3ea371c
 };
 
 use super::{impls::NodeState, Leaf};
