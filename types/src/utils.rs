//! Utility functions, type aliases, helper structs and enum definitions.

use crate::{
    data::{Leaf, VidCommitment},
<<<<<<< HEAD
    traits::{node_implementation::NodeType, ValidatedState},
=======
    traits::node_implementation::NodeType,
>>>>>>> fa635d37
};
use commit::Commitment;
use std::ops::Deref;

/// A view's state
#[derive(Debug)]
pub enum ViewInner<TYPES: NodeType> {
    /// A pending view with an available block but not leaf proposal yet.
    ///
    /// Storing this state allows us to garbage collect blocks for views where a proposal is never
    /// made. This saves memory when a leader fails and subverts a DoS attack where malicious
    /// leaders repeatedly request availability for blocks that they never propose.
    DA {
        /// Payload commitment to the available block.
        payload_commitment: VidCommitment,
    },
    /// Undecided view
    Leaf {
        /// Proposed leaf
        leaf: Commitment<Leaf<TYPES>>,
<<<<<<< HEAD
        /// Application-specific data.
        metadata: <TYPES::ValidatedState as ValidatedState>::Metadata,
=======
        /// Validated state.
        state: TYPES::StateType,
>>>>>>> fa635d37
    },
    /// Leaf has failed
    Failed,
}

impl<TYPES: NodeType> ViewInner<TYPES> {
    /// return the underlying leaf hash if it exists
    #[must_use]
    pub fn get_leaf_commitment(&self) -> Option<Commitment<Leaf<TYPES>>> {
        if let Self::Leaf { leaf, .. } = self {
            Some(*leaf)
        } else {
            None
        }
    }

    /// return the underlying validated state if it exists
    #[must_use]
    pub fn get_state(&self) -> Option<&TYPES::StateType> {
        if let Self::Leaf { state, .. } = self {
            Some(state)
        } else {
            None
        }
    }

    /// return the underlying block paylod commitment if it exists
    #[must_use]
    pub fn get_payload_commitment(&self) -> Option<VidCommitment> {
        if let Self::DA { payload_commitment } = self {
            Some(*payload_commitment)
        } else {
            None
        }
    }
}

impl<TYPES: NodeType> Deref for View<TYPES> {
    type Target = ViewInner<TYPES>;

    fn deref(&self) -> &Self::Target {
        &self.view_inner
    }
}

/// This exists so we can perform state transitions mutably
#[derive(Debug)]
pub struct View<TYPES: NodeType> {
    /// The view data. Wrapped in a struct so we can mutate
    pub view_inner: ViewInner<TYPES>,
}

/// A struct containing information about a finished round.
#[derive(Debug, Clone)]
pub struct RoundFinishedEvent<TYPES: NodeType> {
    /// The round that finished
    pub view_number: TYPES::Time,
}

/// Whether or not to stop inclusively or exclusively when walking
#[derive(Copy, Clone, Debug)]
pub enum Terminator<T> {
    /// Stop right before this view number
    Exclusive(T),
    /// Stop including this view number
    Inclusive(T),
}<|MERGE_RESOLUTION|>--- conflicted
+++ resolved
@@ -2,11 +2,7 @@
 
 use crate::{
     data::{Leaf, VidCommitment},
-<<<<<<< HEAD
-    traits::{node_implementation::NodeType, ValidatedState},
-=======
     traits::node_implementation::NodeType,
->>>>>>> fa635d37
 };
 use commit::Commitment;
 use std::ops::Deref;
@@ -27,13 +23,8 @@
     Leaf {
         /// Proposed leaf
         leaf: Commitment<Leaf<TYPES>>,
-<<<<<<< HEAD
-        /// Application-specific data.
-        metadata: <TYPES::ValidatedState as ValidatedState>::Metadata,
-=======
         /// Validated state.
         state: TYPES::StateType,
->>>>>>> fa635d37
     },
     /// Leaf has failed
     Failed,
