--- conflicted
+++ resolved
@@ -216,13 +216,8 @@
 }
 
 // Type aliases for simple use of all the main votes.  We should never see `SimpleVote` outside this file
-<<<<<<< HEAD
-/// Yes vote Alias
+/// Quorum vote Alias
 pub type QuorumVote<TYPES, M> = SimpleVote<TYPES, QuorumData<TYPES>, M>;
-=======
-/// Quorum vote Alias
-pub type QuorumVote<TYPES, LEAF, M> = SimpleVote<TYPES, QuorumData<LEAF>, M>;
->>>>>>> bb5051d2
 /// DA vote type alias
 pub type DAVote2<TYPES, M> = SimpleVote<TYPES, DAData<<TYPES as NodeType>::BlockPayload>, M>;
 /// VID vote type alias
