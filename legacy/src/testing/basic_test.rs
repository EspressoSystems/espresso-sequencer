pub use hotshot::traits::election::static_committee::GeneralStaticCommittee;
pub use hotshot_types::{
    data::{DaProposal, Leaf, QuorumProposal, ViewNumber},
    message::Proposal,
    signature_key::{BLSPrivKey, BLSPubKey},
    simple_certificate::{QuorumCertificate, SimpleCertificate, SuccessThreshold},
    traits::{
        block_contents::BlockPayload,
        node_implementation::{ConsensusTime, NodeType},
    },
};

pub use crate::builder_state::{BuilderState, MessageType, ResponseMessage};
pub use async_broadcast::{
    broadcast, Receiver as BroadcastReceiver, RecvError, Sender as BroadcastSender, TryRecvError,
};
/// The following tests are performed:
#[cfg(test)]
mod tests {
    use super::*;
    use std::collections::VecDeque;
    use std::{hash::Hash, marker::PhantomData, num::NonZeroUsize};

    use async_std::future::TimeoutError;
    use async_std::prelude::FutureExt;
    use hotshot::types::SignatureKey;
    use hotshot_builder_api::v0_2::data_source::BuilderDataSource;
    use hotshot_example_types::auction_results_provider_types::TestAuctionResult;
    use hotshot_example_types::node_types::TestVersions;
    use hotshot_types::{
        signature_key::BuilderKey,
        simple_vote::QuorumData,
        traits::block_contents::{vid_commitment, BlockHeader},
        utils::BuilderCommitment,
    };

    use hotshot_example_types::{
        block_types::{TestBlockHeader, TestBlockPayload, TestMetadata, TestTransaction},
        state_types::{TestInstanceState, TestValidatedState},
    };

    use crate::builder_state::{DaProposalMessage, DecideMessage, QCMessage, TransactionSource};
    use crate::service::{
        handle_received_txns, GlobalState, ProxyGlobalState, ReceivedTransaction,
    };
    use crate::ParentBlockReferences;
    use async_lock::RwLock;
    use committable::{Commitment, CommitmentBoundsArkless, Committable};
    use sha2::{Digest, Sha256};
    use std::sync::Arc;
    use std::time::Duration;

    use serde::{Deserialize, Serialize};
    /// This test simulates multiple builder states receiving messages from the channels and processing them
    #[async_std::test]
    //#[instrument]
    async fn test_builder() {
        async_compatibility_layer::logging::setup_logging();
        async_compatibility_layer::logging::setup_backtrace();
        tracing::info!("Testing the builder core with multiple messages from the channels");
        #[derive(
            Copy,
            Clone,
            Debug,
            Default,
            Hash,
            PartialEq,
            Eq,
            PartialOrd,
            Ord,
            Serialize,
            Deserialize,
        )]
        struct TestTypes;
        impl NodeType for TestTypes {
            type Time = ViewNumber;
            type BlockHeader = TestBlockHeader;
            type BlockPayload = TestBlockPayload;
            type SignatureKey = BLSPubKey;
            type Transaction = TestTransaction;
            type ValidatedState = TestValidatedState;
            type InstanceState = TestInstanceState;
            type Membership = GeneralStaticCommittee<Self>;
            type BuilderSignatureKey = BuilderKey;
            type AuctionResult = TestAuctionResult;
        }
        // no of test messages to send
        let num_test_messages = 5;
        let multiplication_factor = 5;
        const TEST_NUM_NODES_IN_VID_COMPUTATION: usize = 4;

        // settingup the broadcast channels i.e [From hostshot: (tx, decide, da, qc, )], [From api:(req - broadcast, res - mpsc channel) ]
        let (decide_sender, decide_receiver) =
            broadcast::<MessageType<TestTypes>>(num_test_messages * multiplication_factor);
        let (da_sender, da_receiver) =
            broadcast::<MessageType<TestTypes>>(num_test_messages * multiplication_factor);
        let (qc_sender, qc_receiver) =
            broadcast::<MessageType<TestTypes>>(num_test_messages * multiplication_factor);
        let (bootstrap_sender, bootstrap_receiver) =
            broadcast::<MessageType<TestTypes>>(num_test_messages * multiplication_factor);
        let (tx_sender, tx_receiver) = broadcast::<Arc<ReceivedTransaction<TestTypes>>>(
            num_test_messages * multiplication_factor,
        );
        let tx_queue = VecDeque::new();
        // generate the keys for the buidler
        let seed = [201_u8; 32];
        let (builder_pub_key, builder_private_key) =
            BLSPubKey::generated_from_seed_indexed(seed, 2011_u64);
        // instantiate the global state also

        let global_state = Arc::new(RwLock::new(GlobalState::<TestTypes>::new(
            bootstrap_sender,
            tx_sender.clone(),
            vid_commitment(&[], 8),
            ViewNumber::new(0),
            ViewNumber::new(0),
            10,
        )));

        let bootstrap_builder_state = BuilderState::new(
            ParentBlockReferences {
                view_number: ViewNumber::new(0),
                vid_commitment: vid_commitment(&[], 8),
                leaf_commit: Commitment::<Leaf<TestTypes>>::default_commitment_no_preimage(),
                builder_commitment: BuilderCommitment::from_bytes([]),
            },
            decide_receiver.clone(),
            da_receiver.clone(),
            qc_receiver.clone(),
            bootstrap_receiver,
            tx_receiver,
            tx_queue,
            global_state.clone(),
            NonZeroUsize::new(TEST_NUM_NODES_IN_VID_COMPUTATION).unwrap(),
            Duration::from_millis(100),
            1,
            Arc::new(TestInstanceState::default()),
            Duration::from_millis(100),
            Arc::new(TestValidatedState::default()),
        );

        // Kick off async look for the bootstrap builder state
        bootstrap_builder_state.event_loop();

        let proxy_global_state = ProxyGlobalState::new(
            global_state,
            (builder_pub_key, builder_private_key),
            Duration::from_millis(100),
        );

        // to store all the sent messages
        // storing response messages
        let mut previous_commitment = vid_commitment(&[], 8);
        let mut previous_view = ViewNumber::new(0);
        let mut previous_qc_proposal = {
            let previous_jc = QuorumCertificate::<TestTypes>::genesis(
                &TestValidatedState::default(),
                &TestInstanceState::default(),
            )
            .await;

            QuorumProposal::<TestTypes> {
                block_header: TestBlockHeader {
                    block_number: 0,
                    payload_commitment: previous_commitment,
                    builder_commitment: BuilderCommitment::from_bytes([]),
                    timestamp: 0,
                },
                view_number: ViewNumber::new(0),
                justify_qc: previous_jc.clone(),
                upgrade_certificate: None,
                proposal_certificate: None,
            }
        };

        // generate num_test messages for each type and send it to the respective channels;
<<<<<<< HEAD
        for i in 0..num_test_messages as u32 {
            // Prepare the transaction message
            let tx = TestTransaction::new(vec![i as u8]);
            let encoded_transactions = TestTransaction::encode(&[tx.clone()]);

            // Prepare the DA proposal message
            let da_proposal = DaProposal {
                encoded_transactions: encoded_transactions.clone().into(),
                metadata: TestMetadata {
                    num_transactions: 1,
                },
                view_number: ViewNumber::new(i as u64),
            };
            let encoded_transactions_hash = Sha256::digest(&encoded_transactions);
            let seed = [i as u8; 32];
            let (pub_key, private_key) = BLSPubKey::generated_from_seed_indexed(seed, i as u64);
            let da_signature =
            <TestTypes as hotshot_types::traits::node_implementation::NodeType>::SignatureKey::sign(
                &private_key,
                &encoded_transactions_hash,
            )
            .expect("Failed to sign encoded tx hash while preparing da proposal");

            let sda_msg = DaProposalMessage::<TestTypes> {
                proposal: Arc::new(Proposal {
                    data: da_proposal,
                    signature: da_signature.clone(),
                    _pd: PhantomData,
                }),
                sender: pub_key,
                total_nodes: TEST_NUM_NODES_IN_VID_COMPUTATION,
            };

            // Prepare the QC proposal message
            // calculate the vid commitment over the encoded_transactions

            let (block_payload, metadata) =
                <TestBlockPayload as BlockPayload<TestTypes>>::from_transactions(
                    vec![tx.clone()],
                    &TestValidatedState::default(),
                    &TestInstanceState::default(),
                )
                .await
                .unwrap();

            tracing::debug!(
                "Encoded transactions: {:?} Num nodes:{}",
                encoded_transactions,
                TEST_NUM_NODES_IN_VID_COMPUTATION
            );
            let block_payload_commitment =
                vid_commitment(&encoded_transactions, TEST_NUM_NODES_IN_VID_COMPUTATION);

            tracing::debug!(
                "Block Payload vid commitment: {:?}",
                block_payload_commitment
            );

            let builder_commitment =
                <TestBlockPayload as BlockPayload<TestTypes>>::builder_commitment(
                    &block_payload,
                    &metadata,
=======
        for round in 0..num_test_messages as u32 {
            // Submit Transactions to the Builder
            {
                // Prepare the transaction message
                let tx = TestTransaction::new(vec![round as u8]);

                let tx_vec = vec![tx];
                assert_eq!(
                    handle_received_txns(
                        &tx_sender,
                        tx_vec.clone(),
                        TransactionSource::HotShot,
                        u64::MAX,
                    )
                    .await
                    .into_iter()
                    .map(|res| res.unwrap())
                    .collect::<Vec<_>>(),
                    tx_vec.iter().map(|tx| tx.commit()).collect::<Vec<_>>(),
                    "handle_received_txns should have the commits for all transactions submitted",
>>>>>>> 3336b0c4
                );
            }

            // Request available blocks from the builder
            {
                let (leader_pub, leader_priv) =
                    BLSPubKey::generated_from_seed_indexed(seed, round as u64);

                let commitment_signature =
                    <BLSPubKey as SignatureKey>::sign(&leader_priv, previous_commitment.as_ref())
                        .unwrap();

<<<<<<< HEAD
            let block_header = TestBlockHeader {
                block_number: i as u64,
                payload_commitment: block_payload_commitment,
                builder_commitment,
                timestamp: i as u64,
                metadata,
                random: 1, // arbitrary
            };

            let justify_qc = match i {
                0 => {
                    QuorumCertificate::<TestTypes>::genesis::<TestVersions>(
                        &TestValidatedState::default(),
                        &TestInstanceState::default(),
=======
                let available_blocks = proxy_global_state
                    .available_blocks(
                        &previous_commitment,
                        previous_view.u64(),
                        leader_pub,
                        &commitment_signature,
>>>>>>> 3336b0c4
                    )
                    .await
                    .unwrap();

                // The available blocks should **NOT** be empty
                assert!(
                    available_blocks.len() == 1,
                    "available blocks should return a single entry"
                );
                assert!(
                    available_blocks[0].offered_fee >= 1,
                    "offered fee should be greater than 1"
                );

                let block_hash = available_blocks[0].block_hash.clone();

                // Let's claim this block, and this block header
                let block_hash_signature =
                    <BLSPubKey as SignatureKey>::sign(&leader_priv, block_hash.as_ref()).unwrap();

                let claimed_block = proxy_global_state
                    .claim_block(
                        &block_hash,
                        previous_view.u64(),
                        leader_pub,
                        &block_hash_signature,
                    )
                    .await
                    .unwrap();

                let _claimed_block_header = proxy_global_state
                    .claim_block_header_input(
                        &block_hash,
                        previous_view.u64(),
                        leader_pub,
                        &block_hash_signature,
                    )
                    .await
                    .unwrap();

                // Create the proposals from the transactions contained within
                // the claim_block result.

                let proposed_transactions = claimed_block.block_payload.transactions.clone();
                assert_eq!(
                    proposed_transactions.len(),
                    1,
                    "there should be one transaction in the proposed block"
                );

                let encoded_transactions = TestTransaction::encode(&proposed_transactions);

                // Prepare the DA proposal message
                let da_proposal_message = {
                    let da_proposal = DaProposal {
                        encoded_transactions: encoded_transactions.clone().into(),
                        metadata: TestMetadata,
                        view_number: ViewNumber::new(round as u64),
                    };
                    let encoded_transactions_hash = Sha256::digest(&encoded_transactions);
                    let seed = [round as u8; 32];
                    let (pub_key, private_key) =
                        BLSPubKey::generated_from_seed_indexed(seed, round as u64);
                    let da_signature =
                <TestTypes as hotshot_types::traits::node_implementation::NodeType>::SignatureKey::sign(
                    &private_key,
                    &encoded_transactions_hash,
                )
                .expect("Failed to sign encoded tx hash while preparing da proposal");

                    DaProposalMessage::<TestTypes> {
                        proposal: Arc::new(Proposal {
                            data: da_proposal,
                            signature: da_signature.clone(),
                            _pd: PhantomData,
                        }),
                        sender: pub_key,
                        total_nodes: TEST_NUM_NODES_IN_VID_COMPUTATION,
                    }
                };

                // Prepare the QC proposal message
                // calculate the vid commitment over the encoded_transactions
                let quorum_certificate_message = {
                    let block_payload = claimed_block.block_payload.clone();
                    let metadata = claimed_block.metadata;

                    tracing::debug!(
                        "Encoded transactions: {:?} Num nodes:{}",
                        encoded_transactions,
                        TEST_NUM_NODES_IN_VID_COMPUTATION
                    );

                    let block_payload_commitment =
                        vid_commitment(&encoded_transactions, TEST_NUM_NODES_IN_VID_COMPUTATION);

                    tracing::debug!(
                        "Block Payload vid commitment: {:?}",
                        block_payload_commitment
                    );

<<<<<<< HEAD
                    // TODO: Replace with the new `commit`.
                    let leaf_commit = <Leaf<TestTypes> as Committable>::commit(&leaf);
                    let q_data = QuorumData::<TestTypes> { leaf_commit };
=======
                    let builder_commitment =
                        <TestBlockPayload as BlockPayload<TestTypes>>::builder_commitment(
                            &block_payload,
                            &metadata,
                        );

                    let block_header = TestBlockHeader {
                        block_number: round as u64,
                        payload_commitment: block_payload_commitment,
                        builder_commitment,
                        timestamp: round as u64,
                    };
>>>>>>> 3336b0c4

                    let justify_qc = {
                        let previous_justify_qc = previous_qc_proposal.justify_qc.clone();
                        // metadata
                        let _metadata = <TestBlockHeader as BlockHeader<TestTypes>>::metadata(
                            &previous_qc_proposal.block_header,
                        );
                        let leaf = Leaf::from_quorum_proposal(&previous_qc_proposal);

                        let q_data = QuorumData::<TestTypes> {
                            leaf_commit: leaf.commit(),
                        };

                        let previous_qc_view_number = previous_qc_proposal.view_number.u64();
                        let view_number = if previous_qc_view_number == 0
                            && previous_justify_qc.view_number.u64() == 0
                        {
                            ViewNumber::new(0)
                        } else {
                            ViewNumber::new(1 + previous_justify_qc.view_number.u64())
                        };
                        // form a justify qc
                        SimpleCertificate::<TestTypes, QuorumData<TestTypes>, SuccessThreshold>::new(
                            q_data.clone(),
                            q_data.commit(),
                            view_number,
                            previous_justify_qc.signatures.clone(),
                            PhantomData,
                        )
                    };

                    tracing::debug!("Iteration: {} justify_qc: {:?}", round, justify_qc);

                    let qc_proposal = QuorumProposal::<TestTypes> {
                        block_header,
                        view_number: ViewNumber::new(round as u64),
                        justify_qc: justify_qc.clone(),
                        upgrade_certificate: None,
                        proposal_certificate: None,
                    };

                    let payload_vid_commitment =
                        <TestBlockHeader as BlockHeader<TestTypes>>::payload_commitment(
                            &qc_proposal.block_header,
                        );

                    let qc_signature = <BLSPubKey as SignatureKey>::sign(
                        &leader_priv,
                        payload_vid_commitment.as_ref(),
                    )
                    .expect("Failed to sign payload commitment while preparing QC proposal");

                    QCMessage::<TestTypes> {
                        proposal: Arc::new(Proposal {
                            data: qc_proposal.clone(),
                            signature: qc_signature,
                            _pd: PhantomData,
                        }),
                        sender: leader_pub,
                    }
                };

                // Prepare the Decide Message
                // The Decide is mainly for cleanup of old BuilderStates.
                // This may not be necessary for this test
                let decide_message = {
                    let leaf = match round {
                        0 => {
                            Leaf::genesis(
                                &TestValidatedState::default(),
                                &TestInstanceState::default(),
                            )
                            .await
                        }
                        _ => {
                            let block_payload = BlockPayload::<TestTypes>::from_bytes(
                                &encoded_transactions,
                                <TestBlockHeader as BlockHeader<TestTypes>>::metadata(
                                    &quorum_certificate_message.proposal.data.block_header,
                                ),
                            );
                            let mut current_leaf = Leaf::from_quorum_proposal(
                                &quorum_certificate_message.proposal.data,
                            );
                            current_leaf
                                .fill_block_payload(
                                    block_payload,
                                    TEST_NUM_NODES_IN_VID_COMPUTATION,
                                )
                                .unwrap();
                            current_leaf
                        }
                    };

                    DecideMessage::<TestTypes> {
                        latest_decide_view_number: leaf.view_number(),
                    }
                };

                // Increment the view and the previous commitment
                previous_commitment = quorum_certificate_message
                    .proposal
                    .data
                    .block_header
                    .payload_commitment;
                previous_view = quorum_certificate_message.proposal.data.view_number;
                previous_qc_proposal = quorum_certificate_message.proposal.as_ref().data.clone();

                // Broadcast the DA proposal
                da_sender
                    .broadcast(MessageType::DaProposalMessage(da_proposal_message))
                    .await
                    .unwrap();

                // Broadcast the Quorum Certificate
                qc_sender
                    .broadcast(MessageType::QCMessage(quorum_certificate_message))
                    .await
                    .unwrap();

                // Send the Decide Message
                decide_sender
                    .broadcast(MessageType::DecideMessage(decide_message))
                    .await
                    .unwrap();
            }
        }

        // We cloned these receivers to ensure that progress was being made
        // by the Builder processes.  Using these broadcast receivers we can
        // verify the number of messages received in this entire process, as
        // well as the order of them, should we be so inclined.

        // There should be num_test_messages messages in the receivers
        let mut da_receiver = da_receiver;
        let mut qc_receiver = qc_receiver;
        let mut decide_receiver = decide_receiver;
        for _ in 0..num_test_messages {
            da_receiver.recv().await.unwrap();
            qc_receiver.recv().await.unwrap();
            decide_receiver.recv().await.unwrap();
        }

        // There should not be any other messages to receive
        let Err(TimeoutError { .. }) = da_receiver.recv().timeout(Duration::from_millis(100)).await
        else {
            panic!("There should not be any more messages in the da_receiver");
        };
        let Err(TimeoutError { .. }) = qc_receiver.recv().timeout(Duration::from_millis(100)).await
        else {
            panic!("There should not be any more messages in the da_receiver");
        };
        let Err(TimeoutError { .. }) = decide_receiver
            .recv()
            .timeout(Duration::from_millis(100))
            .await
        else {
            panic!("There should not be any more messages in the da_receiver");
        };
    }
}<|MERGE_RESOLUTION|>--- conflicted
+++ resolved
@@ -174,70 +174,6 @@
         };
 
         // generate num_test messages for each type and send it to the respective channels;
-<<<<<<< HEAD
-        for i in 0..num_test_messages as u32 {
-            // Prepare the transaction message
-            let tx = TestTransaction::new(vec![i as u8]);
-            let encoded_transactions = TestTransaction::encode(&[tx.clone()]);
-
-            // Prepare the DA proposal message
-            let da_proposal = DaProposal {
-                encoded_transactions: encoded_transactions.clone().into(),
-                metadata: TestMetadata {
-                    num_transactions: 1,
-                },
-                view_number: ViewNumber::new(i as u64),
-            };
-            let encoded_transactions_hash = Sha256::digest(&encoded_transactions);
-            let seed = [i as u8; 32];
-            let (pub_key, private_key) = BLSPubKey::generated_from_seed_indexed(seed, i as u64);
-            let da_signature =
-            <TestTypes as hotshot_types::traits::node_implementation::NodeType>::SignatureKey::sign(
-                &private_key,
-                &encoded_transactions_hash,
-            )
-            .expect("Failed to sign encoded tx hash while preparing da proposal");
-
-            let sda_msg = DaProposalMessage::<TestTypes> {
-                proposal: Arc::new(Proposal {
-                    data: da_proposal,
-                    signature: da_signature.clone(),
-                    _pd: PhantomData,
-                }),
-                sender: pub_key,
-                total_nodes: TEST_NUM_NODES_IN_VID_COMPUTATION,
-            };
-
-            // Prepare the QC proposal message
-            // calculate the vid commitment over the encoded_transactions
-
-            let (block_payload, metadata) =
-                <TestBlockPayload as BlockPayload<TestTypes>>::from_transactions(
-                    vec![tx.clone()],
-                    &TestValidatedState::default(),
-                    &TestInstanceState::default(),
-                )
-                .await
-                .unwrap();
-
-            tracing::debug!(
-                "Encoded transactions: {:?} Num nodes:{}",
-                encoded_transactions,
-                TEST_NUM_NODES_IN_VID_COMPUTATION
-            );
-            let block_payload_commitment =
-                vid_commitment(&encoded_transactions, TEST_NUM_NODES_IN_VID_COMPUTATION);
-
-            tracing::debug!(
-                "Block Payload vid commitment: {:?}",
-                block_payload_commitment
-            );
-
-            let builder_commitment =
-                <TestBlockPayload as BlockPayload<TestTypes>>::builder_commitment(
-                    &block_payload,
-                    &metadata,
-=======
         for round in 0..num_test_messages as u32 {
             // Submit Transactions to the Builder
             {
@@ -258,7 +194,6 @@
                     .collect::<Vec<_>>(),
                     tx_vec.iter().map(|tx| tx.commit()).collect::<Vec<_>>(),
                     "handle_received_txns should have the commits for all transactions submitted",
->>>>>>> 3336b0c4
                 );
             }
 
@@ -271,29 +206,12 @@
                     <BLSPubKey as SignatureKey>::sign(&leader_priv, previous_commitment.as_ref())
                         .unwrap();
 
-<<<<<<< HEAD
-            let block_header = TestBlockHeader {
-                block_number: i as u64,
-                payload_commitment: block_payload_commitment,
-                builder_commitment,
-                timestamp: i as u64,
-                metadata,
-                random: 1, // arbitrary
-            };
-
-            let justify_qc = match i {
-                0 => {
-                    QuorumCertificate::<TestTypes>::genesis::<TestVersions>(
-                        &TestValidatedState::default(),
-                        &TestInstanceState::default(),
-=======
                 let available_blocks = proxy_global_state
                     .available_blocks(
                         &previous_commitment,
                         previous_view.u64(),
                         leader_pub,
                         &commitment_signature,
->>>>>>> 3336b0c4
                     )
                     .await
                     .unwrap();
@@ -395,11 +313,6 @@
                         block_payload_commitment
                     );
 
-<<<<<<< HEAD
-                    // TODO: Replace with the new `commit`.
-                    let leaf_commit = <Leaf<TestTypes> as Committable>::commit(&leaf);
-                    let q_data = QuorumData::<TestTypes> { leaf_commit };
-=======
                     let builder_commitment =
                         <TestBlockPayload as BlockPayload<TestTypes>>::builder_commitment(
                             &block_payload,
@@ -412,7 +325,6 @@
                         builder_commitment,
                         timestamp: round as u64,
                     };
->>>>>>> 3336b0c4
 
                     let justify_qc = {
                         let previous_justify_qc = previous_qc_proposal.justify_qc.clone();
