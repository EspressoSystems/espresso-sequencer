default:
    just --list

demo *args:
    docker compose up {{args}}

demo-native:
    cargo build --release
    scripts/demo-native

down *args:
    docker compose down {{args}}

docker-cli *cmd:
    docker exec -it espresso-sequencer-example-rollup-1 bin/cli {{cmd}}

cli *cmd:
    target/release/cli {{cmd}}

pull:
    docker compose pull

docker-stop-rm:
    docker stop $(docker ps -aq); docker rm $(docker ps -aq)

anvil *args:
    docker run -p 127.0.0.1:8545/8545 ghcr.io/foundry-rs/foundry:latest "anvil {{args}}"

test:
    cargo test --release --all-features

# Helpful shortcuts for local development
dev-orchestrator:
    target/release/orchestrator -p 8080 -n 1 

dev-da-server:
    target/release/web-server -p 8081

dev-consensus-server:
    target/release/web-server -p 8082

dev-state-relay-server:
    target/release/state-relay-server -p 8083

dev-sequencer:
    target/release/sequencer \
    --orchestrator-url http://localhost:8080 \
    --da-server-url http://localhost:8081 \
    --consensus-server-url http://localhost:8082 \
    --state-relay-server-url http://localhost:8083 \
    -- http --port 8083  -- query --storage-path storage

dev-commitment:
     target/release/commitment-task --sequencer-url http://localhost:50000 \
     --l1-provider http://localhost:8545 \
     --eth-mnemonic "test test test test test test test test test test test junk" \
     --deploy

build-docker-images:
    scripts/build-docker-images

# generate rust bindings for contracts
gen-bindings:
<<<<<<< HEAD
    forge bind --contracts ./contracts/src --crate-name contract-bindings --bindings-path contract-bindings --overwrite --force
=======
    forge bind --contracts ./contracts/src/ --crate-name contract-bindings --bindings-path contract-bindings --overwrite --force
>>>>>>> bd27d43a
    cargo fmt --all
    cargo sort -g -w

# Lint solidity files
sol-lint:
    forge fmt
    solhint --fix 'contracts/{script,src,test}/**/*.sol'

# Build diff-test binary and forge test
# Note: we use an invalid etherscan api key in order to avoid annoying warnings. See https://github.com/EspressoSystems/espresso-sequencer/issues/979
sol-test:
    cargo build --bin diff-test --release
    forge test<|MERGE_RESOLUTION|>--- conflicted
+++ resolved
@@ -61,11 +61,7 @@
 
 # generate rust bindings for contracts
 gen-bindings:
-<<<<<<< HEAD
-    forge bind --contracts ./contracts/src --crate-name contract-bindings --bindings-path contract-bindings --overwrite --force
-=======
     forge bind --contracts ./contracts/src/ --crate-name contract-bindings --bindings-path contract-bindings --overwrite --force
->>>>>>> bd27d43a
     cargo fmt --all
     cargo sort -g -w
 
