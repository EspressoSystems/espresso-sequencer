use std::{
    fmt::Debug,
    path::{Path, PathBuf},
    process::{Child, Command},
    time::Duration,
};

use anyhow::anyhow;
use ark_serialize::{CanonicalDeserialize, CanonicalSerialize, SerializationError};
use async_std::task::sleep;
use committable::{Commitment, Committable};
use ethers::{
    abi::Detokenize,
    contract::builders::ContractCall,
    prelude::*,
    providers::{Http, Middleware, Provider},
    signers::{coins_bip39::English, Signer as _},
    types::U256,
};
use tempfile::TempDir;
use url::Url;

pub mod deployer;
<<<<<<< HEAD
=======
pub mod logging;
>>>>>>> 4968ecea
pub mod ser;
pub mod test_utils;

pub type Signer = SignerMiddleware<Provider<Http>, LocalWallet>;
pub type NonceManager = NonceManagerMiddleware<Signer>;

#[derive(Clone, Debug, Default)]
pub struct AnvilOptions {
    block_time: Option<Duration>,
    port: Option<u16>,
    load_state: Option<PathBuf>,
    accounts: Option<usize>,
    chain_id: Option<u64>,
}

impl AnvilOptions {
    pub fn block_time(mut self, time: Duration) -> Self {
        self.block_time = Some(time);
        self
    }

    pub fn port(mut self, port: u16) -> Self {
        self.port = Some(port);
        self
    }

    pub fn load_state(mut self, path: PathBuf) -> Self {
        self.load_state = Some(path);
        self
    }

    pub fn accounts(mut self, accounts: usize) -> Self {
        self.accounts = Some(accounts);
        self
    }

    pub fn chain_id(mut self, id: u64) -> Self {
        self.chain_id = Some(id);
        self
    }

    pub async fn spawn(self) -> Anvil {
        let state_dir = TempDir::new().unwrap();
        let (child, url) = Anvil::spawn_server(&self, Some(state_dir.path())).await;
        let anvil: Anvil = Anvil {
            child,
            url,
            state_dir,
            opt: self,
        };

        // When we are running a local Anvil node, as in tests, some endpoints (e.g. eth_feeHistory)
        // do not work until at least one block has been mined.
        while let Err(err) = anvil
            .provider()
            .fee_history(1, BlockNumber::Latest, &[])
            .await
        {
            tracing::warn!("RPC is not ready: {err}");
            sleep(Duration::from_millis(200)).await;
        }

        anvil
    }
}

/// Convenient interfaces for using `anvil` command which runs a local blockchain
/// Similar to [`AnvilInstance`][https://docs.rs/ethers/latest/ethers/core/utils/struct.AnvilInstance.html], with more useful methods
#[derive(Debug)]
pub struct Anvil {
    child: Child,
    url: Url,
    state_dir: TempDir,
    opt: AnvilOptions,
}

impl Anvil {
    async fn spawn_server(opt: &AnvilOptions, state_dir: Option<&Path>) -> (Child, Url) {
        let port = opt
            .port
            .unwrap_or_else(|| portpicker::pick_unused_port().unwrap());

        let mut command = Command::new("anvil");
        command.args([
            "--silent",
            "--port",
            &port.to_string(),
            "--accounts",
            &opt.accounts.unwrap_or(20).to_string(),
        ]);

        if let Some(state_dir) = state_dir {
            command.args(["--dump-state", &state_dir.display().to_string()]);
        }
        if let Some(block_time) = opt.block_time {
            command.args(["-b", &block_time.as_secs().to_string()]);
        }
        if let Some(load_state) = &opt.load_state {
            command.args(["--load-state", &load_state.display().to_string()]);
        }
        if let Some(chain_id) = opt.chain_id {
            command.args(["--chain-id", &chain_id.to_string()]);
        }

        tracing::info!("Starting Anvil: {:?}", &command);

        let child = command.spawn().unwrap();

        let url = Url::parse(&format!("http://localhost:{port}")).unwrap();
        wait_for_rpc(&url, Duration::from_millis(200), 20)
            .await
            .unwrap();

        (child, url)
    }

    pub fn url(&self) -> Url {
        self.url.clone()
    }

    pub fn ws_url(&self) -> Url {
        let mut ws_url = self.url.clone();
        ws_url.set_scheme("ws").unwrap();
        ws_url
    }

    pub fn provider(&self) -> Provider<Http> {
        Provider::try_from(self.url().to_string()).unwrap()
    }

    fn shutdown_gracefully(&self) {
        Command::new("kill")
            .args(["-s", "INT", &self.child.id().to_string()])
            .spawn()
            .unwrap()
            .wait()
            .unwrap();
    }

    /// Restart the server, possibly with different options.
    pub async fn restart(&mut self, mut opt: AnvilOptions) {
        // Stop the server and wait for it to dump its state.
        self.shutdown_gracefully();

        // If `opt` does not explicitly override the URL, use the current one.
        if opt.port.is_none() {
            opt.port = self.url.port();
        }
        // If `opt` does not explicitly override the chain ID, use the current one.
        if opt.chain_id.is_none() {
            opt.chain_id = self.opt.chain_id;
        }

        // Load state from the file where we just dumped state.
        opt = opt.load_state(self.state_dir.path().join("state.json"));

        // Restart the server with the new options, loading state from disk.
        let (child, url) = Self::spawn_server(&opt, Some(self.state_dir.path())).await;
        self.child = child;
        self.url = url;
        self.opt = opt;
    }

    /// Force a reorg in the L1.
    ///
    /// This function will block until the reorg has completed; that is, a block has been added to
    /// the chain at the same height as a different, earlier block.
    ///
    /// Due to limitations in Anvil, the common ancestor of the reorg will always be the L1 genesis.
    /// However, after the reorg, the genesis state of the EVM will be the same as the state when
    /// this function was originally called. The recommended way to use this for testing reorg
    /// handling, then, is to perform initialization (like deploying contracts) and then start some
    /// service in the background and immediately call this function. This function will let the L1
    /// chain run until it reaches block height at least `min_depth` and then reset it to block
    /// height 0. Then it will let the L1 chain run again until it reaches block height `min_depth`.
    ///
    /// From the perspective of the service under test, this looks like an L1 chain with some
    /// initial state (e.g. contracts deployed) and a block height which happens to be 0 but, as far
    /// as the service cares, could be arbitrary. The block height grows somewhat before getting
    /// reorged back to an earlier height (0) and then growing again.
    ///
    /// The L1 node will restart several times during this process.
    pub async fn reorg(&mut self, min_depth: u64) {
        // Stop the server and wait for it to dump its state, to obtain a snapshot of the current,
        // pre-reorg state.
        self.shutdown_gracefully();

        // Ensure we restart on the same port and load the state snapshot.
        let opt = self
            .opt
            .clone()
            .port(self.url.port().unwrap())
            .load_state(self.state_dir.path().into());

        // Restart the server, loading state from disk but not dumping it on the next exit.
        let (child, url) = Self::spawn_server(&opt, None).await;
        self.child = child;
        self.url = url;

        // Wait for enough blocks to be produced.
        let client = Provider::try_from(self.url.to_string()).unwrap();
        while client.get_block_number().await.unwrap().as_u64() < min_depth {
            sleep(Duration::from_secs(1)).await;
        }

        // Restart again, loading from the previous state checkpoint.
        self.shutdown_gracefully();
        let (child, url) = Self::spawn_server(&opt, Some(self.state_dir.path())).await;
        self.child = child;
        self.url = url;

        // Wait for the chain to reach its former height again.
        let client = Provider::try_from(self.url.to_string()).unwrap();
        while client.get_block_number().await.unwrap().as_u64() < min_depth {
            sleep(Duration::from_secs(1)).await;
        }
    }
}

impl Drop for Anvil {
    fn drop(&mut self) {
        self.shutdown_gracefully()
    }
}

/// Prepare a `SignerMiddleware` by connecting to a provider and initiating a local wallet.
/// Returns a signer/client that can sign and send transactions to network.
pub async fn init_signer(provider: &Url, mnemonic: &str, index: u32) -> Option<Signer> {
    let provider = match Provider::try_from(provider.to_string()) {
        Ok(provider) => provider,
        Err(err) => {
            tracing::error!("error connecting to RPC {}: {}", provider, err);
            return None;
        }
    };
    let chain_id = match provider.get_chainid().await {
        Ok(id) => id.as_u64(),
        Err(err) => {
            tracing::error!("error getting chain ID: {}", err);
            return None;
        }
    };
    let mnemonic = match MnemonicBuilder::<English>::default()
        .phrase(mnemonic)
        .index(index)
    {
        Ok(mnemonic) => mnemonic,
        Err(err) => {
            tracing::error!("error building wallet: {}", err);
            return None;
        }
    };
    let wallet = match mnemonic.build() {
        Ok(wallet) => wallet,
        Err(err) => {
            tracing::error!("error opening wallet: {}", err);
            return None;
        }
    };
    let wallet = wallet.with_chain_id(chain_id);
    Some(SignerMiddleware::new(provider, wallet))
}

pub async fn wait_for_http(
    url: &Url,
    interval: Duration,
    max_retries: usize,
) -> Result<usize, String> {
    for i in 0..(max_retries + 1) {
        let res = surf::get(url).await;
        if res.is_ok() {
            tracing::debug!("Connected to {url}");
            return Ok(i);
        }
        tracing::debug!("Waiting for {url}, retrying in {interval:?}");
        sleep(interval).await;
    }
    Err(format!("Url {url:?} not available."))
}

pub async fn wait_for_rpc(
    url: &Url,
    interval: Duration,
    max_retries: usize,
) -> Result<usize, String> {
    let retries = wait_for_http(url, interval, max_retries).await?;
    let client = Provider::new(Http::new(url.clone()));
    for i in retries..(max_retries + 1) {
        if client.get_block_number().await.is_ok() {
            tracing::debug!("JSON-RPC ready at {url}");
            return Ok(i);
        }
        tracing::debug!("Waiting for JSON-RPC at {url}, retrying in {interval:?}");
        sleep(interval).await;
    }

    Err(format!("No JSON-RPC at {url}"))
}

/// converting a keccak256-based structured commitment (32 bytes) into type `U256`
pub fn commitment_to_u256<T: Committable>(comm: Commitment<T>) -> U256 {
    let mut buf = vec![];
    comm.serialize_uncompressed(&mut buf).unwrap();
    let state_comm: [u8; 32] = buf.try_into().unwrap();
    U256::from_little_endian(&state_comm)
}

/// converting a `U256` value into a keccak256-based structured commitment (32 bytes)
pub fn u256_to_commitment<T: Committable>(comm: U256) -> Result<Commitment<T>, SerializationError> {
    let mut commit_bytes = [0; 32];
    comm.to_little_endian(&mut commit_bytes);
    Commitment::deserialize_uncompressed_unchecked(&*commit_bytes.to_vec())
}

/// Implement `to_fixed_bytes` for wrapped types
#[macro_export]
macro_rules! impl_to_fixed_bytes {
    ($struct_name:ident, $type:ty) => {
        impl $struct_name {
            pub(crate) fn to_fixed_bytes(self) -> [u8; core::mem::size_of::<$type>()] {
                let mut bytes = [0u8; core::mem::size_of::<$type>()];
                self.0.to_little_endian(&mut bytes);
                bytes
            }
        }
    };
}

/// send a transaction and wait for confirmation before returning the tx receipt and block included.
pub async fn contract_send<M: Middleware, T: Detokenize, E>(
    call: &ContractCall<M, T>,
) -> Result<(TransactionReceipt, u64), anyhow::Error>
where
    M::Provider: Clone,
    E: ContractRevert + Debug,
{
    let pending = match call.send().await {
        Ok(pending) => pending,
        Err(err) => {
            let e = err.decode_contract_revert::<E>().unwrap();
            tracing::error!("contract revert: {:?}", e);
            return Err(anyhow!("error sending transaction: {:?}", e));
        }
    };

    let hash = pending.tx_hash();
    let provider = pending.provider();
    tracing::debug!("submitted contract call {:x}", hash);

    if !wait_for_transaction_to_be_mined(&provider, hash).await {
        return Err(anyhow!("transaction not mined"));
    }

    let receipt = match provider.get_transaction_receipt(hash).await {
        Ok(Some(receipt)) => receipt,
        Ok(None) => {
            return Err(anyhow!("contract call {hash:x}: no receipt"));
        }
        Err(err) => {
            return Err(anyhow!(
                "contract call {hash:x}: error getting transaction receipt: {err}"
            ))
        }
    };
    if receipt.status != Some(1.into()) {
        return Err(anyhow!("contract call {hash:x}: transaction reverted"));
    }

    // If a transaction is mined and we get a receipt for it, the block number should _always_ be
    // set. If it is not, something has gone horribly wrong with the RPC.
    let block_number = receipt
        .block_number
        .expect("transaction mined but block number not set");
    Ok((receipt, block_number.as_u64()))
}

async fn wait_for_transaction_to_be_mined<P: JsonRpcClient>(
    provider: &Provider<P>,
    hash: H256,
) -> bool {
    let retries = 10;
    // It's common to have to try a few times before the transactions is mined. It is too noisy if
    // we log every retry. However, if it is not mined after several retries, something might be
    // wrong, and it would be useful to start logging.
    let log_retries = 5;

    let interval = provider.get_interval();
    for i in 0..retries {
        match provider.get_transaction(hash).await {
            Err(err) => {
                if i >= log_retries {
                    tracing::warn!("contract call {hash:?} (retry {i}/{retries}): error getting transaction status: {err}");
                }
            }
            Ok(None) => {
                if i >= log_retries {
                    tracing::warn!(
                        "contract call {hash:?} (retry {i}/{retries}): missing from mempool"
                    );
                }
            }
            Ok(Some(tx)) if tx.block_number.is_none() => {
                if i >= log_retries {
                    tracing::warn!("contract call {hash:?} (retry {i}/{retries}): pending");
                }
            }
            Ok(Some(_)) => return true,
        }

        sleep(interval).await;
    }

    tracing::error!("contract call {hash:?}: not mined after {retries} retries");
    false
}

#[cfg(test)]
mod test {
    use committable::RawCommitmentBuilder;

    use super::*;

    struct TestCommittable;

    impl Committable for TestCommittable {
        fn commit(&self) -> Commitment<Self> {
            RawCommitmentBuilder::new("TestCommittable").finalize()
        }
    }

    #[test]
    fn test_commitment_to_u256_round_trip() {
        assert_eq!(
            TestCommittable.commit(),
            u256_to_commitment(commitment_to_u256(TestCommittable.commit())).unwrap()
        );
    }
}<|MERGE_RESOLUTION|>--- conflicted
+++ resolved
@@ -21,10 +21,7 @@
 use url::Url;
 
 pub mod deployer;
-<<<<<<< HEAD
-=======
 pub mod logging;
->>>>>>> 4968ecea
 pub mod ser;
 pub mod test_utils;
 
