/// Utilities for loading an initial permissioned stake table from a toml file.
///
/// The initial stake table is passed to the permissioned stake table contract
/// on deployment.
use contract_bindings_ethers::permissioned_stake_table::{
    G2Point, NodeInfo, PermissionedStakeTable,
};
use derive_more::derive::From;
use ethers::{
    middleware::SignerMiddleware,
    providers::{Http, Middleware as _, Provider},
    signers::{coins_bip39::English, MnemonicBuilder, Signer as _},
    types::Address,
};
use hotshot::types::BLSPubKey;
use hotshot_contract_adapter::stake_table::{bls_jf_to_sol, NodeInfoJf};
use hotshot_types::network::PeerConfigKeys;
use url::Url;

use std::{
    fs::{self, create_dir_all},
    path::Path,
    sync::Arc,
    time::Duration,
};

/// A stake table config stored in a file
#[derive(serde::Serialize, serde::Deserialize, Debug, Clone)]
#[serde(bound(deserialize = ""))]
pub struct PermissionedStakeTableConfig {
    /// The list of public keys that are initially inserted into the
    /// permissioned stake table contract.
    #[serde(default)]
    pub public_keys: Vec<PeerConfigKeys<BLSPubKey>>,
}

impl PermissionedStakeTableConfig {
    pub fn from_toml_file(path: &Path) -> anyhow::Result<Self> {
        let config_file_as_string: String = fs::read_to_string(path)
            .unwrap_or_else(|_| panic!("Could not read config file located at {}", path.display()));

        Ok(
            toml::from_str::<Self>(&config_file_as_string).unwrap_or_else(|err| {
                panic!(
                    "Unable to convert config file {} to TOML: {err}",
                    path.display()
                )
            }),
        )
    }
}

impl From<PermissionedStakeTableConfig> for Vec<NodeInfo> {
    fn from(value: PermissionedStakeTableConfig) -> Self {
        value
            .public_keys
            .into_iter()
            .map(|peer_config| {
                let node_info: NodeInfoJf = peer_config.clone().into();
                node_info.into()
            })
            .collect()
    }
}

#[derive(serde::Serialize, serde::Deserialize, Clone, Debug, From, PartialEq)]
pub struct StakerIdentity {
    pub stake_table_key: BLSPubKey,
}

impl From<StakerIdentity> for BLSPubKey {
    fn from(value: StakerIdentity) -> Self {
        value.stake_table_key
    }
}

/// Information to add and remove stakers in the permissioned stake table contract.
#[derive(serde::Serialize, serde::Deserialize, Debug, Clone)]
#[serde(bound(deserialize = ""))]
pub struct PermissionedStakeTableUpdate {
    #[serde(default)]
    pub stakers_to_remove: Vec<StakerIdentity>,
    #[serde(default)]
    pub new_stakers: Vec<PeerConfigKeys<BLSPubKey>>,
}

impl PermissionedStakeTableUpdate {
    pub fn new(
        new_stakers: Vec<PeerConfigKeys<BLSPubKey>>,
        stakers_to_remove: Vec<StakerIdentity>,
    ) -> Self {
        Self {
            stakers_to_remove,
            new_stakers,
        }
    }

    pub fn from_toml_file(path: &Path) -> anyhow::Result<Self> {
        let config_file_as_string: String = fs::read_to_string(path)
            .unwrap_or_else(|_| panic!("Could not read config file located at {}", path.display()));

        Ok(
            toml::from_str::<Self>(&config_file_as_string).unwrap_or_else(|err| {
                panic!(
                    "Unable to convert config file {} to TOML: {err}",
                    path.display()
                )
            }),
        )
    }

    pub fn to_toml_file(&self, path: &Path) -> anyhow::Result<()> {
        let toml_string = toml::to_string_pretty(self)
            .unwrap_or_else(|err| panic!("Failed to serialize config to TOML: {err}"));

        create_dir_all(path.parent().expect("Failed to get parent directory"))
            .unwrap_or_else(|err| panic!("Failed to create directory: {err}"));

        fs::write(path, toml_string).unwrap_or_else(|err| {
            panic!("Could not write config file to {}: {err}", path.display())
        });

        Ok(())
    }

    fn stakers_to_remove(&self) -> Vec<G2Point> {
        self.stakers_to_remove
            .iter()
            .map(|v| bls_jf_to_sol(v.clone().into()))
            .collect()
    }

    fn new_stakers(&self) -> Vec<NodeInfo> {
        self.new_stakers
            .iter()
            .map(|peer_config| {
                let node_info: NodeInfoJf = peer_config.clone().into();
                node_info.into()
            })
            .collect()
    }
<<<<<<< HEAD

    pub fn save_initial_stake_table_from_hotshot_config(
        config: HotShotConfig<BLSPubKey>,
        initial_stake_table_path: String,
    ) -> anyhow::Result<()> {
        let committee_members = config.known_nodes_with_stake.clone();
        let known_da_nodes = config.known_da_nodes.clone().clone();
        let members = committee_members
            .into_iter()
            .map(|m| PeerConfigKeys {
                stake_table_key: m.stake_table_entry.public_key(),
                state_ver_key: m.state_ver_key.clone(),
                stake: m.stake_table_entry.stake().as_u64(),
                da: known_da_nodes.contains(&m),
            })
            .collect();

        Self::new(members, vec![]).to_toml_file(Path::new(&initial_stake_table_path))?;

        Ok(())
    }
=======
>>>>>>> 8bf12798
}

pub async fn update_stake_table(
    l1url: Url,
    l1_interval: Duration,
    mnemonic: String,
    account_index: u32,
    contract_address: Address,
    update: PermissionedStakeTableUpdate,
) -> anyhow::Result<()> {
    let provider = Provider::<Http>::try_from(l1url.to_string())?.interval(l1_interval);
    let chain_id = provider.get_chainid().await?.as_u64();
    let wallet = MnemonicBuilder::<English>::default()
        .phrase(mnemonic.as_str())
        .index(account_index)?
        .build()?
        .with_chain_id(chain_id);

    let l1 = Arc::new(SignerMiddleware::new(provider.clone(), wallet));

    let contract = PermissionedStakeTable::new(contract_address, l1);

    tracing::info!("sending stake table update transaction");

    if update.stakers_to_remove().is_empty() && update.new_stakers().is_empty() {
        anyhow::bail!("No changes to update in the stake table");
    }

    let tx_receipt = contract
        .update(update.stakers_to_remove(), update.new_stakers())
        .send()
        .await?
        .await?;
    tracing::info!("Transaction receipt: {:?}", tx_receipt);
    Ok(())
}

#[cfg(test)]
mod test {
    use crate::stake_table::{PermissionedStakeTableConfig, PermissionedStakeTableUpdate};
    use crate::test_utils::setup_test;
    use hotshot::types::{BLSPubKey, SignatureKey};
    use hotshot_types::{light_client::StateKeyPair, network::PeerConfigKeys};
    use toml::toml;

    fn assert_peer_config_eq(p1: &PeerConfigKeys<BLSPubKey>, p2: &PeerConfigKeys<BLSPubKey>) {
        assert_eq!(p1.stake_table_key, p2.stake_table_key);
        assert_eq!(p1.state_ver_key, p2.state_ver_key);
        assert_eq!(p1.stake, p2.stake);
        assert_eq!(p1.da, p2.da);
    }

    fn mk_keys() -> Vec<PeerConfigKeys<BLSPubKey>> {
        let mut keys = Vec::new();
        for i in 0..3 {
            let (pubkey, _) = BLSPubKey::generated_from_seed_indexed([0; 32], i);
            let state_kp = StateKeyPair::generate_from_seed_indexed([0; 32], i).0;
            let ver_key = state_kp.ver_key();
            keys.push(PeerConfigKeys {
                stake_table_key: pubkey,
                state_ver_key: ver_key,
                stake: i + 1,
                da: i == 0,
            });
        }
        keys
    }

    #[test]
    fn test_permissioned_stake_table_from_toml() {
        setup_test();

        let keys = mk_keys();

        let st_key_1 = keys[0].stake_table_key.to_string();
        let verkey_1 = keys[0].state_ver_key.to_string();
        let da_1 = keys[0].da;

        let st_key_2 = keys[1].stake_table_key.to_string();
        let verkey_2 = keys[1].state_ver_key.to_string();
        let da_2 = keys[1].da;

        let st_key_3 = keys[2].stake_table_key.to_string();
        let verkey_3 = keys[2].state_ver_key.to_string();
        let da_3 = keys[2].da;

        let toml = toml! {
            [[public_keys]]
            stake_table_key =  st_key_1
            state_ver_key  =  verkey_1
            stake = 1
            da = da_1

            [[public_keys]]
            stake_table_key =  st_key_2
            state_ver_key  =  verkey_2
            stake = 2
            da = da_2

            [[public_keys]]
            stake_table_key = st_key_3
            state_ver_key  =  verkey_3
            stake = 3
            da = da_3

        }
        .to_string();

        let tmpdir = tempfile::tempdir().unwrap();
        let toml_path = tmpdir.path().join("stake_table.toml");
        std::fs::write(&toml_path, toml).unwrap();

        let toml_st = PermissionedStakeTableConfig::from_toml_file(&toml_path).unwrap();

        assert_eq!(toml_st.public_keys.len(), 3);

        assert_peer_config_eq(&toml_st.public_keys[0], &keys[0]);
        assert_peer_config_eq(&toml_st.public_keys[1], &keys[1]);
        assert_peer_config_eq(&toml_st.public_keys[2], &keys[2]);
    }

    #[test]
    fn test_permissioned_stake_table_update_from_toml() {
        setup_test();

        let keys = mk_keys();

        let st_key_1 = keys[0].stake_table_key.to_string();

        let st_key_2 = keys[1].stake_table_key.to_string();
        let verkey_2 = keys[1].state_ver_key.to_string();
        let da_2 = keys[1].da;

        let st_key_3 = keys[2].stake_table_key.to_string();
        let verkey_3 = keys[2].state_ver_key.to_string();
        let da_3 = keys[2].da;

        let toml = toml! {
            [[stakers_to_remove]]
            stake_table_key =  st_key_1

            [[new_stakers]]
            stake_table_key =  st_key_2
            state_ver_key  =  verkey_2
            stake = 2
            da = da_2

            [[new_stakers]]
            stake_table_key = st_key_3
            state_ver_key  =  verkey_3
            stake = 3
            da = da_3
        }
        .to_string();

        let tmpdir = tempfile::tempdir().unwrap();
        let toml_path = tmpdir.path().join("stake_table_update.toml");
        std::fs::write(&toml_path, toml).unwrap();
        let update = PermissionedStakeTableUpdate::from_toml_file(&toml_path).unwrap();

        assert_eq!(update.stakers_to_remove.len(), 1);
        assert_eq!(update.stakers_to_remove[0], keys[0].stake_table_key.into());

        assert_eq!(update.new_stakers.len(), 2);
        assert_peer_config_eq(&update.new_stakers[0], &keys[1]);
        assert_peer_config_eq(&update.new_stakers[1], &keys[2]);
    }
}<|MERGE_RESOLUTION|>--- conflicted
+++ resolved
@@ -139,30 +139,6 @@
             })
             .collect()
     }
-<<<<<<< HEAD
-
-    pub fn save_initial_stake_table_from_hotshot_config(
-        config: HotShotConfig<BLSPubKey>,
-        initial_stake_table_path: String,
-    ) -> anyhow::Result<()> {
-        let committee_members = config.known_nodes_with_stake.clone();
-        let known_da_nodes = config.known_da_nodes.clone().clone();
-        let members = committee_members
-            .into_iter()
-            .map(|m| PeerConfigKeys {
-                stake_table_key: m.stake_table_entry.public_key(),
-                state_ver_key: m.state_ver_key.clone(),
-                stake: m.stake_table_entry.stake().as_u64(),
-                da: known_da_nodes.contains(&m),
-            })
-            .collect();
-
-        Self::new(members, vec![]).to_toml_file(Path::new(&initial_stake_table_path))?;
-
-        Ok(())
-    }
-=======
->>>>>>> 8bf12798
 }
 
 pub async fn update_stake_table(
