use anyhow::{ensure, Context};
use async_std::sync::Arc;
use clap::{builder::OsStr, Parser, ValueEnum};
use contract_bindings::{
    erc1967_proxy::ERC1967Proxy,
    fee_contract::FeeContract,
    hot_shot::HotShot,
    light_client::{LightClient, LIGHTCLIENT_ABI},
    light_client_mock::LIGHTCLIENTMOCK_ABI,
    light_client_state_update_vk::LightClientStateUpdateVK,
    light_client_state_update_vk_mock::LightClientStateUpdateVKMock,
    plonk_verifier_2::PlonkVerifier2,
};
use derive_more::Display;
use ethers::{prelude::*, signers::coins_bip39::English, solc::artifacts::BytecodeObject};
use futures::future::{BoxFuture, FutureExt};
use hotshot_contract_adapter::light_client::{
    LightClientConstructorArgs, ParsedLightClientState, ParsedStakeTableState,
};
use std::{collections::HashMap, io::Write, ops::Deref};
use url::Url;

/// Set of predeployed contracts.
#[derive(Clone, Debug, Parser)]
pub struct DeployedContracts {
    /// Use an already-deployed HotShot.sol instead of deploying a new one.
    #[clap(long, env = Contract::HotShot)]
    hotshot: Option<Address>,

    /// Use an already-deployed PlonkVerifier.sol instead of deploying a new one.
    #[clap(long, env = Contract::PlonkVerifier)]
    plonk_verifier: Option<Address>,

    /// Use an already-deployed LightClientStateUpdateVK.sol instead of deploying a new one.
    #[clap(long, env = Contract::StateUpdateVK)]
    light_client_state_update_vk: Option<Address>,

    /// Use an already-deployed LightClient.sol instead of deploying a new one.
    #[clap(long, env = Contract::LightClient)]
    light_client: Option<Address>,

    /// Use an already-deployed LightClient.sol proxy instead of deploying a new one.
    #[clap(long, env = Contract::LightClientProxy)]
    light_client_proxy: Option<Address>,

    /// Use an already-deployed FeeContract.sol instead of deploying a new one.
    #[clap(long, env = Contract::FeeContract)]
    fee_contract: Option<Address>,

    /// Use an already-deployed FeeContract.sol proxy instead of deploying a new one.
    #[clap(long, env = Contract::FeeContractProxy)]
    fee_contract_proxy: Option<Address>,
}

/// An identifier for a particular contract.
#[derive(Clone, Copy, Debug, Display, PartialEq, Eq, Hash)]
pub enum Contract {
    #[display(fmt = "ESPRESSO_SEQUENCER_HOTSHOT_ADDRESS")]
    HotShot,
    #[display(fmt = "ESPRESSO_SEQUENCER_PLONK_VERIFIER_ADDRESS")]
    PlonkVerifier,
    #[display(fmt = "ESPRESSO_SEQUENCER_LIGHT_CLIENT_STATE_UPDATE_VK_ADDRESS")]
    StateUpdateVK,
    #[display(fmt = "ESPRESSO_SEQUENCER_LIGHT_CLIENT_ADDRESS")]
    LightClient,
    #[display(fmt = "ESPRESSO_SEQUENCER_LIGHT_CLIENT_PROXY_ADDRESS")]
    LightClientProxy,
    #[display(fmt = "ESPRESSO_SEQUENCER_FEE_CONTRACT_ADDRESS")]
    FeeContract,
    #[display(fmt = "ESPRESSO_SEQUENCER_FEE_CONTRACT_PROXY_ADDRESS")]
    FeeContractProxy,
}

impl From<Contract> for OsStr {
    fn from(c: Contract) -> OsStr {
        c.to_string().into()
    }
}

/// Cache of contracts predeployed or deployed during this current run.
#[derive(Debug, Clone, Default)]
pub struct Contracts(HashMap<Contract, Address>);

impl From<DeployedContracts> for Contracts {
    fn from(deployed: DeployedContracts) -> Self {
        let mut m = HashMap::new();
        if let Some(addr) = deployed.hotshot {
            m.insert(Contract::HotShot, addr);
        }
        if let Some(addr) = deployed.plonk_verifier {
            m.insert(Contract::PlonkVerifier, addr);
        }
        if let Some(addr) = deployed.light_client_state_update_vk {
            m.insert(Contract::StateUpdateVK, addr);
        }
        if let Some(addr) = deployed.light_client {
            m.insert(Contract::LightClient, addr);
        }
        if let Some(addr) = deployed.light_client_proxy {
            m.insert(Contract::LightClientProxy, addr);
        }
        if let Some(addr) = deployed.fee_contract {
            m.insert(Contract::FeeContract, addr);
        }
        if let Some(addr) = deployed.fee_contract_proxy {
            m.insert(Contract::FeeContractProxy, addr);
        }
        Self(m)
    }
}

impl Contracts {
    pub fn new() -> Self {
        Contracts(HashMap::new())
    }

    pub fn get_contract_address(&self, contract: Contract) -> Option<Address> {
        self.0.get(&contract).copied()
    }
    /// Deploy a contract by calling a function.
    ///
    /// The `deploy` function will be called only if contract `name` is not already deployed;
    /// otherwise this function will just return the predeployed address. The `deploy` function may
    /// access this [`Contracts`] object, so this can be used to deploy contracts recursively in
    /// dependency order.
    pub async fn deploy_fn(
        &mut self,
        name: Contract,
        deploy: impl FnOnce(&mut Self) -> BoxFuture<'_, anyhow::Result<Address>>,
    ) -> anyhow::Result<Address> {
        if let Some(addr) = self.0.get(&name) {
            tracing::info!("skipping deployment of {name}, already deployed at {addr:#x}");
            return Ok(*addr);
        }
        tracing::info!("deploying {name}");
        let addr = deploy(self).await?;
        tracing::info!("deployed {name} at {addr:#x}");

        self.0.insert(name, addr);
        Ok(addr)
    }

    /// Deploy a contract by executing its deploy transaction.
    ///
    /// The transaction will only be broadcast if contract `name` is not already deployed.
    pub async fn deploy_tx<M, C>(
        &mut self,
        name: Contract,
        tx: ContractDeployer<M, C>,
    ) -> anyhow::Result<Address>
    where
        M: Middleware + 'static,
        C: Deref<Target = ethers::contract::Contract<M>>
            + From<ContractInstance<Arc<M>, M>>
            + Send
            + 'static,
    {
        self.deploy_fn(name, |_| {
            async {
                let contract = tx.send().await?;
                Ok(contract.address())
            }
            .boxed()
        })
        .await
    }

    /// Write a .env file.
    pub fn write(&self, mut w: impl Write) -> anyhow::Result<()> {
        for (contract, address) in &self.0 {
            writeln!(w, "{contract}={address:#x}")?;
        }
        Ok(())
    }
}

/// Default deployment function `LightClient.sol` in production
///
/// # NOTE:
/// currently, `LightClient.sol` follows upgradable contract, thus a follow-up
/// call to `.initialize()` with proper genesis block (and other constructor args)
/// are expected to be *delegatecall-ed through the proxy contract*.
pub async fn deploy_light_client_contract<M: Middleware + 'static>(
    l1: Arc<M>,
    contracts: &mut Contracts,
) -> anyhow::Result<Address> {
    // Deploy library contracts.
    let plonk_verifier = contracts
        .deploy_tx(
            Contract::PlonkVerifier,
            PlonkVerifier2::deploy(l1.clone(), ())?,
        )
        .await?;
    let vk = contracts
        .deploy_tx(
            Contract::StateUpdateVK,
            LightClientStateUpdateVK::deploy(l1.clone(), ())?,
        )
        .await?;

    // Link with LightClient's bytecode artifacts. We include the unlinked bytecode for the contract
    // in this binary so that the contract artifacts do not have to be distributed with the binary.
    // This should be fine because if the bindings we are importing are up to date, so should be the
    // contract artifacts: this is no different than foundry inlining bytecode objects in generated
    // bindings, except that foundry doesn't provide the bytecode for contracts that link with
    // libraries, so we have to do it ourselves.
    let mut bytecode: BytecodeObject = serde_json::from_str(include_str!(
        "../../contract-bindings/artifacts/LightClient_bytecode.json",
    ))?;
    bytecode
        .link_fully_qualified(
            "contracts/src/libraries/PlonkVerifier.sol:PlonkVerifier",
            plonk_verifier,
        )
        .resolve()
        .context("error linking PlonkVerifier lib")?;
    bytecode
        .link_fully_qualified(
            "contracts/src/libraries/LightClientStateUpdateVK.sol:LightClientStateUpdateVK",
            vk,
        )
        .resolve()
        .context("error linking LightClientStateUpdateVK lib")?;
    ensure!(!bytecode.is_unlinked(), "failed to link LightClient.sol");

    // Deploy light client.
    let light_client_factory = ContractFactory::new(
        LIGHTCLIENT_ABI.clone(),
        bytecode
            .as_bytes()
            .context("error parsing bytecode for linked LightClient contract")?
            .clone(),
        l1,
    );
    let contract = light_client_factory.deploy(())?.send().await?;
    Ok(contract.address())
}

/// Default deployment function `LightClientMock.sol` for testing
///
/// # NOTE
/// unlike [`deploy_light_client_contract()`], the `LightClientMock` doesn't
/// use upgradable contract for simplicity, thus there's no follow-up `.initialize()`
/// necessary, as we have already call its un-disabled constructor.
pub async fn deploy_mock_light_client_contract<M: Middleware + 'static>(
    l1: Arc<M>,
    contracts: &mut Contracts,
    constructor_args: Option<LightClientConstructorArgs>,
) -> anyhow::Result<Address> {
    // Deploy library contracts.
    let plonk_verifier = contracts
        .deploy_tx(
            Contract::PlonkVerifier,
            PlonkVerifier2::deploy(l1.clone(), ())?,
        )
        .await?;
    let vk = contracts
        .deploy_tx(
            Contract::StateUpdateVK,
            LightClientStateUpdateVKMock::deploy(l1.clone(), ())?,
        )
        .await?;

    let mut bytecode: BytecodeObject = serde_json::from_str(include_str!(
        "../../contract-bindings/artifacts/LightClientMock_bytecode.json",
    ))?;
    bytecode
        .link_fully_qualified(
            "contracts/src/libraries/PlonkVerifier.sol:PlonkVerifier",
            plonk_verifier,
        )
        .resolve()
        .context("error linking PlonkVerifier lib")?;
    bytecode
        .link_fully_qualified(
            "contracts/tests/mocks/LightClientStateUpdateVKMock.sol:LightClientStateUpdateVKMock",
            vk,
        )
        .resolve()
        .context("error linking LightClientStateUpdateVKMock lib")?;
    ensure!(
        !bytecode.is_unlinked(),
        "failed to link LightClientMock.sol"
    );

    // Deploy light client.
    let light_client_factory = ContractFactory::new(
        LIGHTCLIENTMOCK_ABI.clone(),
        bytecode
            .as_bytes()
            .context("error parsing bytecode for linked LightClientMock contract")?
            .clone(),
        l1,
    );
    let constructor_args: LightClientConstructorArgs = match constructor_args {
        Some(args) => args,
        None => LightClientConstructorArgs::dummy_genesis(),
    };
    let contract = light_client_factory
        .deploy(constructor_args)?
        .send()
        .await?;
    Ok(contract.address())
}

#[allow(clippy::too_many_arguments)]
pub async fn deploy(
    l1url: Url,
    mnemonic: String,
    account_index: u32,
    use_mock_contract: bool,
    only: Option<Vec<ContractGroup>>,
<<<<<<< HEAD
    genesis: BoxFuture<'_, anyhow::Result<ParsedLightClientState>>,
    genesis_stake: BoxFuture<'_, anyhow::Result<ParsedStakeTableState>>,
=======
    genesis: BoxFuture<'_, anyhow::Result<(ParsedLightClientState, ParsedStakeTableState)>>,
>>>>>>> 9caf2f19
    mut contracts: Contracts,
) -> anyhow::Result<Contracts> {
    let provider = Provider::<Http>::try_from(l1url.to_string())?;
    let chain_id = provider.get_chainid().await?.as_u64();
    let wallet = MnemonicBuilder::<English>::default()
        .phrase(mnemonic.as_str())
        .index(account_index)?
        .build()?
        .with_chain_id(chain_id);
    let owner = wallet.address();
    let l1 = Arc::new(SignerMiddleware::new(provider, wallet));

    // As a sanity check, check that the deployer address has some balance of ETH it can use to pay
    // gas.
    let balance = l1.get_balance(owner, None).await?;
    ensure!(
        balance > 0.into(),
        "deployer account {owner:#x} is not funded!"
    );
    tracing::info!(%balance, "deploying from address {owner:#x}");

    // `HotShot.sol`
    if should_deploy(ContractGroup::HotShot, &only) {
        contracts
            .deploy_tx(Contract::HotShot, HotShot::deploy(l1.clone(), ())?)
            .await?;
    }

    // `LightClient.sol`
    if should_deploy(ContractGroup::LightClient, &only) {
        // Deploy the upgradable light client contract first, then initialize it through a proxy contract
        let lc_address = if use_mock_contract {
            contracts
                .deploy_fn(Contract::LightClient, |contracts| {
                    deploy_mock_light_client_contract(l1.clone(), contracts, None).boxed()
                })
                .await?
        } else {
            contracts
                .deploy_fn(Contract::LightClient, |contracts| {
                    deploy_light_client_contract(l1.clone(), contracts).boxed()
                })
                .await?
        };
        let light_client = LightClient::new(lc_address, l1.clone());

<<<<<<< HEAD
        let genesis = genesis.await?.clone();
        let genesis_stake = genesis_stake.await?.clone();

        let data = light_client
            .initialize(genesis.into(), genesis_stake.into(), 864000, owner)
=======
        let (genesis_lc, genesis_stake) = genesis.await?.clone();

        let data = light_client
            .initialize(genesis_lc.into(), genesis_stake.into(), 864000, owner)
>>>>>>> 9caf2f19
            .calldata()
            .context("calldata for initialize transaction not available")?;
        contracts
            .deploy_tx(
                Contract::LightClientProxy,
                ERC1967Proxy::deploy(l1.clone(), (lc_address, data))?,
            )
            .await?;
    }

    // `FeeContract.sol`
    if should_deploy(ContractGroup::FeeContract, &only) {
        let fee_contract_address = contracts
            .deploy_tx(Contract::FeeContract, FeeContract::deploy(l1.clone(), ())?)
            .await?;
        let fee_contract = FeeContract::new(fee_contract_address, l1.clone());
        let data = fee_contract
            .initialize(owner)
            .calldata()
            .context("calldata for initialize transaction not available")?;
        contracts
            .deploy_tx(
                Contract::FeeContractProxy,
                ERC1967Proxy::deploy(l1.clone(), (fee_contract_address, data))?,
            )
            .await?;
    }

    Ok(contracts)
}

fn should_deploy(group: ContractGroup, only: &Option<Vec<ContractGroup>>) -> bool {
    match only {
        Some(groups) => groups.contains(&group),
        None => true,
    }
}

#[derive(Clone, Copy, Debug, PartialEq, Eq, ValueEnum)]
pub enum ContractGroup {
    #[clap(name = "hotshot")]
    HotShot,
    FeeContract,
    LightClient,
}<|MERGE_RESOLUTION|>--- conflicted
+++ resolved
@@ -310,12 +310,7 @@
     account_index: u32,
     use_mock_contract: bool,
     only: Option<Vec<ContractGroup>>,
-<<<<<<< HEAD
-    genesis: BoxFuture<'_, anyhow::Result<ParsedLightClientState>>,
-    genesis_stake: BoxFuture<'_, anyhow::Result<ParsedStakeTableState>>,
-=======
     genesis: BoxFuture<'_, anyhow::Result<(ParsedLightClientState, ParsedStakeTableState)>>,
->>>>>>> 9caf2f19
     mut contracts: Contracts,
 ) -> anyhow::Result<Contracts> {
     let provider = Provider::<Http>::try_from(l1url.to_string())?;
@@ -362,18 +357,10 @@
         };
         let light_client = LightClient::new(lc_address, l1.clone());
 
-<<<<<<< HEAD
-        let genesis = genesis.await?.clone();
-        let genesis_stake = genesis_stake.await?.clone();
-
-        let data = light_client
-            .initialize(genesis.into(), genesis_stake.into(), 864000, owner)
-=======
         let (genesis_lc, genesis_stake) = genesis.await?.clone();
 
         let data = light_client
             .initialize(genesis_lc.into(), genesis_stake.into(), 864000, owner)
->>>>>>> 9caf2f19
             .calldata()
             .context("calldata for initialize transaction not available")?;
         contracts
