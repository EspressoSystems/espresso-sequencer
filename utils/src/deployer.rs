use std::{collections::HashMap, io::Write, ops::Deref};

use anyhow::{ensure, Context};
use async_std::sync::Arc;
use clap::{builder::OsStr, Parser, ValueEnum};
use contract_bindings::{
    erc1967_proxy::ERC1967Proxy,
    fee_contract::FeeContract,
    hot_shot::HotShot,
    light_client::{LightClient, LIGHTCLIENT_ABI},
    light_client_mock::LIGHTCLIENTMOCK_ABI,
    light_client_state_update_vk::LightClientStateUpdateVK,
    light_client_state_update_vk_mock::LightClientStateUpdateVKMock,
<<<<<<< HEAD
    plonk_verifier_2::PlonkVerifier2,
    shared_types::LightClientState,
=======
    plonk_verifier::PlonkVerifier,
>>>>>>> 4968ecea
};
use derive_more::Display;
use ethers::{prelude::*, signers::coins_bip39::English, solc::artifacts::BytecodeObject};
use futures::future::{BoxFuture, FutureExt};
<<<<<<< HEAD
use hotshot_contract_adapter::light_client::ParsedLightClientState;
use std::{collections::HashMap, io::Write, ops::Deref};
=======
use hotshot_contract_adapter::light_client::{LightClientConstructorArgs, ParsedLightClientState};
>>>>>>> 4968ecea
use url::Url;

/// Set of predeployed contracts.
#[derive(Clone, Debug, Parser)]
pub struct DeployedContracts {
    /// Use an already-deployed HotShot.sol instead of deploying a new one.
    #[clap(long, env = Contract::HotShot)]
    hotshot: Option<Address>,

    /// Use an already-deployed PlonkVerifier.sol instead of deploying a new one.
    #[clap(long, env = Contract::PlonkVerifier)]
    plonk_verifier: Option<Address>,

    /// Use an already-deployed LightClientStateUpdateVK.sol instead of deploying a new one.
    #[clap(long, env = Contract::StateUpdateVK)]
    light_client_state_update_vk: Option<Address>,

    /// Use an already-deployed LightClient.sol instead of deploying a new one.
    #[clap(long, env = Contract::LightClient)]
    light_client: Option<Address>,

    /// Use an already-deployed LightClient.sol proxy instead of deploying a new one.
    #[clap(long, env = Contract::LightClientProxy)]
    light_client_proxy: Option<Address>,

    /// Use an already-deployed FeeContract.sol instead of deploying a new one.
    #[clap(long, env = Contract::FeeContract)]
    fee_contract: Option<Address>,

    /// Use an already-deployed FeeContract.sol proxy instead of deploying a new one.
    #[clap(long, env = Contract::FeeContractProxy)]
    fee_contract_proxy: Option<Address>,
}

/// An identifier for a particular contract.
#[derive(Clone, Copy, Debug, Display, PartialEq, Eq, Hash)]
pub enum Contract {
    #[display(fmt = "ESPRESSO_SEQUENCER_HOTSHOT_ADDRESS")]
    HotShot,
    #[display(fmt = "ESPRESSO_SEQUENCER_PLONK_VERIFIER_ADDRESS")]
    PlonkVerifier,
    #[display(fmt = "ESPRESSO_SEQUENCER_LIGHT_CLIENT_STATE_UPDATE_VK_ADDRESS")]
    StateUpdateVK,
    #[display(fmt = "ESPRESSO_SEQUENCER_LIGHT_CLIENT_ADDRESS")]
    LightClient,
    #[display(fmt = "ESPRESSO_SEQUENCER_LIGHT_CLIENT_PROXY_ADDRESS")]
    LightClientProxy,
    #[display(fmt = "ESPRESSO_SEQUENCER_FEE_CONTRACT_ADDRESS")]
    FeeContract,
    #[display(fmt = "ESPRESSO_SEQUENCER_FEE_CONTRACT_PROXY_ADDRESS")]
    FeeContractProxy,
}

impl From<Contract> for OsStr {
    fn from(c: Contract) -> OsStr {
        c.to_string().into()
    }
}

/// Cache of contracts predeployed or deployed during this current run.
#[derive(Debug, Clone, Default)]
pub struct Contracts(HashMap<Contract, Address>);

impl From<DeployedContracts> for Contracts {
    fn from(deployed: DeployedContracts) -> Self {
        let mut m = HashMap::new();
        if let Some(addr) = deployed.hotshot {
            m.insert(Contract::HotShot, addr);
        }
        if let Some(addr) = deployed.plonk_verifier {
            m.insert(Contract::PlonkVerifier, addr);
        }
        if let Some(addr) = deployed.light_client_state_update_vk {
            m.insert(Contract::StateUpdateVK, addr);
        }
        if let Some(addr) = deployed.light_client {
            m.insert(Contract::LightClient, addr);
        }
        if let Some(addr) = deployed.light_client_proxy {
            m.insert(Contract::LightClientProxy, addr);
        }
        if let Some(addr) = deployed.fee_contract {
            m.insert(Contract::FeeContract, addr);
        }
        if let Some(addr) = deployed.fee_contract_proxy {
            m.insert(Contract::FeeContractProxy, addr);
        }
        Self(m)
    }
}

impl Contracts {
    pub fn new() -> Self {
        Contracts(HashMap::new())
    }

    pub fn get_contract_address(&self, contract: Contract) -> Option<Address> {
        self.0.get(&contract).copied()
    }
    /// Deploy a contract by calling a function.
    ///
    /// The `deploy` function will be called only if contract `name` is not already deployed;
    /// otherwise this function will just return the predeployed address. The `deploy` function may
    /// access this [`Contracts`] object, so this can be used to deploy contracts recursively in
    /// dependency order.
    pub async fn deploy_fn(
        &mut self,
        name: Contract,
        deploy: impl FnOnce(&mut Self) -> BoxFuture<'_, anyhow::Result<Address>>,
    ) -> anyhow::Result<Address> {
        if let Some(addr) = self.0.get(&name) {
            tracing::info!("skipping deployment of {name}, already deployed at {addr:#x}");
            return Ok(*addr);
        }
        tracing::info!("deploying {name}");
        let addr = deploy(self).await?;
        tracing::info!("deployed {name} at {addr:#x}");

        self.0.insert(name, addr);
        Ok(addr)
    }

    /// Deploy a contract by executing its deploy transaction.
    ///
    /// The transaction will only be broadcast if contract `name` is not already deployed.
    pub async fn deploy_tx<M, C>(
        &mut self,
        name: Contract,
        tx: ContractDeployer<M, C>,
    ) -> anyhow::Result<Address>
    where
        M: Middleware + 'static,
        C: Deref<Target = ethers::contract::Contract<M>>
            + From<ContractInstance<Arc<M>, M>>
            + Send
            + 'static,
    {
        self.deploy_fn(name, |_| {
            async {
                let contract = tx.send().await?;
                Ok(contract.address())
            }
            .boxed()
        })
        .await
    }

    /// Write a .env file.
    pub fn write(&self, mut w: impl Write) -> anyhow::Result<()> {
        for (contract, address) in &self.0 {
            writeln!(w, "{contract}={address:#x}")?;
        }
        Ok(())
    }
}

/// Default deployment function `LightClient.sol` in production
///
/// # NOTE:
/// currently, `LightClient.sol` follows upgradable contract, thus a follow-up
/// call to `.initialize()` with proper genesis block (and other constructor args)
/// are expected to be *delegatecall-ed through the proxy contract*.
pub async fn deploy_light_client_contract<M: Middleware + 'static>(
    l1: Arc<M>,
    contracts: &mut Contracts,
) -> anyhow::Result<Address> {
    // Deploy library contracts.
    let plonk_verifier = contracts
        .deploy_tx(
            Contract::PlonkVerifier,
            PlonkVerifier2::deploy(l1.clone(), ())?,
        )
        .await?;
    let vk = contracts
        .deploy_tx(
            Contract::StateUpdateVK,
            LightClientStateUpdateVK::deploy(l1.clone(), ())?,
        )
        .await?;

    // Link with LightClient's bytecode artifacts. We include the unlinked bytecode for the contract
    // in this binary so that the contract artifacts do not have to be distributed with the binary.
    // This should be fine because if the bindings we are importing are up to date, so should be the
    // contract artifacts: this is no different than foundry inlining bytecode objects in generated
    // bindings, except that foundry doesn't provide the bytecode for contracts that link with
    // libraries, so we have to do it ourselves.
    let mut bytecode: BytecodeObject = serde_json::from_str(include_str!(
        "../../contract-bindings/artifacts/LightClient_bytecode.json",
    ))?;
    bytecode
        .link_fully_qualified(
            "contracts/src/libraries/PlonkVerifier.sol:PlonkVerifier",
            plonk_verifier,
        )
        .resolve()
        .context("error linking PlonkVerifier lib")?;
    bytecode
        .link_fully_qualified(
            "contracts/src/libraries/LightClientStateUpdateVK.sol:LightClientStateUpdateVK",
            vk,
        )
        .resolve()
        .context("error linking LightClientStateUpdateVK lib")?;
    ensure!(!bytecode.is_unlinked(), "failed to link LightClient.sol");

    // Deploy light client.
    let light_client_factory = ContractFactory::new(
        LIGHTCLIENT_ABI.clone(),
        bytecode
            .as_bytes()
            .context("error parsing bytecode for linked LightClient contract")?
            .clone(),
        l1,
    );
    let contract = light_client_factory.deploy(())?.send().await?;
    Ok(contract.address())
}

/// Default deployment function `LightClientMock.sol` for testing
///
/// # NOTE
/// unlike [`deploy_light_client_contract()`], the `LightClientMock` doesn't
/// use upgradable contract for simplicity, thus there's no follow-up `.initialize()`
/// necessary, as we have already call its un-disabled constructor.
pub async fn deploy_mock_light_client_contract<M: Middleware + 'static>(
    l1: Arc<M>,
    contracts: &mut Contracts,
    constructor_args: Option<LightClientConstructorArgs>,
) -> anyhow::Result<Address> {
    // Deploy library contracts.
    let plonk_verifier = contracts
        .deploy_tx(
            Contract::PlonkVerifier,
            PlonkVerifier2::deploy(l1.clone(), ())?,
        )
        .await?;
    let vk = contracts
        .deploy_tx(
            Contract::StateUpdateVK,
            LightClientStateUpdateVKMock::deploy(l1.clone(), ())?,
        )
        .await?;

    let mut bytecode: BytecodeObject = serde_json::from_str(include_str!(
        "../../contract-bindings/artifacts/LightClientMock_bytecode.json",
    ))?;
    bytecode
        .link_fully_qualified(
            "contracts/src/libraries/PlonkVerifier.sol:PlonkVerifier",
            plonk_verifier,
        )
        .resolve()
        .context("error linking PlonkVerifier lib")?;
    bytecode
        .link_fully_qualified(
            "contracts/tests/mocks/LightClientStateUpdateVKMock.sol:LightClientStateUpdateVKMock",
            vk,
        )
        .resolve()
        .context("error linking LightClientStateUpdateVKMock lib")?;
    ensure!(
        !bytecode.is_unlinked(),
        "failed to link LightClientMock.sol"
    );

    // Deploy light client.
    let light_client_factory = ContractFactory::new(
        LIGHTCLIENTMOCK_ABI.clone(),
        bytecode
            .as_bytes()
            .context("error parsing bytecode for linked LightClientMock contract")?
            .clone(),
        l1,
    );
    let constructor_args: LightClientConstructorArgs = match constructor_args {
        Some(args) => args,
        None => LightClientConstructorArgs::dummy_genesis(),
    };
    let contract = light_client_factory
        .deploy(constructor_args)?
        .send()
        .await?;
    Ok(contract.address())
}

pub async fn deploy(
    l1url: Url,
    mnemonic: String,
    account_index: u32,
    use_mock_contract: bool,
    only: Option<Vec<ContractGroup>>,
    genesis: BoxFuture<'_, anyhow::Result<ParsedLightClientState>>,
    mut contracts: Contracts,
) -> anyhow::Result<Contracts> {
    let provider = Provider::<Http>::try_from(l1url.to_string())?;
    let chain_id = provider.get_chainid().await?.as_u64();
    let wallet = MnemonicBuilder::<English>::default()
        .phrase(mnemonic.as_str())
        .index(account_index)?
        .build()?
        .with_chain_id(chain_id);
    let owner = wallet.address();
    let l1 = Arc::new(SignerMiddleware::new(provider, wallet));

    // As a sanity check, check that the deployer address has some balance of ETH it can use to pay
    // gas.
    let balance = l1.get_balance(owner, None).await?;
    ensure!(
        balance > 0.into(),
        "deployer account {owner:#x} is not funded!"
    );
    tracing::info!(%balance, "deploying from address {owner:#x}");

    // `HotShot.sol`
    if should_deploy(ContractGroup::HotShot, &only) {
        contracts
            .deploy_tx(Contract::HotShot, HotShot::deploy(l1.clone(), ())?)
            .await?;
    }

    // `LightClient.sol`
    if should_deploy(ContractGroup::LightClient, &only) {
        // Deploy the upgradable light client contract first, then initialize it through a proxy contract
        let lc_address = if use_mock_contract {
            contracts
                .deploy_fn(Contract::LightClient, |contracts| {
                    deploy_mock_light_client_contract(l1.clone(), contracts, None).boxed()
                })
                .await?
        } else {
            contracts
                .deploy_fn(Contract::LightClient, |contracts| {
                    deploy_light_client_contract(l1.clone(), contracts).boxed()
                })
                .await?
        };
        let light_client = LightClient::new(lc_address, l1.clone());

        let data = light_client
<<<<<<< HEAD
            .initialize(genesis.await?.into(), u32::MAX, owner)
=======
            .initialize(genesis.await?.into(), 864000, owner)
>>>>>>> 4968ecea
            .calldata()
            .context("calldata for initialize transaction not available")?;
        contracts
            .deploy_tx(
                Contract::LightClientProxy,
                ERC1967Proxy::deploy(l1.clone(), (lc_address, data))?,
            )
            .await?;
    }

    // `FeeContract.sol`
    if should_deploy(ContractGroup::FeeContract, &only) {
        let fee_contract_address = contracts
            .deploy_tx(Contract::FeeContract, FeeContract::deploy(l1.clone(), ())?)
            .await?;
        let fee_contract = FeeContract::new(fee_contract_address, l1.clone());
        let data = fee_contract
            .initialize(owner)
            .calldata()
            .context("calldata for initialize transaction not available")?;
        contracts
            .deploy_tx(
                Contract::FeeContractProxy,
                ERC1967Proxy::deploy(l1.clone(), (fee_contract_address, data))?,
            )
            .await?;
    }

    Ok(contracts)
}

fn should_deploy(group: ContractGroup, only: &Option<Vec<ContractGroup>>) -> bool {
    match only {
        Some(groups) => groups.contains(&group),
        None => true,
    }
}

#[derive(Clone, Copy, Debug, PartialEq, Eq, ValueEnum)]
pub enum ContractGroup {
    #[clap(name = "hotshot")]
    HotShot,
    FeeContract,
    LightClient,
}<|MERGE_RESOLUTION|>--- conflicted
+++ resolved
@@ -1,8 +1,6 @@
-use std::{collections::HashMap, io::Write, ops::Deref};
-
 use anyhow::{ensure, Context};
 use async_std::sync::Arc;
-use clap::{builder::OsStr, Parser, ValueEnum};
+use clap::{builder::OsStr, Parser};
 use contract_bindings::{
     erc1967_proxy::ERC1967Proxy,
     fee_contract::FeeContract,
@@ -11,22 +9,13 @@
     light_client_mock::LIGHTCLIENTMOCK_ABI,
     light_client_state_update_vk::LightClientStateUpdateVK,
     light_client_state_update_vk_mock::LightClientStateUpdateVKMock,
-<<<<<<< HEAD
     plonk_verifier_2::PlonkVerifier2,
     shared_types::LightClientState,
-=======
-    plonk_verifier::PlonkVerifier,
->>>>>>> 4968ecea
 };
 use derive_more::Display;
 use ethers::{prelude::*, signers::coins_bip39::English, solc::artifacts::BytecodeObject};
 use futures::future::{BoxFuture, FutureExt};
-<<<<<<< HEAD
-use hotshot_contract_adapter::light_client::ParsedLightClientState;
-use std::{collections::HashMap, io::Write, ops::Deref};
-=======
 use hotshot_contract_adapter::light_client::{LightClientConstructorArgs, ParsedLightClientState};
->>>>>>> 4968ecea
 use url::Url;
 
 /// Set of predeployed contracts.
@@ -366,11 +355,7 @@
         let light_client = LightClient::new(lc_address, l1.clone());
 
         let data = light_client
-<<<<<<< HEAD
-            .initialize(genesis.await?.into(), u32::MAX, owner)
-=======
             .initialize(genesis.await?.into(), 864000, owner)
->>>>>>> 4968ecea
             .calldata()
             .context("calldata for initialize transaction not available")?;
         contracts
