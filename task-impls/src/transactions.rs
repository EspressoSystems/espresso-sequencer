--- conflicted
+++ resolved
@@ -276,17 +276,6 @@
         None
     }
 
-<<<<<<< HEAD
-// We have two `TransactionTaskState` implementations with different bounds. The implementation
-// above requires `TYPES: NodeType<Transaction = VIDTransaction, BlockPayload = VIDBlockPayload>`,
-// whereas here it's just `TYPES: NodeType`.
-impl<TYPES: NodeType, I: NodeImplementation<TYPES>, A: ConsensusApi<TYPES, I> + 'static>
-    TransactionTaskState<TYPES, I, A>
-where
-    QuorumEx<TYPES, I>: ConsensusExchange<TYPES, Message<TYPES>>,
-{
-=======
->>>>>>> 6b955e3a
     #[instrument(skip_all, fields(id = self.id, view = *self.cur_view), name = "Transaction Handling Task", level = "error")]
     async fn wait_for_transactions(
         &self,
