--- conflicted
+++ resolved
@@ -258,16 +258,10 @@
                                 common: vid_disperse.common,
                             },
                             // TODO (Keyao) This is also signed in DA task.
-<<<<<<< HEAD
-                            signature: self
-                                .quorum_exchange
-                                .sign_payload_commitment(vid_disperse.commit),
-=======
                             signature: TYPES::SignatureKey::sign(
                                 &self.private_key,
                                 payload.commit().as_ref(),
                             ),
->>>>>>> 8b426980
                             _pd: PhantomData,
                         },
                         self.public_key.clone(),
