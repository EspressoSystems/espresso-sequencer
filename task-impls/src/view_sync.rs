--- conflicted
+++ resolved
@@ -37,14 +37,9 @@
 };
 use snafu::Snafu;
 use std::{collections::HashMap, sync::Arc, time::Duration};
-<<<<<<< HEAD
 #[cfg(async_executor_impl = "tokio")]
 use tokio::task::JoinHandle;
-use tracing::{debug, error, info, instrument};
-
-=======
 use tracing::{debug, error, info, instrument, warn};
->>>>>>> df20124c
 #[derive(PartialEq, PartialOrd, Clone, Debug, Eq, Hash)]
 /// Phases of view sync
 pub enum ViewSyncPhase {
