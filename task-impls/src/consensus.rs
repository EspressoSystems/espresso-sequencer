--- conflicted
+++ resolved
@@ -62,15 +62,9 @@
 /// The state for the consensus task.  Contains all of the information for the implementation
 /// of consensus
 pub struct ConsensusTaskState<
-<<<<<<< HEAD
     TYPES: NodeType,
-    I: NodeImplementation<TYPES, Leaf = Leaf<TYPES>, ConsensusMessage = SequencingMessage<TYPES, I>>,
-    A: ConsensusApi<TYPES, Leaf<TYPES>, I> + 'static,
-=======
-    TYPES: NodeType<Transaction = VIDTransaction>,
     I: NodeImplementation<TYPES, ConsensusMessage = SequencingMessage<TYPES, I>>,
     A: ConsensusApi<TYPES, I> + 'static,
->>>>>>> 4022276b
 > where
     QuorumEx<TYPES, I>:
         ConsensusExchange<TYPES, Message<TYPES, I>, Commitment = Commitment<Leaf<TYPES>>>,
@@ -304,32 +298,13 @@
 }
 
 impl<
-<<<<<<< HEAD
         TYPES: NodeType,
-        I: NodeImplementation<
-            TYPES,
-            Leaf = Leaf<TYPES>,
-            ConsensusMessage = SequencingMessage<TYPES, I>,
-        >,
-        A: ConsensusApi<TYPES, Leaf<TYPES>, I> + 'static,
-    > ConsensusTaskState<TYPES, I, A>
-where
-    QuorumEx<TYPES, I>: ConsensusExchange<
-        TYPES,
-        Message<TYPES, I>,
-        Proposal = QuorumProposal<TYPES, Leaf<TYPES>>,
-        Commitment = Commitment<Leaf<TYPES>>,
-    >,
-=======
-        TYPES: NodeType<BlockPayload = VIDBlockPayload, Transaction = VIDTransaction>,
         I: NodeImplementation<TYPES, ConsensusMessage = SequencingMessage<TYPES, I>>,
         A: ConsensusApi<TYPES, I> + 'static,
     > ConsensusTaskState<TYPES, I, A>
 where
-    TYPES::BlockHeader: BlockHeader<Payload = VIDBlockPayload>,
     QuorumEx<TYPES, I>:
         ConsensusExchange<TYPES, Message<TYPES, I>, Commitment = Commitment<Leaf<TYPES>>>,
->>>>>>> 4022276b
     CommitteeEx<TYPES, I>:
         ConsensusExchange<TYPES, Message<TYPES, I>, Commitment = Commitment<TYPES::BlockPayload>>,
     TimeoutEx<TYPES, I>:
@@ -1362,19 +1337,9 @@
 }
 
 impl<
-<<<<<<< HEAD
         TYPES: NodeType,
-        I: NodeImplementation<
-            TYPES,
-            Leaf = Leaf<TYPES>,
-            ConsensusMessage = SequencingMessage<TYPES, I>,
-        >,
-        A: ConsensusApi<TYPES, Leaf<TYPES>, I>,
-=======
-        TYPES: NodeType<Transaction = VIDTransaction>,
         I: NodeImplementation<TYPES, ConsensusMessage = SequencingMessage<TYPES, I>>,
         A: ConsensusApi<TYPES, I>,
->>>>>>> 4022276b
     > TS for ConsensusTaskState<TYPES, I, A>
 where
     QuorumEx<TYPES, I>:
@@ -1404,15 +1369,9 @@
 
 /// Event handle for consensus
 pub async fn sequencing_consensus_handle<
-<<<<<<< HEAD
     TYPES: NodeType,
-    I: NodeImplementation<TYPES, Leaf = Leaf<TYPES>, ConsensusMessage = SequencingMessage<TYPES, I>>,
-    A: ConsensusApi<TYPES, Leaf<TYPES>, I> + 'static,
-=======
-    TYPES: NodeType<BlockPayload = VIDBlockPayload, Transaction = VIDTransaction>,
     I: NodeImplementation<TYPES, ConsensusMessage = SequencingMessage<TYPES, I>>,
     A: ConsensusApi<TYPES, I> + 'static,
->>>>>>> 4022276b
 >(
     event: HotShotEvent<TYPES, I>,
     mut state: ConsensusTaskState<TYPES, I, A>,
@@ -1421,18 +1380,8 @@
     ConsensusTaskState<TYPES, I, A>,
 )
 where
-<<<<<<< HEAD
-    QuorumEx<TYPES, I>: ConsensusExchange<
-        TYPES,
-        Message<TYPES, I>,
-        Proposal = QuorumProposal<TYPES, Leaf<TYPES>>,
-        Commitment = Commitment<Leaf<TYPES>>,
-    >,
-=======
-    TYPES::BlockHeader: BlockHeader<Payload = VIDBlockPayload>,
     QuorumEx<TYPES, I>:
         ConsensusExchange<TYPES, Message<TYPES, I>, Commitment = Commitment<Leaf<TYPES>>>,
->>>>>>> 4022276b
     CommitteeEx<TYPES, I>:
         ConsensusExchange<TYPES, Message<TYPES, I>, Commitment = Commitment<TYPES::BlockPayload>>,
     TimeoutEx<TYPES, I>:
