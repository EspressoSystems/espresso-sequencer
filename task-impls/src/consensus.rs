use crate::{
    events::HotShotEvent,
    helpers::cancel_task,
    vote::{create_vote_accumulator, AccumulatorInfo, VoteCollectionTaskState},
};
use async_compatibility_layer::art::{async_sleep, async_spawn};
use async_lock::{RwLock, RwLockUpgradableReadGuard};
#[cfg(async_executor_impl = "async-std")]
use async_std::task::JoinHandle;
use commit::Committable;
use core::time::Duration;
use hotshot_constants::LOOK_AHEAD;
use hotshot_task::{
    event_stream::{ChannelStream, EventStream},
    global_registry::GlobalRegistry,
    task::{HotShotTaskCompleted, TS},
    task_impls::HSTWithEvent,
};
use hotshot_types::{
    consensus::{Consensus, View},
    data::{Leaf, QuorumProposal, VidCommitment, VidDisperse},
    event::{Event, EventType},
    message::{GeneralConsensusMessage, Proposal},
    simple_certificate::{QuorumCertificate, TimeoutCertificate},
    simple_vote::{QuorumData, QuorumVote, TimeoutData, TimeoutVote},
    traits::{
        block_contents::BlockHeader,
        consensus_api::ConsensusApi,
        election::Membership,
        network::{CommunicationChannel, ConsensusIntentEvent},
        node_implementation::{NodeImplementation, NodeType},
        signature_key::SignatureKey,
        state::ConsensusTime,
        BlockPayload,
    },
    utils::{Terminator, ViewInner},
    vote::{Certificate, HasViewNumber},
};
use tracing::warn;

use crate::vote::HandleVoteEvent;
use snafu::Snafu;
use std::{
    collections::{HashMap, HashSet},
    marker::PhantomData,
    sync::Arc,
};
#[cfg(async_executor_impl = "tokio")]
use tokio::task::JoinHandle;
use tracing::{debug, error, info, instrument};

/// Error returned by the consensus task
#[derive(Snafu, Debug)]
pub struct ConsensusTaskError {}

/// Alias for the block payload commitment and the associated metadata.
pub struct CommitmentAndMetadata<PAYLOAD: BlockPayload> {
    /// Vid Commitment
    pub commitment: VidCommitment,
    /// Metadata for the block payload
    pub metadata: <PAYLOAD as BlockPayload>::Metadata,
    /// Flag for if this data represents the genesis block
    pub is_genesis: bool,
}

/// Alias for Optional type for Vote Collectors
type VoteCollectorOption<TYPES, VOTE, CERT> = Option<VoteCollectionTaskState<TYPES, VOTE, CERT>>;

/// The state for the consensus task.  Contains all of the information for the implementation
/// of consensus
pub struct ConsensusTaskState<
    TYPES: NodeType,
    I: NodeImplementation<TYPES>,
    A: ConsensusApi<TYPES, I> + 'static,
> {
    /// Our public key
    pub public_key: TYPES::SignatureKey,
    /// Our Private Key
    pub private_key: <TYPES::SignatureKey as SignatureKey>::PrivateKey,
    /// The global task registry
    pub registry: GlobalRegistry,
    /// Reference to consensus. The replica will require a write lock on this.
    pub consensus: Arc<RwLock<Consensus<TYPES>>>,
    /// View timeout from config.
    pub timeout: u64,
    /// View number this view is executing in.
    pub cur_view: TYPES::Time,

    /// The commitment to the current block payload and its metadata submitted to DA.
    pub payload_commitment_and_metadata: Option<CommitmentAndMetadata<TYPES::BlockPayload>>,

    /// Network for all nodes
    pub quorum_network: Arc<I::QuorumNetwork>,

    /// Network for DA committee
    pub committee_network: Arc<I::CommitteeNetwork>,

    /// Membership for Timeout votes/certs
    pub timeout_membership: Arc<TYPES::Membership>,

    /// Membership for Quorum Certs/votes
    pub quorum_membership: Arc<TYPES::Membership>,

    /// Membership for DA committee Votes/certs
    pub committee_membership: Arc<TYPES::Membership>,

    /// Consensus api
    pub api: A,

    /// needed to typecheck
    pub _pd: PhantomData<I>,

    /// Current Vote collection task, with it's view.
    pub vote_collector:
        RwLock<VoteCollectorOption<TYPES, QuorumVote<TYPES>, QuorumCertificate<TYPES>>>,

    /// Current timeout vote collection task with its view
    pub timeout_vote_collector:
        RwLock<VoteCollectorOption<TYPES, TimeoutVote<TYPES>, TimeoutCertificate<TYPES>>>,

    /// timeout task handle
    pub timeout_task: Option<JoinHandle<()>>,

    /// last Timeout Certificate this node formed
    pub timeout_cert: Option<TimeoutCertificate<TYPES>>,

    /// Global events stream to publish events
    pub event_stream: ChannelStream<HotShotEvent<TYPES>>,

    /// Event stream to publish events to the application layer
    pub output_event_stream: ChannelStream<Event<TYPES>>,

    /// All the VID shares we've received for current and future views.
    /// In the future we will need a different struct similar to VidDisperse except
    /// it stores only one share.
    /// TODO <https://github.com/EspressoSystems/HotShot/issues/2146>
    /// TODO <https://github.com/EspressoSystems/HotShot/issues/1732>
    pub vid_shares: HashMap<TYPES::Time, Proposal<TYPES, VidDisperse<TYPES>>>,

    /// The most recent proposal we have, will correspond to the current view if Some()
    /// Will be none if the view advanced through timeout/view_sync
    pub current_proposal: Option<QuorumProposal<TYPES>>,

    // ED Should replace this with config information since we need it anyway
    /// The node's id
    pub id: u64,
}

impl<TYPES: NodeType, I: NodeImplementation<TYPES>, A: ConsensusApi<TYPES, I> + 'static>
    ConsensusTaskState<TYPES, I, A>
{
    #[instrument(skip_all, fields(id = self.id, view = *self.cur_view), name = "Consensus genesis leaf", level = "error")]

    async fn genesis_leaf(&self) -> Option<Leaf<TYPES>> {
        let consensus = self.consensus.read().await;

        let Some(genesis_view) = consensus.state_map.get(&TYPES::Time::genesis()) else {
            error!("Couldn't find genesis view in state map.");
            return None;
        };
        let Some(leaf) = genesis_view.get_leaf_commitment() else {
            error!(
                ?genesis_view,
                "Genesis view points to a view without a leaf"
            );
            return None;
        };
        let Some(leaf) = consensus.saved_leaves.get(&leaf) else {
            error!("Failed to find genesis leaf.");
            return None;
        };
        Some(leaf.clone())
    }

    #[instrument(skip_all, fields(id = self.id, view = *self.cur_view), name = "Consensus vote if able", level = "error")]
    // Check if we are able to vote, like whether the proposal is valid,
    // whether we have DAC and VID share, and if so, vote.
    async fn vote_if_able(&mut self) -> bool {
        if !self.quorum_membership.has_stake(&self.public_key) {
            debug!(
                "We were not chosen for consensus committee on {:?}",
                self.cur_view
            );
            return false;
        }

        if let Some(proposal) = &self.current_proposal {
            // ED Need to account for the genesis DA cert
            // No need to check vid share nor da cert for genesis
            if proposal.justify_qc.is_genesis && proposal.view_number == TYPES::Time::new(1) {
                info!("Proposal is genesis!");

                let view = TYPES::Time::new(*proposal.view_number);
                let justify_qc = proposal.justify_qc.clone();
                let parent = if justify_qc.is_genesis {
                    self.genesis_leaf().await
                } else {
                    self.consensus
                        .read()
                        .await
                        .saved_leaves
                        .get(&justify_qc.get_data().leaf_commit)
                        .cloned()
                };

                // Justify qc's leaf commitment is not the same as the parent's leaf commitment, but it should be (in this case)
                let Some(parent) = parent else {
                    error!(
                                "Proposal's parent missing from storage with commitment: {:?}, proposal view {:?}",
                                justify_qc.get_data().leaf_commit,
                                proposal.view_number,
                            );
                    return false;
                };
                let parent_commitment = parent.commit();

                let leaf: Leaf<_> = Leaf {
                    view_number: view,
                    justify_qc: proposal.justify_qc.clone(),
                    parent_commitment,
                    block_header: proposal.block_header.clone(),
                    block_payload: None,
                    rejected: Vec::new(),
                    proposer_id: self.quorum_membership.get_leader(view),
                };
                let Ok(vote) = QuorumVote::<TYPES>::create_signed_vote(
                    QuorumData {
                        leaf_commit: leaf.commit(),
                    },
                    view,
                    &self.public_key,
                    &self.private_key,
                ) else {
                    error!("Failed to sign QuorumData!");
                    return false;
                };

                let message = GeneralConsensusMessage::<TYPES>::Vote(vote);

                if let GeneralConsensusMessage::Vote(vote) = message {
                    debug!(
                        "Sending vote to next quorum leader {:?}",
                        vote.get_view_number() + 1
                    );
                    self.event_stream
                        .publish(HotShotEvent::QuorumVoteSend(vote))
                        .await;
                    if let Some(commit_and_metadata) = &self.payload_commitment_and_metadata {
                        if commit_and_metadata.is_genesis {
                            self.payload_commitment_and_metadata = None;
                        }
                    }
                    return true;
                }
            }

            // TODO: re-enable this when HotShot/the sequencer needs the shares for something
            // issue: https://github.com/EspressoSystems/HotShot/issues/2236
            // Only vote if you has seen the VID share for this view
            // if let Some(_vid_share) = self.vid_shares.get(&proposal.view_number) {
            // } else {
            //     debug!(
            //         "We have not seen the VID share for this view {:?} yet, so we cannot vote.",
            //         proposal.view_number
            //     );
            //     return false;
            // }

            // Only vote if you have the DA cert
            // ED Need to update the view number this is stored under?
            if let Some(cert) = self
                .consensus
                .read()
                .await
                .saved_da_certs
                .get(&(proposal.get_view_number()))
            {
                let view = cert.view_number;
                // TODO: do some of this logic without the vote token check, only do that when voting.
                let justify_qc = proposal.justify_qc.clone();
                let parent = if justify_qc.is_genesis {
                    self.genesis_leaf().await
                } else {
                    self.consensus
                        .read()
                        .await
                        .saved_leaves
                        .get(&justify_qc.get_data().leaf_commit)
                        .cloned()
                };

                // Justify qc's leaf commitment is not the same as the parent's leaf commitment, but it should be (in this case)
                let Some(parent) = parent else {
                    error!(
                                "Proposal's parent missing from storage with commitment: {:?}, proposal view {:?}",
                                justify_qc.get_data().leaf_commit,
                                proposal.view_number,
                            );
                    return false;
                };
                let parent_commitment = parent.commit();

                let leaf: Leaf<_> = Leaf {
                    view_number: view,
                    justify_qc: proposal.justify_qc.clone(),
                    parent_commitment,
                    block_header: proposal.block_header.clone(),
                    block_payload: None,
                    rejected: Vec::new(),
                    proposer_id: self.quorum_membership.get_leader(view),
                };

                // Validate the DAC.
                let message = if cert.is_valid_cert(self.committee_membership.as_ref()) {
                    // Validate the block payload commitment for non-genesis DAC.
                    if !cert.is_genesis
                        && cert.get_data().payload_commit
                            != proposal.block_header.payload_commitment()
                    {
                        error!("Block payload commitment does not equal da cert payload commitment. View = {}", *view);
                        return false;
                    }
                    if let Ok(vote) = QuorumVote::<TYPES>::create_signed_vote(
                        QuorumData {
                            leaf_commit: leaf.commit(),
                        },
                        view,
                        &self.public_key,
                        &self.private_key,
                    ) {
                        GeneralConsensusMessage::<TYPES>::Vote(vote)
                    } else {
                        error!("Unable to sign quorum vote!");
                        return false;
                    }
                } else {
                    error!(
                        "Invalid DAC in proposal! Skipping proposal. {:?} cur view is: {:?}",
                        cert, self.cur_view
                    );
                    return false;
                };

                if let GeneralConsensusMessage::Vote(vote) = message {
                    debug!(
                        "Sending vote to next quorum leader {:?}",
                        vote.get_view_number() + 1
                    );
                    self.event_stream
                        .publish(HotShotEvent::QuorumVoteSend(vote))
                        .await;
                    return true;
                }
            }
            debug!(
                "Received VID share, but couldn't find DAC cert for view {:?}",
                *proposal.get_view_number(),
            );
            return false;
        }
        debug!(
            "Could not vote because we don't have a proposal yet for view {}",
            *self.cur_view
        );
        false
    }

    /// Must only update the view and GC if the view actually changes
    #[instrument(skip_all, fields(id = self.id, view = *self.cur_view), name = "Consensus update view", level = "error")]

    async fn update_view(&mut self, new_view: TYPES::Time) -> bool {
        if *self.cur_view < *new_view {
            debug!(
                "Updating view from {} to {} in consensus task",
                *self.cur_view, *new_view
            );

            if *self.cur_view / 100 != *new_view / 100 {
                // TODO (https://github.com/EspressoSystems/HotShot/issues/2296):
                // switch to info! when INFO logs become less cluttered
                error!("Progress: entered view {:>6}", *new_view);
            }

            // cancel the old timeout task
            if let Some(timeout_task) = self.timeout_task.take() {
                cancel_task(timeout_task).await;
            }
            self.cur_view = new_view;

            // Poll the future leader for lookahead
            let lookahead_view = new_view + LOOK_AHEAD;
            if self.quorum_membership.get_leader(lookahead_view) != self.public_key {
                self.quorum_network
                    .inject_consensus_info(ConsensusIntentEvent::PollFutureLeader(
                        *lookahead_view,
                        self.quorum_membership.get_leader(lookahead_view),
                    ))
                    .await;
            }

            // Start polling for proposals for the new view
            self.quorum_network
                .inject_consensus_info(ConsensusIntentEvent::PollForProposal(*self.cur_view + 1))
                .await;

            self.quorum_network
                .inject_consensus_info(ConsensusIntentEvent::PollForDAC(*self.cur_view + 1))
                .await;

            if self.quorum_membership.get_leader(self.cur_view + 1) == self.public_key {
                debug!("Polling for quorum votes for view {}", *self.cur_view);
                self.quorum_network
                    .inject_consensus_info(ConsensusIntentEvent::PollForVotes(*self.cur_view))
                    .await;
            }

            self.event_stream
                .publish(HotShotEvent::ViewChange(new_view))
                .await;

            // Spawn a timeout task if we did actually update view
            let timeout = self.timeout;
            self.timeout_task = Some(async_spawn({
                let stream = self.event_stream.clone();
                // Nuance: We timeout on the view + 1 here because that means that we have
                // not seen evidence to transition to this new view
                let view_number = self.cur_view + 1;
                async move {
                    async_sleep(Duration::from_millis(timeout)).await;
                    stream
                        .publish(HotShotEvent::Timeout(TYPES::Time::new(*view_number)))
                        .await;
                }
            }));
            let consensus = self.consensus.read().await;
            consensus
                .metrics
                .current_view
                .set(usize::try_from(self.cur_view.get_u64()).unwrap());
            consensus.metrics.number_of_views_since_last_decide.set(
                usize::try_from(self.cur_view.get_u64()).unwrap()
                    - usize::try_from(consensus.last_decided_view.get_u64()).unwrap(),
            );

            return true;
        }
        false
    }

    /// Handles a consensus event received on the event stream
    #[instrument(skip_all, fields(id = self.id, view = *self.cur_view), name = "Consensus replica task", level = "error")]
    pub async fn handle_event(&mut self, event: HotShotEvent<TYPES>) {
        match event {
            HotShotEvent::QuorumProposalRecv(proposal, sender) => {
                debug!(
                    "Received Quorum Proposal for view {}",
                    *proposal.data.view_number
                );

                // stop polling for the received proposal
                self.quorum_network
                    .inject_consensus_info(ConsensusIntentEvent::CancelPollForProposal(
                        *proposal.data.view_number,
                    ))
                    .await;

                let view = proposal.data.get_view_number();
                if view < self.cur_view {
                    debug!("Proposal is from an older view {:?}", proposal.data.clone());
                    return;
                }

                let view_leader_key = self.quorum_membership.get_leader(view);
                if view_leader_key != sender {
                    warn!("Leader key does not match key in proposal");
                    return;
                }

                // Verify a timeout certificate exists and is valid
                if proposal.data.justify_qc.get_view_number() != view - 1 {
                    let Some(timeout_cert) = proposal.data.timeout_certificate.clone() else {
                        warn!(
                            "Quorum proposal for view {} needed a timeout certificate but did not have one",
                            *view);
                        return;
                    };

                    if timeout_cert.get_data().view != view - 1 {
                        warn!("Timeout certificate for view {} was not for the immediately preceding view", *view);
                        return;
                    }

                    if !timeout_cert.is_valid_cert(self.timeout_membership.as_ref()) {
                        warn!("Timeout certificate for view {} was invalid", *view);
                        return;
                    }
                }

                let justify_qc = proposal.data.justify_qc.clone();

                if !justify_qc.is_valid_cert(self.quorum_membership.as_ref()) {
                    error!("Invalid justify_qc in proposal for view {}", *view);
                    let consensus = self.consensus.write().await;
                    consensus.metrics.invalid_qc.update(1);
                    return;
                }

                // NOTE: We could update our view with a valid TC but invalid QC, but that is not what we do here
                self.update_view(view).await;

                let consensus = self.consensus.upgradable_read().await;

                // Construct the leaf.
                let parent = if justify_qc.is_genesis {
                    self.genesis_leaf().await
                } else {
                    consensus
                        .saved_leaves
                        .get(&justify_qc.get_data().leaf_commit)
                        .cloned()
                };

<<<<<<< HEAD
                let mut consensus = RwLockUpgradableReadGuard::upgrade(consensus).await;

                if justify_qc.get_view_number() > consensus.high_qc.view_number {
                    debug!("Updating high QC");
                    consensus.high_qc = justify_qc.clone();
                }

=======
>>>>>>> 523efb72
                // Justify qc's leaf commitment is not the same as the parent's leaf commitment, but it should be (in this case)
                let Some(parent) = parent else {
                    error!(
                        "Proposal's parent missing from storage with commitment: {:?}",
                        justify_qc.get_data().leaf_commit
                    );
                    let leaf = Leaf {
                        view_number: view,
                        justify_qc: justify_qc.clone(),
                        parent_commitment: justify_qc.get_data().leaf_commit,
                        block_header: proposal.data.block_header.clone(),
                        block_payload: None,
                        rejected: Vec::new(),
                        proposer_id: sender,
                    };

                    consensus.state_map.insert(
                        view,
                        View {
                            view_inner: ViewInner::Leaf {
                                leaf: leaf.commit(),
                            },
                        },
                    );
                    consensus.saved_leaves.insert(leaf.commit(), leaf.clone());

                    // If we are missing the parent from storage, the safety check will fail.  But we can
                    // still vote if the liveness check succeeds.
                    let liveness_check = justify_qc.get_view_number() > consensus.locked_view;

                    let high_qc = consensus.high_qc.clone();
                    let locked_view = consensus.locked_view; 
                

                    drop(consensus);

                    if liveness_check {
                        self.current_proposal = Some(proposal.data.clone());
                        let new_view = proposal.data.view_number + 1;

                        // This is for the case where we form a QC but have not yet seen the previous proposal ourselves
                        let should_propose = self.quorum_membership.get_leader(new_view)
                            == self.public_key
                            && high_qc.view_number
                                == self.current_proposal.clone().unwrap().view_number;
                        let qc = high_qc.clone();
                        if should_propose {
                            debug!(
                                "Attempting to publish proposal after voting; now in view: {}",
                                *new_view
                            );
                            self.publish_proposal_if_able(qc.view_number + 1, None)
                                .await;
                        }
                        if self.vote_if_able().await {
                            self.current_proposal = None;
                        }
                    }
                    warn!("Failed liveneess check; cannot find parent either\n High QC is {:?}  Proposal QC is {:?}  Locked view is {:?}", high_qc, proposal.data.clone(), locked_view);

                    return;
                };
                let parent_commitment = parent.commit();
                let leaf: Leaf<_> = Leaf {
                    view_number: view,
                    justify_qc: justify_qc.clone(),
                    parent_commitment,
                    block_header: proposal.data.block_header.clone(),
                    block_payload: None,
                    rejected: Vec::new(),
                    proposer_id: sender.clone(),
                };
                let leaf_commitment = leaf.commit();

                // Validate the signature. This should also catch if the leaf_commitment does not equal our calculated parent commitment
                if !view_leader_key.validate(&proposal.signature, leaf_commitment.as_ref()) {
                    error!(?proposal.signature, "Could not verify proposal.");
                    return;
                }
                // Create a positive vote if either liveness or safety check
                // passes.

                // Liveness check.
                let liveness_check = justify_qc.get_view_number() > consensus.locked_view;

                // Safety check.
                // Check if proposal extends from the locked leaf.
                let outcome = consensus.visit_leaf_ancestors(
                    justify_qc.get_view_number(),
                    Terminator::Inclusive(consensus.locked_view),
                    false,
                    |leaf| {
                        // if leaf view no == locked view no then we're done, report success by
                        // returning true
                        leaf.view_number != consensus.locked_view
                    },
                );
                let safety_check = outcome.is_ok();
                if let Err(e) = outcome {
                    self.api
                        .send_event(Event {
                            view_number: view,
                            event: EventType::Error { error: Arc::new(e) },
                        })
                        .await;
                }

                // Skip if both saftey and liveness checks fail.
                if !safety_check && !liveness_check {
                    error!("Failed safety and liveness check \n High QC is {:?}  Proposal QC is {:?}  Locked view is {:?}", consensus.high_qc, proposal.data.clone(), consensus.locked_view);
                    return;
                }

<<<<<<< HEAD
                self.current_proposal = Some(proposal.data.clone());

=======
                // We accept the proposal, notify the application layer
                self.api
                    .send_event(Event {
                        view_number: self.cur_view,
                        event: EventType::QuorumProposal {
                            proposal: proposal.clone(),
                            sender,
                        },
                    })
                    .await;

                let high_qc = leaf.justify_qc.clone();
>>>>>>> 523efb72
                let mut new_anchor_view = consensus.last_decided_view;
                let mut new_locked_view = consensus.locked_view;
                let mut last_view_number_visited = view;
                let mut new_commit_reached: bool = false;
                let mut new_decide_reached = false;
                let mut new_decide_qc = None;
                let mut leaf_views = Vec::new();
                let mut included_txns = HashSet::new();
                let old_anchor_view = consensus.last_decided_view;
                let parent_view = leaf.justify_qc.get_view_number();
                let mut current_chain_length = 0usize;
                if parent_view + 1 == view {
                    current_chain_length += 1;
                    if let Err(e) = consensus.visit_leaf_ancestors(
                        parent_view,
                        Terminator::Exclusive(old_anchor_view),
                        true,
                        |leaf| {
                            if !new_decide_reached {
                                if last_view_number_visited == leaf.view_number + 1 {
                                    last_view_number_visited = leaf.view_number;
                                    current_chain_length += 1;
                                    if current_chain_length == 2 {
                                        new_locked_view = leaf.view_number;
                                        new_commit_reached = true;
                                        // The next leaf in the chain, if there is one, is decided, so this
                                        // leaf's justify_qc would become the QC for the decided chain.
                                        new_decide_qc = Some(leaf.justify_qc.clone());
                                    } else if current_chain_length == 3 {
                                        new_anchor_view = leaf.view_number;
                                        new_decide_reached = true;
                                    }
                                } else {
                                    // nothing more to do here... we don't have a new chain extension
                                    return false;
                                }
                            }
                            // starting from the first iteration with a three chain, e.g. right after the else if case nested in the if case above
                            if new_decide_reached {
                                let mut leaf = leaf.clone();
                                if leaf.view_number == new_anchor_view {
                                    consensus
                                        .metrics
                                        .last_synced_block_height
                                        .set(usize::try_from(leaf.get_height()).unwrap_or(0));
                                }
                                // If the block payload is available for this leaf, include it in
                                // the leaf chain that we send to the client.
                                if let Some(encoded_txns) =
                                    consensus.saved_payloads.get(leaf.get_payload_commitment())
                                {
                                    let payload = BlockPayload::from_bytes(
                                        encoded_txns.clone().into_iter(),
                                        leaf.get_block_header().metadata(),
                                    );

                                    leaf.fill_block_payload_unchecked(payload);
                                }

                                leaf_views.push(leaf.clone());
                                if let Some(ref payload) = leaf.block_payload {
                                    for txn in payload
                                        .transaction_commitments(leaf.get_block_header().metadata())
                                    {
                                        included_txns.insert(txn);
                                    }
                                }
                            }
                            true
                        },
                    ) {
                        error!("publishing view error");
                        self.output_event_stream
                            .publish(Event {
                                view_number: view,
                                event: EventType::Error { error: e.into() },
                            })
                            .await;
                    }
                }

                let included_txns_set: HashSet<_> = if new_decide_reached {
                    included_txns
                } else {
                    HashSet::new()
                };

                consensus.state_map.insert(
                    view,
                    View {
                        view_inner: ViewInner::Leaf {
                            leaf: leaf.commit(),
                        },
                    },
                );
                consensus.saved_leaves.insert(leaf.commit(), leaf.clone());
                if new_commit_reached {
                    consensus.locked_view = new_locked_view;
                }
                #[allow(clippy::cast_precision_loss)]
                if new_decide_reached {
                    self.event_stream
                        .publish(HotShotEvent::LeafDecided(leaf_views.clone()))
                        .await;
                    let decide_sent = self.output_event_stream.publish(Event {
                        view_number: consensus.last_decided_view,
                        event: EventType::Decide {
                            leaf_chain: Arc::new(leaf_views),
                            qc: Arc::new(new_decide_qc.unwrap()),
                            block_size: Some(included_txns_set.len().try_into().unwrap()),
                        },
                    });
                    let old_anchor_view = consensus.last_decided_view;
                    consensus
                        .collect_garbage(old_anchor_view, new_anchor_view)
                        .await;
                    consensus.last_decided_view = new_anchor_view;
                    consensus.metrics.invalid_qc.set(0);
                    consensus
                        .metrics
                        .last_decided_view
                        .set(usize::try_from(consensus.last_decided_view.get_u64()).unwrap());
                    let cur_number_of_views_per_decide_event =
                        *self.cur_view - consensus.last_decided_view.get_u64();
                    consensus
                        .metrics
                        .number_of_views_per_decide_event
                        .add_point(cur_number_of_views_per_decide_event as f64);

                    // We're only storing the last QC. We could store more but we're realistically only going to retrieve the last one.
                    if let Err(e) = self.api.store_leaf(old_anchor_view, leaf).await {
                        error!("Could not insert new anchor into the storage API: {:?}", e);
                    }

                    debug!("Sending Decide for view {:?}", consensus.last_decided_view);
                    debug!("Decided txns len {:?}", included_txns_set.len());
                    decide_sent.await;
                }

                let new_view = self.current_proposal.clone().unwrap().view_number + 1;
                // In future we can use the mempool model where we fetch the proposal if we don't have it, instead of having to wait for it here
                // This is for the case where we form a QC but have not yet seen the previous proposal ourselves
                let should_propose = self.quorum_membership.get_leader(new_view) == self.public_key
                    && consensus.high_qc.view_number
                        == self.current_proposal.clone().unwrap().view_number;
                // todo get rid of this clone
                let qc = consensus.high_qc.clone();

                drop(consensus);
                if should_propose {
                    debug!(
                        "Attempting to publish proposal after voting; now in view: {}",
                        *new_view
                    );
                    self.publish_proposal_if_able(qc.view_number + 1, None)
                        .await;
                }

                if !self.vote_if_able().await {
                    return;
                }
                self.current_proposal = None;
            }
            HotShotEvent::QuorumVoteRecv(ref vote) => {
                debug!("Received quroum vote: {:?}", vote.get_view_number());
                if self
                    .quorum_membership
                    .get_leader(vote.get_view_number() + 1)
                    != self.public_key
                {
                    error!(
                        "We are not the leader for view {} are we the leader for view + 1? {}",
                        *vote.get_view_number() + 1,
                        self.quorum_membership
                            .get_leader(vote.get_view_number() + 2)
                            == self.public_key
                    );
                    return;
                }
                let mut collector = self.vote_collector.write().await;

                let maybe_task = collector.take();

                if maybe_task.is_none()
                    || vote.get_view_number() > maybe_task.as_ref().unwrap().view
                {
                    debug!("Starting vote handle for view {:?}", vote.get_view_number());
                    let info = AccumulatorInfo {
                        public_key: self.public_key.clone(),
                        membership: self.quorum_membership.clone(),
                        view: vote.get_view_number(),
                        event_stream: self.event_stream.clone(),
                        id: self.id,
                        registry: self.registry.clone(),
                    };
                    *collector = create_vote_accumulator::<
                        TYPES,
                        QuorumVote<TYPES>,
                        QuorumCertificate<TYPES>,
                    >(&info, vote.clone(), event)
                    .await;
                } else {
                    let result = maybe_task.unwrap().handle_event(event.clone()).await;

                    if result.0 == Some(HotShotTaskCompleted::ShutDown) {
                        // The protocol has finished
                        return;
                    }
                    *collector = Some(result.1);
                }
            }
            HotShotEvent::TimeoutVoteRecv(ref vote) => {
                if self
                    .timeout_membership
                    .get_leader(vote.get_view_number() + 1)
                    != self.public_key
                {
                    error!(
                        "We are not the leader for view {} are we the leader for view + 1? {}",
                        *vote.get_view_number() + 1,
                        self.timeout_membership
                            .get_leader(vote.get_view_number() + 2)
                            == self.public_key
                    );
                    return;
                }
                let mut collector = self.timeout_vote_collector.write().await;
                let maybe_task = collector.take();

                if maybe_task.is_none()
                    || vote.get_view_number() > maybe_task.as_ref().unwrap().view
                {
                    debug!("Starting vote handle for view {:?}", vote.get_view_number());
                    let info = AccumulatorInfo {
                        public_key: self.public_key.clone(),
                        membership: self.quorum_membership.clone(),
                        view: vote.get_view_number(),
                        event_stream: self.event_stream.clone(),
                        id: self.id,
                        registry: self.registry.clone(),
                    };
                    *collector = create_vote_accumulator::<
                        TYPES,
                        TimeoutVote<TYPES>,
                        TimeoutCertificate<TYPES>,
                    >(&info, vote.clone(), event)
                    .await;
                } else {
                    let result = maybe_task.unwrap().handle_event(event.clone()).await;

                    if result.0 == Some(HotShotTaskCompleted::ShutDown) {
                        // The protocol has finished
                        return;
                    }
                    *collector = Some(result.1);
                }
            }
            HotShotEvent::QCFormed(cert) => {
                debug!("QC Formed event happened!");

                if let either::Right(qc) = cert.clone() {
                    self.timeout_cert = Some(qc.clone());
                    // cancel poll for votes
                    self.quorum_network
                        .inject_consensus_info(ConsensusIntentEvent::CancelPollForVotes(
                            *qc.view_number,
                        ))
                        .await;

                    debug!(
                        "Attempting to publish proposal after forming a TC for view {}",
                        *qc.view_number
                    );

                    let view = qc.view_number + 1;

                    if self.publish_proposal_if_able(view, Some(qc.clone())).await {
                    } else {
                        warn!("Wasn't able to publish proposal");
                    }
                }
                if let either::Left(qc) = cert {
                    let mut consensus = self.consensus.write().await;
                    consensus.high_qc = qc.clone();

                    // cancel poll for votes
                    self.quorum_network
                        .inject_consensus_info(ConsensusIntentEvent::CancelPollForVotes(
                            *qc.view_number,
                        ))
                        .await;

                    drop(consensus);
                    debug!(
                        "Attempting to publish proposal after forming a QC for view {}",
                        *qc.view_number
                    );

                    if !self
                        .publish_proposal_if_able(qc.view_number + 1, None)
                        .await
                    {
                        debug!(
                            "Wasn't able to publish proposal when QC was formed, still may publish"
                        );
                    }
                }
            }
            HotShotEvent::DACRecv(cert) => {
                debug!("DAC Received for view {}!", *cert.view_number);
                let view = cert.view_number;

                self.quorum_network
                    .inject_consensus_info(ConsensusIntentEvent::CancelPollForDAC(*view))
                    .await;

                self.committee_network
                    .inject_consensus_info(ConsensusIntentEvent::CancelPollForVotes(*view))
                    .await;

                self.consensus
                    .write()
                    .await
                    .saved_da_certs
                    .insert(view, cert);

                if self.vote_if_able().await {
                    self.current_proposal = None;
                }
            }
            HotShotEvent::VidDisperseRecv(disperse, sender) => {
                let view = disperse.data.get_view_number();

                debug!(
                    "VID disperse received for view: {:?} in consensus task",
                    view
                );

                // Allow VID disperse date that is one view older, in case we have updated the
                // view.
                // Adding `+ 1` on the LHS rather than `- 1` on the RHS, to avoid the overflow
                // error due to subtracting the genesis view number.
                if view + 1 < self.cur_view {
                    warn!("Throwing away VID disperse data that is more than one view older");
                    return;
                }

                debug!("VID disperse data is not more than one view older.");
                let payload_commitment = disperse.data.payload_commitment;

                // Check whether the sender is the right leader for this view
                let view_leader_key = self.quorum_membership.get_leader(view);
                if view_leader_key != sender {
                    warn!(
                        "VID dispersal/share is not from expected leader key for view {} \n",
                        *view
                    );
                    return;
                }

                if !view_leader_key.validate(&disperse.signature, payload_commitment.as_ref()) {
                    warn!("Could not verify VID dispersal/share sig.");
                    return;
                }

                // stop polling for the received disperse after verifying it's valid
                self.quorum_network
                    .inject_consensus_info(ConsensusIntentEvent::CancelPollForVIDDisperse(
                        *disperse.data.view_number,
                    ))
                    .await;

                // Add to the storage that we have received the VID disperse for a specific view
                // TODO: re-enable this when HotShot/the sequencer needs the shares for something
                // issue: https://github.com/EspressoSystems/HotShot/issues/2236
                // self.vid_shares.insert(view, disperse);
            }
            HotShotEvent::ViewChange(new_view) => {
                debug!("View Change event for view {} in consensus task", *new_view);

                let old_view_number = self.cur_view;

                // Start polling for VID disperse for the new view
                self.quorum_network
                    .inject_consensus_info(ConsensusIntentEvent::PollForVIDDisperse(
                        *old_view_number + 1,
                    ))
                    .await;

                // update the view in state to the one in the message
                // Publish a view change event to the application
                if !self.update_view(new_view).await {
                    debug!("view not updated");
                    return;
                }

                self.output_event_stream
                    .publish(Event {
                        view_number: old_view_number,
                        event: EventType::ViewFinished {
                            view_number: old_view_number,
                        },
                    })
                    .await;
            }
            HotShotEvent::Timeout(view) => {
                // NOTE: We may optionally have the timeout task listen for view change events
                if self.cur_view >= view {
                    return;
                }
                if !self.timeout_membership.has_stake(&self.public_key) {
                    debug!(
                        "We were not chosen for consensus committee on {:?}",
                        self.cur_view
                    );
                    return;
                }

                // cancel poll for votes
                self.quorum_network
                    .inject_consensus_info(ConsensusIntentEvent::CancelPollForVotes(*view))
                    .await;

                // cancel poll for proposal
                self.quorum_network
                    .inject_consensus_info(ConsensusIntentEvent::CancelPollForProposal(*view))
                    .await;

                let Ok(vote) = TimeoutVote::create_signed_vote(
                    TimeoutData { view },
                    view,
                    &self.public_key,
                    &self.private_key,
                ) else {
                    error!("Failed to sign TimeoutData!");
                    return;
                };

                self.event_stream
                    .publish(HotShotEvent::TimeoutVoteSend(vote))
                    .await;
                debug!(
                    "We did not receive evidence for view {} in time, sending timeout vote for that view!",
                    *view
                );
                self.output_event_stream
                    .publish(Event {
                        view_number: view,
                        event: EventType::ReplicaViewTimeout { view_number: view },
                    })
                    .await;
                let consensus = self.consensus.read().await;
                consensus.metrics.number_of_timeouts.add(1);
            }
            HotShotEvent::SendPayloadCommitmentAndMetadata(payload_commitment, metadata, view) => {
                debug!("got commit and meta {:?}", payload_commitment);
                self.payload_commitment_and_metadata = Some(CommitmentAndMetadata {
                    commitment: payload_commitment,
                    metadata,
                    is_genesis: false,
                });
                if self.quorum_membership.get_leader(view) == self.public_key
                    && self.consensus.read().await.high_qc.get_view_number() + 1 == view
                {
                    self.publish_proposal_if_able(view, None).await;
                }
                if let Some(tc) = &self.timeout_cert {
                    if self.quorum_membership.get_leader(tc.get_view_number() + 1)
                        == self.public_key
                    {
                        self.publish_proposal_if_able(view, self.timeout_cert.clone())
                            .await;
                    }
                }
            }
            _ => {}
        }
    }

    /// Sends a proposal if possible from the high qc we have
    #[allow(clippy::too_many_lines)]
    pub async fn publish_proposal_if_able(
        &mut self,
        view: TYPES::Time,
        timeout_certificate: Option<TimeoutCertificate<TYPES>>,
    ) -> bool {
        if self.quorum_membership.get_leader(view) != self.public_key {
            // This is expected for view 1, so skipping the logging.
            if view != TYPES::Time::new(1) {
                error!(
                    "Somehow we formed a QC but are not the leader for the next view {:?}",
                    view
                );
            }
            return false;
        }

        let consensus = self.consensus.read().await;
        let parent_view_number = &consensus.high_qc.get_view_number();
        let mut reached_decided = false;

        let Some(parent_view) = consensus.state_map.get(parent_view_number) else {
            // This should have been added by the replica?
            error!("Couldn't find parent view in state map, waiting for replica to see proposal\n parent view number: {}", **parent_view_number);
            return false;
        };
        // Leaf hash in view inner does not match high qc hash - Why?
        let Some(leaf_commitment) = parent_view.get_leaf_commitment() else {
            error!(
                ?parent_view_number,
                ?parent_view,
                "Parent of high QC points to a view without a proposal"
            );
            return false;
        };
        if leaf_commitment != consensus.high_qc.get_data().leaf_commit {
            // NOTE: This happens on the genesis block
            debug!(
                "They don't equal: {:?}   {:?}",
                leaf_commitment,
                consensus.high_qc.get_data().leaf_commit
            );
        }
        let Some(leaf) = consensus.saved_leaves.get(&leaf_commitment) else {
            error!("Failed to find high QC of parent.");
            return false;
        };
        if leaf.view_number == consensus.last_decided_view {
            reached_decided = true;
        }

        let parent_leaf = leaf.clone();
        let parent_header = parent_leaf.block_header.clone();

        let original_parent_hash = parent_leaf.commit();

        let mut next_parent_hash = original_parent_hash;

        // Walk back until we find a decide
        if !reached_decided {
            debug!("not reached decide fro view {:?}", self.cur_view);
            while let Some(next_parent_leaf) = consensus.saved_leaves.get(&next_parent_hash) {
                if next_parent_leaf.view_number <= consensus.last_decided_view {
                    break;
                }
                next_parent_hash = next_parent_leaf.parent_commitment;
            }
            debug!("updated saved leaves");
            // TODO do some sort of sanity check on the view number that it matches decided
        }

        if let Some(commit_and_metadata) = &self.payload_commitment_and_metadata {
            let leaf = Leaf {
                view_number: view,
                justify_qc: consensus.high_qc.clone(),
                parent_commitment: parent_leaf.commit(),
                block_header: TYPES::BlockHeader::new(
                    commit_and_metadata.commitment,
                    commit_and_metadata.metadata.clone(),
                    &parent_header,
                ),
                block_payload: None,
                rejected: vec![],
                proposer_id: self.api.public_key().clone(),
            };

            let Ok(signature) =
                TYPES::SignatureKey::sign(&self.private_key, leaf.commit().as_ref())
            else {
                error!("Failed to sign leaf.commit()!");
                return false;
            };
            // TODO: DA cert is sent as part of the proposal here, we should split this out so we don't have to wait for it.
            let proposal = QuorumProposal {
                block_header: leaf.block_header.clone(),
                view_number: leaf.view_number,
                justify_qc: consensus.high_qc.clone(),
                timeout_certificate: timeout_certificate.or_else(|| None),
                proposer_id: leaf.proposer_id,
            };

            self.timeout_cert = None;
            let message = Proposal {
                data: proposal,
                signature,
                _pd: PhantomData,
            };
            debug!(
                "Sending proposal for view {:?} \n {:?}",
                leaf.view_number, ""
            );

            self.event_stream
                .publish(HotShotEvent::QuorumProposalSend(
                    message.clone(),
                    self.public_key.clone(),
                ))
                .await;

            self.payload_commitment_and_metadata = None;
            return true;
        }
        debug!("Cannot propose because we don't have the VID payload commitment and metadata");
        false
    }
}

impl<TYPES: NodeType, I: NodeImplementation<TYPES>, A: ConsensusApi<TYPES, I>> TS
    for ConsensusTaskState<TYPES, I, A>
{
}

/// Type alias for Consensus task
pub type ConsensusTaskTypes<TYPES, I, A> = HSTWithEvent<
    ConsensusTaskError,
    HotShotEvent<TYPES>,
    ChannelStream<HotShotEvent<TYPES>>,
    ConsensusTaskState<TYPES, I, A>,
>;

/// Event handle for consensus
pub async fn sequencing_consensus_handle<
    TYPES: NodeType,
    I: NodeImplementation<TYPES>,
    A: ConsensusApi<TYPES, I> + 'static,
>(
    event: HotShotEvent<TYPES>,
    mut state: ConsensusTaskState<TYPES, I, A>,
) -> (
    std::option::Option<HotShotTaskCompleted>,
    ConsensusTaskState<TYPES, I, A>,
) {
    if let HotShotEvent::Shutdown = event {
        (Some(HotShotTaskCompleted::ShutDown), state)
    } else {
        state.handle_event(event).await;
        (None, state)
    }
}

/// Filter for consensus, returns true for event types the consensus task subscribes to.
pub fn consensus_event_filter<TYPES: NodeType>(event: &HotShotEvent<TYPES>) -> bool {
    matches!(
        event,
        HotShotEvent::QuorumProposalRecv(_, _)
            | HotShotEvent::QuorumVoteRecv(_)
            | HotShotEvent::QCFormed(_)
            | HotShotEvent::DACRecv(_)
            | HotShotEvent::ViewChange(_)
            | HotShotEvent::SendPayloadCommitmentAndMetadata(..)
            | HotShotEvent::Timeout(_)
            | HotShotEvent::TimeoutVoteRecv(_)
            | HotShotEvent::VidDisperseRecv(..)
            | HotShotEvent::Shutdown,
    )
}<|MERGE_RESOLUTION|>--- conflicted
+++ resolved
@@ -520,7 +520,6 @@
                         .cloned()
                 };
 
-<<<<<<< HEAD
                 let mut consensus = RwLockUpgradableReadGuard::upgrade(consensus).await;
 
                 if justify_qc.get_view_number() > consensus.high_qc.view_number {
@@ -528,8 +527,6 @@
                     consensus.high_qc = justify_qc.clone();
                 }
 
-=======
->>>>>>> 523efb72
                 // Justify qc's leaf commitment is not the same as the parent's leaf commitment, but it should be (in this case)
                 let Some(parent) = parent else {
                     error!(
@@ -643,10 +640,8 @@
                     return;
                 }
 
-<<<<<<< HEAD
                 self.current_proposal = Some(proposal.data.clone());
 
-=======
                 // We accept the proposal, notify the application layer
                 self.api
                     .send_event(Event {
@@ -658,8 +653,6 @@
                     })
                     .await;
 
-                let high_qc = leaf.justify_qc.clone();
->>>>>>> 523efb72
                 let mut new_anchor_view = consensus.last_decided_view;
                 let mut new_locked_view = consensus.locked_view;
                 let mut last_view_number_visited = view;
