--- conflicted
+++ resolved
@@ -33,16 +33,8 @@
 };
 
 use snafu::Snafu;
-<<<<<<< HEAD
+use std::marker::PhantomData;
 use std::{collections::HashMap, sync::Arc};
-=======
-use std::marker::PhantomData;
-use std::{
-    collections::{HashMap, HashSet},
-    sync::Arc,
-    time::Instant,
-};
->>>>>>> af7ac070
 use tracing::{debug, error, instrument, warn};
 
 #[derive(Snafu, Debug)]
@@ -271,36 +263,6 @@
         event: SequencingHotShotEvent<TYPES, I>,
     ) -> Option<HotShotTaskCompleted> {
         match event {
-<<<<<<< HEAD
-=======
-            SequencingHotShotEvent::TransactionsRecv(transactions) => {
-                let mut consensus = self.consensus.write().await;
-                consensus
-                    .get_transactions()
-                    .modify(|txns| {
-                        for transaction in transactions {
-                            let size = bincode_opts().serialized_size(&transaction).unwrap_or(0);
-
-                            // If we didn't already know about this transaction, update our mempool metrics.
-                            if !consensus.seen_transactions.remove(&transaction.commit())
-                                && txns.insert(transaction.commit(), transaction).is_none()
-                            {
-                                consensus.metrics.outstanding_transactions.update(1);
-                                consensus
-                                    .metrics
-                                    .outstanding_transactions_memory_size
-                                    .update(i64::try_from(size).unwrap_or_else(|e| {
-                                        warn!("Conversion failed: {e}. Using the max value.");
-                                        i64::MAX
-                                    }));
-                            }
-                        }
-                    })
-                    .await;
-
-                return None;
-            }
->>>>>>> af7ac070
             SequencingHotShotEvent::DAProposalRecv(proposal, sender) => {
                 debug!(
                     "DA proposal received for view: {:?}",
