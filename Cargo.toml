[workspace.package]
version = "0.1.0"
authors = ["Espresso Systems <hello@espressosys.com>"]
edition = "2021"

[workspace]

resolver = "2"

members = [
  "builder",
  "contract-bindings",
  "contracts/rust/adapter",
  "contracts/rust/diff-test",
  "contracts/rust/gen-vk-contract",
  "hotshot-state-prover",
  "sequencer",
  "utils",
]

[workspace.dependencies]
anyhow = "^1.0"
ark-std = "0.4"
ark-bls12-381 = "0.4"
ark-bn254 = "0.4"
ark-ec = "0.4"
ark-ed-on-bn254 = "0.4"
ark-ff = "0.4"
ark-poly = "0.4"
ark-serialize = "0.4"
ark-srs = "0.3.1"
async-compatibility-layer = { version = "1.1", default-features = false, features = [
  "logging-utils",
] }
async-once-cell = "0.5"
async-std = { version = "1.12.0", features = ["attributes", "tokio1"] }
async-trait = "0.1"
base64 = "0.22"
base64-bytes = "0.1"
bincode = "1.3.3"
blake3 = "1.5"
clap = { version = "4.4", features = ["derive", "env", "string"] }
cld = "0.5"
derive_more = "0.99.17"
es-version = { git = "https://github.com/EspressoSystems/es-version.git", branch = "main" }
dotenvy = "0.15"
ethers = { version = "2.0", features = ["solc"] }
futures = "0.3"

<<<<<<< HEAD
hotshot = { git = "https://github.com/EspressoSystems/hotshot", branch = "main" }
# Hotshot imports
hotshot-builder-api = { git = "https://github.com/EspressoSystems/HotShot.git", branch = "main" }
hotshot-builder-core = { git = "https://github.com/EspressoSystems/hotshot-builder-core", branch = "daily-build" }
hotshot-events-service = { git = "https://github.com/EspressoSystems/hotshot-events-service.git", branch = "daily-build" }
hotshot-orchestrator = { git = "https://github.com/EspressoSystems/hotshot", branch = "main" }
hotshot-query-service = { git = "https://github.com/EspressoSystems/hotshot-query-service", branch = "daily-build" }
hotshot-stake-table = { git = "https://github.com/EspressoSystems/hotshot", branch = "main" }
hotshot-state-prover = { version = "0.1.0", path = "hotshot-state-prover" }
hotshot-task = { git = "https://github.com/EspressoSystems/hotshot", branch = "main" }
hotshot-testing = { git = "https://github.com/EspressoSystems/hotshot", branch = "main" }
hotshot-types = { git = "https://github.com/EspressoSystems/hotshot", branch = "main" }
=======
hotshot = { git = "https://github.com/EspressoSystems/hotshot", tag = "rc-0.5.58" }
# Hotshot imports
hotshot-builder-api = { git = "https://github.com/EspressoSystems/HotShot.git", tag = "rc-0.5.58" }
hotshot-builder-core = { git = "https://github.com/EspressoSystems/hotshot-builder-core", tag = "rc-0.1.28" }
hotshot-events-service = { git = "https://github.com/EspressoSystems/hotshot-events-service.git", tag = "rc-0.1.28" }
hotshot-orchestrator = { git = "https://github.com/EspressoSystems/hotshot", tag = "rc-0.5.58" }
hotshot-query-service = { git = "https://github.com/EspressoSystems/hotshot-query-service", tag = "rc-0.1.40" }
hotshot-stake-table = { git = "https://github.com/EspressoSystems/hotshot", tag = "rc-0.5.58" }
hotshot-state-prover = { version = "0.1.0", path = "hotshot-state-prover" }
hotshot-task = { git = "https://github.com/EspressoSystems/hotshot", tag = "rc-0.5.58" }
hotshot-testing = { git = "https://github.com/EspressoSystems/hotshot", tag = "rc-0.5.58" }
hotshot-types = { git = "https://github.com/EspressoSystems/hotshot", tag = "rc-0.5.58" }
>>>>>>> e186aab1
hotshot-contract-adapter = { version = "0.1.0", path = "contracts/rust/adapter" }

# Push CDN imports
cdn-broker = { git = "https://github.com/EspressoSystems/Push-CDN", features = [
  "runtime-async-std",
  "global-permits",
], tag = "0.3.12", package = "cdn-broker" }
cdn-marshal = { git = "https://github.com/EspressoSystems/Push-CDN", features = [
  "runtime-async-std",
  "global-permits",
], tag = "0.3.12", package = "cdn-marshal" }

jf-plonk = { git = "https://github.com/EspressoSystems/jellyfish", tag = "0.4.5", features = [
  "test-apis",
] }
jf-crhf = { version = "0.1.0", git = "https://github.com/EspressoSystems/jellyfish", tag = "0.4.5" }
jf-merkle-tree = { version = "0.1.0", git = "https://github.com/EspressoSystems/jellyfish", tag = "0.4.5", features = [
  "std",
] }
jf-signature = { version = "0.1.0", git = "https://github.com/EspressoSystems/jellyfish", tag = "0.4.5", features = [
  "std",
] }
jf-pcs = { version = "0.1.0", git = "https://github.com/EspressoSystems/jellyfish", tag = "0.4.5", features = [
  "std",
  "parallel",
] }
jf-vid = { version = "0.1.0", git = "https://github.com/EspressoSystems/jellyfish", tag = "0.4.5", features = [
  "std",
  "parallel",
] }
jf-rescue = { version = "0.1.0", git = "https://github.com/EspressoSystems/jellyfish", tag = "0.4.5", features = [
  "std",
  "parallel",
] }
jf-relation = { git = "https://github.com/EspressoSystems/jellyfish", tag = "0.4.5", features = [
  "std",
] }
jf-utils = { git = "https://github.com/EspressoSystems/jellyfish", tag = "0.4.5" }
libp2p = { version = "0.53", default-features = false } 
snafu = "0.8"
strum = { version = "0.26", features = ["derive"] }
surf-disco = "0.8"
tagged-base64 = "0.4"
tide-disco = "0.8"
thiserror = "1.0.61"
time = "0.3"
tracing = "0.1"
bytesize = "1.3"
itertools = "0.12"
rand_chacha = "0.3"
rand_distr = "0.4"
reqwest = "0.12"
serde = { version = "1.0.195", features = ["derive"] }
toml = "0.8"
url = "2.3"
vbs = "0.1"
vec1 = "1.12"
vergen = { version = "8.3", features = ["git", "gitcl"] }
zeroize = "1.7"
committable = "0.2"
portpicker = "0.1.1"
pretty_assertions = "1.4"<|MERGE_RESOLUTION|>--- conflicted
+++ resolved
@@ -47,20 +47,6 @@
 ethers = { version = "2.0", features = ["solc"] }
 futures = "0.3"
 
-<<<<<<< HEAD
-hotshot = { git = "https://github.com/EspressoSystems/hotshot", branch = "main" }
-# Hotshot imports
-hotshot-builder-api = { git = "https://github.com/EspressoSystems/HotShot.git", branch = "main" }
-hotshot-builder-core = { git = "https://github.com/EspressoSystems/hotshot-builder-core", branch = "daily-build" }
-hotshot-events-service = { git = "https://github.com/EspressoSystems/hotshot-events-service.git", branch = "daily-build" }
-hotshot-orchestrator = { git = "https://github.com/EspressoSystems/hotshot", branch = "main" }
-hotshot-query-service = { git = "https://github.com/EspressoSystems/hotshot-query-service", branch = "daily-build" }
-hotshot-stake-table = { git = "https://github.com/EspressoSystems/hotshot", branch = "main" }
-hotshot-state-prover = { version = "0.1.0", path = "hotshot-state-prover" }
-hotshot-task = { git = "https://github.com/EspressoSystems/hotshot", branch = "main" }
-hotshot-testing = { git = "https://github.com/EspressoSystems/hotshot", branch = "main" }
-hotshot-types = { git = "https://github.com/EspressoSystems/hotshot", branch = "main" }
-=======
 hotshot = { git = "https://github.com/EspressoSystems/hotshot", tag = "rc-0.5.58" }
 # Hotshot imports
 hotshot-builder-api = { git = "https://github.com/EspressoSystems/HotShot.git", tag = "rc-0.5.58" }
@@ -73,7 +59,6 @@
 hotshot-task = { git = "https://github.com/EspressoSystems/hotshot", tag = "rc-0.5.58" }
 hotshot-testing = { git = "https://github.com/EspressoSystems/hotshot", tag = "rc-0.5.58" }
 hotshot-types = { git = "https://github.com/EspressoSystems/hotshot", tag = "rc-0.5.58" }
->>>>>>> e186aab1
 hotshot-contract-adapter = { version = "0.1.0", path = "contracts/rust/adapter" }
 
 # Push CDN imports
