[workspace]

resolver = "2"

members = ["contract-bindings", "contracts/rust", "sequencer", "utils"]

[workspace.dependencies]
hotshot = { git = "https://github.com/EspressoSystems/hotshot", tag = "0.5.5" }
hotshot-orchestrator = { git = "https://github.com/EspressoSystems/hotshot", tag = "0.5.5" }
hotshot-signature-key = { git = "https://github.com/EspressoSystems/hotshot", tag = "0.5.5" }
hotshot-stake-table = { git = "https://github.com/EspressoSystems/hotshot", tag = "0.5.5" }
<<<<<<< HEAD
hotshot-state-prover = { git = "https://github.com/EspressoSystems/hotshot", tag = "0.5.5" }
=======
hotshot-task = { git = "https://github.com/EspressoSystems/hotshot", tag = "0.5.5" }
>>>>>>> f1cd62bd
hotshot-types = { git = "https://github.com/EspressoSystems/hotshot", tag = "0.5.5" }
hotshot-web-server = { git = "https://github.com/EspressoSystems/hotshot", tag = "0.5.5" }
hotshot-testing = { git = "https://github.com/EspressoSystems/hotshot", tag = "0.5.5" }

hotshot-query-service = { git = "https://github.com/EspressoSystems/hotshot-query-service", branch = "main" }

jf-plonk = { git = "https://github.com/EspressoSystems/jellyfish", features = [
  "test-apis",
  "test-srs",
] }
jf-primitives = { git = "https://github.com/EspressoSystems/jellyfish", features = [
  "std",
  "test-srs",
] }
jf-relation = { git = "https://github.com/EspressoSystems/jellyfish", features = [
  "std",
] }
jf-utils = { git = "https://github.com/EspressoSystems/jellyfish" }

surf-disco = { git = "https://github.com/EspressoSystems/surf-disco", tag = "v0.4.6" }
tide-disco = { git = "https://github.com/EspressoSystems/tide-disco", tag = "v0.4.6" }

bytesize = "1.3"
itertools = "0.12"
rand_chacha = "0.3"<|MERGE_RESOLUTION|>--- conflicted
+++ resolved
@@ -9,11 +9,8 @@
 hotshot-orchestrator = { git = "https://github.com/EspressoSystems/hotshot", tag = "0.5.5" }
 hotshot-signature-key = { git = "https://github.com/EspressoSystems/hotshot", tag = "0.5.5" }
 hotshot-stake-table = { git = "https://github.com/EspressoSystems/hotshot", tag = "0.5.5" }
-<<<<<<< HEAD
 hotshot-state-prover = { git = "https://github.com/EspressoSystems/hotshot", tag = "0.5.5" }
-=======
 hotshot-task = { git = "https://github.com/EspressoSystems/hotshot", tag = "0.5.5" }
->>>>>>> f1cd62bd
 hotshot-types = { git = "https://github.com/EspressoSystems/hotshot", tag = "0.5.5" }
 hotshot-web-server = { git = "https://github.com/EspressoSystems/hotshot", tag = "0.5.5" }
 hotshot-testing = { git = "https://github.com/EspressoSystems/hotshot", tag = "0.5.5" }
