--- conflicted
+++ resolved
@@ -15,11 +15,8 @@
     "contracts/rust/adapter",
     "contracts/rust/diff-test",
     "contracts/rust/gen-vk-contract",
-<<<<<<< HEAD
     "ethers-conv",
-=======
     "hotshot-events-service",
->>>>>>> 3a2ad835
     "hotshot-state-prover",
     "marketplace-builder",
     "marketplace-solver",
