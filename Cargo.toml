--- conflicted
+++ resolved
@@ -64,16 +64,6 @@
 
 hotshot = { git = "https://github.com/EspressoSystems/hotshot", tag = "0.5.83" }
 # Hotshot imports
-<<<<<<< HEAD
-hotshot-builder-api = { git = "https://github.com/EspressoSystems/hotshot", tag = "0.5.82" }
-hotshot-builder-core = { git = "https://github.com/EspressoSystems/marketplace-builder-core", tag = "0.1.57" }
-marketplace-builder-core = { git = "https://github.com/EspressoSystems/marketplace-builder-core", tag = "0.1.57" }
-marketplace-builder-shared = { git = "https://github.com/EspressoSystems/marketplace-builder-core", tag = "0.1.57" }
-hotshot-events-service = { git = "https://github.com/EspressoSystems/hotshot-events-service.git", tag = "0.1.56" }
-hotshot-orchestrator = { git = "https://github.com/EspressoSystems/hotshot", tag = "0.5.82" }
-hotshot-query-service = { git = "https://github.com/EspressoSystems/hotshot-query-service", tag = "v0.1.75-explorer-fixes" }
-hotshot-stake-table = { git = "https://github.com/EspressoSystems/hotshot", tag = "0.5.82" }
-=======
 hotshot-builder-api = { git = "https://github.com/EspressoSystems/hotshot", tag = "0.5.83" }
 hotshot-builder-core = { git = "https://github.com/EspressoSystems/marketplace-builder-core", tag = "0.1.59" }
 marketplace-builder-core = { git = "https://github.com/EspressoSystems/marketplace-builder-core", tag = "0.1.59" }
@@ -82,7 +72,6 @@
 hotshot-orchestrator = { git = "https://github.com/EspressoSystems/hotshot", tag = "0.5.83" }
 hotshot-query-service = { git = "https://github.com/EspressoSystems/hotshot-query-service", tag = "v0.1.76" }
 hotshot-stake-table = { git = "https://github.com/EspressoSystems/hotshot", tag = "0.5.83" }
->>>>>>> ed181832
 hotshot-state-prover = { version = "0.1.0", path = "hotshot-state-prover" }
 hotshot-task = { git = "https://github.com/EspressoSystems/hotshot", tag = "0.5.83" }
 hotshot-testing = { git = "https://github.com/EspressoSystems/hotshot", tag = "0.5.83" }
