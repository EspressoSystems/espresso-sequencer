[workspace.package]
version = "0.1.0"
authors = ["Espresso Systems <hello@espressosys.com>"]
edition = "2021"

[workspace]

resolver = "2"

members = [
    "builder",
    "client",
    "contract-bindings",
    "contracts/rust/adapter",
    "contracts/rust/diff-test",
    "contracts/rust/gen-vk-contract",
    "hotshot-state-prover",
    "marketplace-builder",
    "marketplace-solver",
    "node-metrics",
    "sequencer",
    "tests",
    "types",
    "utils"
]

exclude = ["sequencer-sqlite"]

[workspace.dependencies]
anyhow = "^1.0"
ark-std = "0.4"
ark-bls12-381 = "0.4"
ark-bn254 = "0.4"
ark-ec = "0.4"
ark-ed-on-bn254 = "0.4"
ark-ff = "0.4"
ark-poly = "0.4"
ark-serialize = "0.4"
ark-srs = "0.3.1"
async-broadcast = "0.7.0"
async-channel = "2"
async-lock = "3"
async-once-cell = "0.5"
async-trait = "0.1"
base64 = "0.22"
base64-bytes = "0.1"
bincode = "1.3.3"
bitvec = "1.0.1"
blake3 = "1.5"
circular-buffer = "0.1.9"
clap = { version = "4.4", features = ["derive", "env", "string"] }
cld = "0.5"
derive_more = { version = "1.0", features = ["full"] }
es-version = { git = "https://github.com/EspressoSystems/es-version.git", branch = "main" }
dotenvy = "0.15"
ethers = { version = "2.0", features = ["solc", "ws"] }
futures = "0.3"
tokio = { version = "1", default-features = false, features = [
    "rt-multi-thread",
    "macros",
    "parking_lot",
    "sync",
] }

hotshot = { git = "https://github.com/EspressoSystems/hotshot", tag = "0.5.84" }
# Hotshot imports
hotshot-builder-api = { git = "https://github.com/EspressoSystems/hotshot", tag = "0.5.84" }
hotshot-builder-core = { git = "https://github.com/EspressoSystems/marketplace-builder-core", tag = "0.5.84" }
marketplace-builder-core = { git = "https://github.com/EspressoSystems/marketplace-builder-core", tag = "0.5.84" }
marketplace-builder-shared = { git = "https://github.com/EspressoSystems/marketplace-builder-core", tag = "0.5.84" }
hotshot-events-service = { git = "https://github.com/EspressoSystems/hotshot-events-service.git", tag = "0.1.58" }
hotshot-orchestrator = { git = "https://github.com/EspressoSystems/hotshot", tag = "0.5.84" }
<<<<<<< HEAD
hotshot-query-service = { path = "../../Documents/hotshot-query-service" }
=======
hotshot-query-service = { path = "hotshot-query-service" }
>>>>>>> b7c10eac
hotshot-stake-table = { git = "https://github.com/EspressoSystems/hotshot", tag = "0.5.84" }
hotshot-state-prover = { version = "0.1.0", path = "hotshot-state-prover" }
hotshot-task = { git = "https://github.com/EspressoSystems/hotshot", tag = "0.5.84" }
hotshot-testing = { git = "https://github.com/EspressoSystems/hotshot", tag = "0.5.84" }
hotshot-types = { git = "https://github.com/EspressoSystems/hotshot", tag = "0.5.84" }
libp2p-networking = { git = "https://github.com/EspressoSystems/hotshot", tag = "0.5.84" }
hotshot-contract-adapter = { version = "0.1.0", path = "contracts/rust/adapter" }
# Temporary, used to pull in the mock auction results provider
hotshot-example-types = { git = "https://github.com/EspressoSystems/hotshot", tag = "0.5.84" }

# Push CDN imports
cdn-broker = { git = "https://github.com/EspressoSystems/Push-CDN", tag = "0.5.1-upgrade", package = "cdn-broker" }
cdn-marshal = { git = "https://github.com/EspressoSystems/Push-CDN", tag = "0.5.1-upgrade", package = "cdn-marshal" }

jf-plonk = { git = "https://github.com/EspressoSystems/jellyfish", tag = "jf-plonk-v0.5.1", features = [
    "test-apis",
] }
jf-crhf = { version = "0.1.0", git = "https://github.com/EspressoSystems/jellyfish", tag = "0.4.5" }
jf-merkle-tree = { version = "0.1.0", git = "https://github.com/EspressoSystems/jellyfish", tag = "0.4.5", features = [
    "std",
] }
jf-signature = { git = "https://github.com/EspressoSystems/jellyfish", tag = "jf-signature-v0.2.0", features = [
    "std",
] }
jf-pcs = { version = "0.1.0", git = "https://github.com/EspressoSystems/jellyfish", tag = "0.4.5", features = [
    "std",
    "parallel",
] }
jf-vid = { version = "0.1.0", git = "https://github.com/EspressoSystems/jellyfish", tag = "0.4.5", features = [
    "std",
    "parallel",
] }
jf-rescue = { version = "0.1.0", git = "https://github.com/EspressoSystems/jellyfish", tag = "0.4.5", features = [
    "std",
    "parallel",
] }
jf-relation = { git = "https://github.com/EspressoSystems/jellyfish", tag = "0.4.5", features = [
    "std",
] }
jf-utils = { git = "https://github.com/EspressoSystems/jellyfish", tag = "0.4.5" }
libp2p = { version = "0.53", default-features = false }
log-panics = { version = "2.0", features = ["with-backtrace"] }
lru = "0.12"
strum = { version = "0.26", features = ["derive"] }
surf-disco = "0.9"
sqlx = "=0.8.2"
tagged-base64 = "0.4"
tide-disco = "0.9.3"
thiserror = "1.0.69"
tracing = "0.1"
bytesize = "1.3"
itertools = "0.12"
priority-queue = "2"
rand_chacha = "0.3"
rand_distr = "0.4"
reqwest = "0.12"
serde = { version = "1.0.195", features = ["derive"] }
serde_json = "^1.0.113"
tempfile = "3.10"
toml = "0.8"
url = "2.3"
vbs = "0.1"
vec1 = "1.12"
vergen = { version = "8.3", features = ["git", "gitcl"] }
zeroize = "1.7"
committable = "0.2"
portpicker = "0.1.1"
pretty_assertions = "1.4"
static_assertions = "1.1"
num-traits = "0.2"
derivative = "2.2"
paste = "1.0"
rand = "0.8.5"
time = "0.3"
trait-set = "0.3.0"

[profile.dev]
# No optimizations
opt-level = 0
# Skip compiling the debug information.
debug = false
# Skip linking symbols.
strip = true
[profile.test]
opt-level = 1
[profile.test.package.tests]
opt-level = 0
[profile.test.package.client]
opt-level = 0
[profile.test.package.hotshot-state-prover]
opt-level = 3<|MERGE_RESOLUTION|>--- conflicted
+++ resolved
@@ -70,11 +70,7 @@
 marketplace-builder-shared = { git = "https://github.com/EspressoSystems/marketplace-builder-core", tag = "0.5.84" }
 hotshot-events-service = { git = "https://github.com/EspressoSystems/hotshot-events-service.git", tag = "0.1.58" }
 hotshot-orchestrator = { git = "https://github.com/EspressoSystems/hotshot", tag = "0.5.84" }
-<<<<<<< HEAD
-hotshot-query-service = { path = "../../Documents/hotshot-query-service" }
-=======
 hotshot-query-service = { path = "hotshot-query-service" }
->>>>>>> b7c10eac
 hotshot-stake-table = { git = "https://github.com/EspressoSystems/hotshot", tag = "0.5.84" }
 hotshot-state-prover = { version = "0.1.0", path = "hotshot-state-prover" }
 hotshot-task = { git = "https://github.com/EspressoSystems/hotshot", tag = "0.5.84" }
