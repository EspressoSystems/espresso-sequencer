[workspace.package]
version = "0.1.0"
authors = ["Espresso Systems <hello@espressosys.com>"]
edition = "2021"

[workspace]

resolver = "2"

members = [
    "builder",
    "client",
    "contract-bindings",
    "contracts/rust/adapter",
    "contracts/rust/diff-test",
    "contracts/rust/gen-vk-contract",
    "hotshot-state-prover",
    "marketplace-builder",
    "marketplace-solver",
    "node-metrics",
    "sequencer",
    "tests",
    "types",
    "utils",
]

exclude = [
  "sequencer-sqlite"
]

[workspace.dependencies]
anyhow = "^1.0"
ark-std = "0.4"
ark-bls12-381 = "0.4"
ark-bn254 = "0.4"
ark-ec = "0.4"
ark-ed-on-bn254 = "0.4"
ark-ff = "0.4"
ark-poly = "0.4"
ark-serialize = "0.4"
ark-srs = "0.3.1"
async-broadcast = "0.7.0"
async-lock = "3"
async-once-cell = "0.5"
async-trait = "0.1"
base64 = "0.22"
base64-bytes = "0.1"
bincode = "1.3.3"
bitvec = "1.0.1"
blake3 = "1.5"
circular-buffer = "0.1.9"
clap = { version = "4.4", features = ["derive", "env", "string"] }
cld = "0.5"
derive_more = { version = "1.0", features = ["full"] }
es-version = { git = "https://github.com/EspressoSystems/es-version.git", branch = "main" }
dotenvy = "0.15"
ethers = { version = "2.0", features = ["solc", "ws"] }
futures = "0.3"
tokio = { version = "1", default-features = false, features = [
    "rt-multi-thread",
    "macros",
    "parking_lot",
    "sync",
] }

hotshot = { git = "https://github.com/EspressoSystems/hotshot", tag = "0.5.82" }
# Hotshot imports
<<<<<<< HEAD
hotshot-builder-api = { git = "https://github.com/EspressoSystems/HotShot.git", tag = "0.5.81" }
hotshot-builder-core = { git = "https://github.com/EspressoSystems/marketplace-builder-core", tag = "0.1.56" }
marketplace-builder-core = { git = "https://github.com/EspressoSystems/marketplace-builder-core", tag = "0.1.56" }
marketplace-builder-shared = { git = "https://github.com/EspressoSystems/marketplace-builder-core", tag = "0.1.56" }
hotshot-events-service = { git = "https://github.com/EspressoSystems/hotshot-events-service.git", tag = "0.1.54" }
hotshot-orchestrator = { git = "https://github.com/EspressoSystems/hotshot", tag = "0.5.81" }
hotshot-query-service = { git = "https://github.com/EspressoSystems/hotshot-query-service", tag = "0.1.75" }
hotshot-stake-table = { git = "https://github.com/EspressoSystems/hotshot", tag = "0.5.81" }
=======
hotshot-builder-api = { git = "https://github.com/EspressoSystems/hotshot", tag = "0.5.82" }
hotshot-builder-core = { git = "https://github.com/EspressoSystems/marketplace-builder-core", tag = "0.1.57" }
marketplace-builder-core = { git = "https://github.com/EspressoSystems/marketplace-builder-core", tag = "0.1.57" }
marketplace-builder-shared = { git = "https://github.com/EspressoSystems/marketplace-builder-core", tag = "0.1.57" }
hotshot-events-service = { git = "https://github.com/EspressoSystems/hotshot-events-service.git", tag = "0.1.56" }
hotshot-orchestrator = { git = "https://github.com/EspressoSystems/hotshot", tag = "0.5.82" }
hotshot-query-service = { git = "https://github.com/EspressoSystems/hotshot-query-service", tag = "v0.1.75" }
hotshot-stake-table = { git = "https://github.com/EspressoSystems/hotshot", tag = "0.5.82" }
>>>>>>> 006ce0cf
hotshot-state-prover = { version = "0.1.0", path = "hotshot-state-prover" }
hotshot-task = { git = "https://github.com/EspressoSystems/hotshot", tag = "0.5.82" }
hotshot-testing = { git = "https://github.com/EspressoSystems/hotshot", tag = "0.5.82" }
hotshot-types = { git = "https://github.com/EspressoSystems/hotshot", tag = "0.5.82" }
libp2p-networking = { git = "https://github.com/EspressoSystems/hotshot", tag = "0.5.82" }
hotshot-contract-adapter = { version = "0.1.0", path = "contracts/rust/adapter" }
# Temporary, used to pull in the mock auction results provider
hotshot-example-types = { git = "https://github.com/EspressoSystems/hotshot", tag = "0.5.82" }

# Push CDN imports
cdn-broker = { git = "https://github.com/EspressoSystems/Push-CDN", tag = "0.5.1-upgrade", package = "cdn-broker" }
cdn-marshal = { git = "https://github.com/EspressoSystems/Push-CDN", tag = "0.5.1-upgrade", package = "cdn-marshal" }

jf-plonk = { git = "https://github.com/EspressoSystems/jellyfish", tag = "jf-plonk-v0.5.1", features = [
    "test-apis",
] }
jf-crhf = { version = "0.1.0", git = "https://github.com/EspressoSystems/jellyfish", tag = "0.4.5" }
jf-merkle-tree = { version = "0.1.0", git = "https://github.com/EspressoSystems/jellyfish", tag = "0.4.5", features = [
    "std",
] }
jf-signature = { git = "https://github.com/EspressoSystems/jellyfish", tag = "jf-signature-v0.2.0", features = [
    "std",
] }
jf-pcs = { version = "0.1.0", git = "https://github.com/EspressoSystems/jellyfish", tag = "0.4.5", features = [
    "std",
    "parallel",
] }
jf-vid = { version = "0.1.0", git = "https://github.com/EspressoSystems/jellyfish", tag = "0.4.5", features = [
    "std",
    "parallel",
] }
jf-rescue = { version = "0.1.0", git = "https://github.com/EspressoSystems/jellyfish", tag = "0.4.5", features = [
    "std",
    "parallel",
] }
jf-relation = { git = "https://github.com/EspressoSystems/jellyfish", tag = "0.4.5", features = [
    "std",
] }
jf-utils = { git = "https://github.com/EspressoSystems/jellyfish", tag = "0.4.5" }
libp2p = { version = "0.53", default-features = false }
log-panics = { version = "2.0", features = ["with-backtrace"] }
lru = "0.12"
strum = { version = "0.26", features = ["derive"] }
surf-disco = "0.9"
sqlx = "0.8"
tagged-base64 = "0.4"
tide-disco = "0.9.3"
thiserror = "1.0.69"
tracing = "0.1"
bytesize = "1.3"
itertools = "0.12"
rand_chacha = "0.3"
rand_distr = "0.4"
reqwest = "0.12"
serde = { version = "1.0.195", features = ["derive"] }
serde_json = "^1.0.113"
tempfile = "3.10"
toml = "0.8"
url = "2.3"
vbs = "0.1"
vec1 = "1.12"
vergen = { version = "8.3", features = ["git", "gitcl"] }
zeroize = "1.7"
committable = "0.2"
portpicker = "0.1.1"
pretty_assertions = "1.4"
static_assertions = "1.1"
num-traits = "0.2"
derivative = "2.2"
paste = "1.0"
rand = "0.8.5"
time = "0.3"
trait-set = "0.3.0"

[profile.dev]
# No optimizations
opt-level = 0
# Skip compiling the debug information.
debug = false
# Skip linking symbols.
strip = true
[profile.test]
opt-level = 1
[profile.test.package.tests]
opt-level = 0
[profile.test.package.client]
opt-level = 0
[profile.test.package.hotshot-state-prover]
opt-level = 3
[profile.test.package.gen-vk-contract]
opt-level = 3
[profile.test.package.diff-test-hotshot]
opt-level = 3<|MERGE_RESOLUTION|>--- conflicted
+++ resolved
@@ -65,16 +65,6 @@
 
 hotshot = { git = "https://github.com/EspressoSystems/hotshot", tag = "0.5.82" }
 # Hotshot imports
-<<<<<<< HEAD
-hotshot-builder-api = { git = "https://github.com/EspressoSystems/HotShot.git", tag = "0.5.81" }
-hotshot-builder-core = { git = "https://github.com/EspressoSystems/marketplace-builder-core", tag = "0.1.56" }
-marketplace-builder-core = { git = "https://github.com/EspressoSystems/marketplace-builder-core", tag = "0.1.56" }
-marketplace-builder-shared = { git = "https://github.com/EspressoSystems/marketplace-builder-core", tag = "0.1.56" }
-hotshot-events-service = { git = "https://github.com/EspressoSystems/hotshot-events-service.git", tag = "0.1.54" }
-hotshot-orchestrator = { git = "https://github.com/EspressoSystems/hotshot", tag = "0.5.81" }
-hotshot-query-service = { git = "https://github.com/EspressoSystems/hotshot-query-service", tag = "0.1.75" }
-hotshot-stake-table = { git = "https://github.com/EspressoSystems/hotshot", tag = "0.5.81" }
-=======
 hotshot-builder-api = { git = "https://github.com/EspressoSystems/hotshot", tag = "0.5.82" }
 hotshot-builder-core = { git = "https://github.com/EspressoSystems/marketplace-builder-core", tag = "0.1.57" }
 marketplace-builder-core = { git = "https://github.com/EspressoSystems/marketplace-builder-core", tag = "0.1.57" }
@@ -83,7 +73,6 @@
 hotshot-orchestrator = { git = "https://github.com/EspressoSystems/hotshot", tag = "0.5.82" }
 hotshot-query-service = { git = "https://github.com/EspressoSystems/hotshot-query-service", tag = "v0.1.75" }
 hotshot-stake-table = { git = "https://github.com/EspressoSystems/hotshot", tag = "0.5.82" }
->>>>>>> 006ce0cf
 hotshot-state-prover = { version = "0.1.0", path = "hotshot-state-prover" }
 hotshot-task = { git = "https://github.com/EspressoSystems/hotshot", tag = "0.5.82" }
 hotshot-testing = { git = "https://github.com/EspressoSystems/hotshot", tag = "0.5.82" }
