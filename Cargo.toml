--- conflicted
+++ resolved
@@ -44,11 +44,7 @@
 hotshot-web-server = { git = "https://github.com/EspressoSystems/hotshot", tag = "0.5.14" }
 hotshot-testing = { git = "https://github.com/EspressoSystems/hotshot", tag = "0.5.14" }
 
-<<<<<<< HEAD
-hotshot-query-service = { git = "https://github.com/EspressoSystems/hotshot-query-service", tag = "0.0.7" }
-=======
 hotshot-query-service = { git = "https://github.com/EspressoSystems/hotshot-query-service", branch = "main" }
->>>>>>> e900397f
 jf-plonk = { git = "https://github.com/EspressoSystems/jellyfish", features = [
   "test-apis",
   "test-srs",
