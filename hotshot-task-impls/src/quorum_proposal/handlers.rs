--- conflicted
+++ resolved
@@ -30,14 +30,9 @@
     message::Proposal,
     simple_certificate::{QuorumCertificate2, UpgradeCertificate},
     traits::{
-<<<<<<< HEAD
-        block_contents::BlockHeader, node_implementation::NodeType, signature_key::SignatureKey,
-=======
         block_contents::BlockHeader,
-        election::Membership,
         node_implementation::{NodeImplementation, NodeType},
         signature_key::SignatureKey,
->>>>>>> 0fa901b2
     },
     utils::{is_last_block_in_epoch, option_epoch_from_block_number},
     vote::{Certificate, HasViewNumber},
