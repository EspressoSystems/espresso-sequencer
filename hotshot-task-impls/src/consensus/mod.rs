--- conflicted
+++ resolved
@@ -138,61 +138,6 @@
                     tracing::debug!("Failed to handle Timeout event; error = {e}");
                 }
             }
-<<<<<<< HEAD
-            HotShotEvent::Qc2Formed(Either::Left(quorum_cert)) => {
-                let cert_view = quorum_cert.view_number();
-                if !self.upgrade_lock.epochs_enabled(cert_view).await {
-                    tracing::debug!("QC2 formed but epochs not enabled. Do nothing");
-                    return Ok(());
-                }
-                if !self
-                    .consensus
-                    .read()
-                    .await
-                    .is_leaf_extended(quorum_cert.data.leaf_commit)
-                {
-                    tracing::debug!("We formed QC but not eQC. Do nothing");
-                    return Ok(());
-                }
-                wait_for_next_epoch_qc(
-                    quorum_cert,
-                    &self.consensus,
-                    self.timeout,
-                    self.view_start_time,
-                    &receiver,
-                )
-                .await
-                .context(warn!(
-                    "We formed eQC but we don't have corresponding next epoch eQC."
-                ))?;
-
-                let cert_block_number = self
-                    .consensus
-                    .read()
-                    .await
-                    .saved_leaves()
-                    .get(&quorum_cert.data.leaf_commit)
-                    .context(error!(
-                        "Could not find the leaf for the eQC. It shouldn't happen."
-                    ))?
-                    .height();
-
-                let cert_epoch = option_epoch_from_block_number::<TYPES>(
-                    true,
-                    cert_block_number,
-                    self.epoch_height,
-                );
-                // Transition to the new epoch by sending ViewChange
-                let next_epoch = cert_epoch.map(|x| x + 1);
-                tracing::info!("Entering new epoch: {:?}", next_epoch);
-                broadcast_event(
-                    Arc::new(HotShotEvent::ViewChange(cert_view + 1, next_epoch)),
-                    &sender,
-                )
-                .await;
-            }
-=======
->>>>>>> 92aa3f33
             HotShotEvent::ExtendedQcRecv(high_qc, next_epoch_high_qc, _) => {
                 if !self
                     .consensus
