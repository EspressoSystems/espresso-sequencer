// Copyright (c) 2021-2024 Espresso Systems (espressosys.com)
// This file is part of the HotShot repository.

// You should have received a copy of the MIT License
// along with the HotShot repository. If not, see <https://mit-license.org/>.

use std::{sync::Arc, time::Duration};

use async_broadcast::{Receiver, Sender};
use chrono::Utc;
use hotshot_types::{
    event::{Event, EventType},
    simple_vote::{HasEpoch, QuorumVote2, TimeoutData2, TimeoutVote2},
    traits::node_implementation::{ConsensusTime, NodeImplementation, NodeType},
    utils::EpochTransitionIndicator,
    vote::{HasViewNumber, Vote},
};
use hotshot_utils::anytrace::*;
use tokio::{spawn, time::sleep};
use tracing::instrument;
use vbs::version::StaticVersionType;

use super::ConsensusTaskState;
use crate::{
    consensus::Versions,
    events::HotShotEvent,
    helpers::{broadcast_event, wait_for_next_epoch_qc},
    vote_collection::handle_vote,
};

/// Handle a `QuorumVoteRecv` event.
pub(crate) async fn handle_quorum_vote_recv<
    TYPES: NodeType,
    I: NodeImplementation<TYPES>,
    V: Versions,
>(
    vote: &QuorumVote2<TYPES>,
    event: Arc<HotShotEvent<TYPES>>,
    sender: &Sender<Arc<HotShotEvent<TYPES>>>,
    task_state: &mut ConsensusTaskState<TYPES, I, V>,
) -> Result<()> {
    let in_transition = task_state
        .consensus
        .read()
        .await
        .is_high_qc_for_last_block();
    let mem = task_state
        .membership_coordinator
        .membership_for_epoch(vote.data.epoch)
        .await
        .context(warn!("No stake table for epoch"))?;

    let we_are_leader = mem.leader(vote.view_number() + 1).await? == task_state.public_key;
    ensure!(
        in_transition || we_are_leader,
        info!(
            "We are not the leader for view {:?} and we are not in the epoch transition",
            vote.view_number() + 1
        )
    );

    let transition_indicator = if in_transition {
        EpochTransitionIndicator::InTransition
    } else {
        EpochTransitionIndicator::NotInTransition
    };
    handle_vote(
        &mut task_state.vote_collectors,
        vote,
        task_state.public_key.clone(),
        &mem,
        task_state.id,
        &event,
        sender,
        &task_state.upgrade_lock,
        transition_indicator.clone(),
    )
    .await?;

    if vote.epoch().is_some() {
        // If the vote sender belongs to the next epoch, collect it separately to form the second QC
        let has_stake = mem.next_epoch().await?.has_stake(&vote.signing_key()).await;
        if has_stake {
            handle_vote(
                &mut task_state.next_epoch_vote_collectors,
                &vote.clone().into(),
                task_state.public_key.clone(),
                &mem.next_epoch().await?.clone(),
                task_state.id,
                &event,
                sender,
                &task_state.upgrade_lock,
                transition_indicator,
            )
            .await?;
        }
    }

    Ok(())
}

/// Handle a `TimeoutVoteRecv` event.
pub(crate) async fn handle_timeout_vote_recv<
    TYPES: NodeType,
    I: NodeImplementation<TYPES>,
    V: Versions,
>(
    vote: &TimeoutVote2<TYPES>,
    event: Arc<HotShotEvent<TYPES>>,
    sender: &Sender<Arc<HotShotEvent<TYPES>>>,
    task_state: &mut ConsensusTaskState<TYPES, I, V>,
) -> Result<()> {
    let mem = task_state
        .membership_coordinator
        .membership_for_epoch(task_state.cur_epoch)
        .await
        .context(warn!("No stake table for epoch"))?;
    // Are we the leader for this view?
    ensure!(
        mem.leader(vote.view_number() + 1).await? == task_state.public_key,
        info!(
            "We are not the leader for view {:?}",
            vote.view_number() + 1
        )
    );

    handle_vote(
        &mut task_state.timeout_vote_collectors,
        vote,
        task_state.public_key.clone(),
        &task_state
            .membership_coordinator
            .membership_for_epoch(vote.data.epoch)
            .await?,
        task_state.id,
        &event,
        sender,
        &task_state.upgrade_lock,
        EpochTransitionIndicator::NotInTransition,
    )
    .await?;

    Ok(())
}

/// Send an event to the next leader containing the highest QC we have
/// This is a necessary part of HotStuff 2 but not the original HotStuff
///
/// #Errors
/// Returns and error if we can't get the version or the version doesn't
/// yet support HS 2
pub async fn send_high_qc<TYPES: NodeType, V: Versions, I: NodeImplementation<TYPES>>(
    new_view_number: TYPES::View,
    sender: &Sender<Arc<HotShotEvent<TYPES>>>,
    receiver: &Receiver<Arc<HotShotEvent<TYPES>>>,
    task_state: &mut ConsensusTaskState<TYPES, I, V>,
) -> Result<()> {
    let version = task_state.upgrade_lock.version(new_view_number).await?;
    ensure!(
        version >= V::Epochs::VERSION,
        debug!("HotStuff 2 upgrade not yet in effect")
    );
<<<<<<< HEAD
    let high_qc = task_state.consensus.read().await.high_qc().clone();
    let leader = task_state
        .membership_coordinator
        .membership_for_epoch(task_state.cur_epoch)
        .await
        .context(warn!("No stake table for epoch"))?
        .leader(new_view_number)
        .await?;
    broadcast_event(
        Arc::new(HotShotEvent::HighQcSend(
            high_qc,
            leader,
            task_state.public_key.clone(),
        )),
        sender,
    )
    .await;
=======

    let consensus_reader = task_state.consensus.read().await;
    let high_qc = consensus_reader.high_qc().clone();
    let is_eqc = consensus_reader.is_leaf_extended(high_qc.data.leaf_commit);
    drop(consensus_reader);

    if is_eqc {
        let Some(next_epoch_high_qc) = wait_for_next_epoch_qc(
            &high_qc,
            &task_state.consensus,
            task_state.timeout,
            task_state.view_start_time,
            receiver,
        )
        .await
        else {
            bail!("We've seen an extended QC but we don't have a corresponding next epoch extended QC");
        };
        tracing::debug!(
            "Broadcasting Extended QC for view {:?} and epoch {:?}, my id {:?}.",
            high_qc.view_number(),
            high_qc.epoch(),
            task_state.id
        );
        broadcast_event(
            Arc::new(HotShotEvent::ExtendedQcSend(
                high_qc,
                next_epoch_high_qc,
                task_state.public_key.clone(),
            )),
            sender,
        )
        .await;
    } else {
        let leader = task_state
            .membership
            .read()
            .await
            .leader(new_view_number, task_state.cur_epoch)?;
        broadcast_event(
            Arc::new(HotShotEvent::HighQcSend(
                high_qc,
                leader,
                task_state.public_key.clone(),
            )),
            sender,
        )
        .await;
    }
>>>>>>> 06c7f62e
    Ok(())
}

/// Handle a `ViewChange` event.
#[instrument(skip_all)]
pub(crate) async fn handle_view_change<
    TYPES: NodeType,
    I: NodeImplementation<TYPES>,
    V: Versions,
>(
    new_view_number: TYPES::View,
    epoch_number: Option<TYPES::Epoch>,
    sender: &Sender<Arc<HotShotEvent<TYPES>>>,
    receiver: &Receiver<Arc<HotShotEvent<TYPES>>>,
    task_state: &mut ConsensusTaskState<TYPES, I, V>,
) -> Result<()> {
    if epoch_number > task_state.cur_epoch {
        task_state.cur_epoch = epoch_number;
        if let Some(new_epoch) = epoch_number {
            let _ = task_state.consensus.write().await.update_epoch(new_epoch);
            tracing::info!("Progress: entered epoch {:>6}", *new_epoch);
        }
    }

    ensure!(
        new_view_number > task_state.cur_view,
        "New view is not larger than the current view"
    );

    let old_view_number = task_state.cur_view;
    tracing::debug!("Updating view from {old_view_number:?} to {new_view_number:?}");

    if *old_view_number / 100 != *new_view_number / 100 {
        tracing::info!("Progress: entered view {:>6}", *new_view_number);
    }

    // Send our high qc to the next leader immediately upon finishing a view.
    // Part of HotStuff 2
    let _ = send_high_qc(new_view_number, sender, receiver, task_state)
        .await
        .inspect_err(|e| {
            tracing::debug!("High QC sending failed with error: {:?}", e);
        });

    // Move this node to the next view
    task_state.cur_view = new_view_number;
    task_state
        .consensus
        .write()
        .await
        .update_view(new_view_number)?;

    // If we have a decided upgrade certificate, the protocol version may also have been upgraded.
    let decided_upgrade_certificate_read = task_state
        .upgrade_lock
        .decided_upgrade_certificate
        .read()
        .await
        .clone();
    if let Some(cert) = decided_upgrade_certificate_read {
        if new_view_number == cert.data.new_version_first_view {
            tracing::error!(
                "Version upgraded based on a decided upgrade cert: {:?}",
                cert
            );
        }
    }

    // Spawn a timeout task if we did actually update view
    let timeout = task_state.timeout;
    let new_timeout_task = spawn({
        let stream = sender.clone();
        let view_number = new_view_number;
        async move {
            sleep(Duration::from_millis(timeout)).await;
            broadcast_event(
                Arc::new(HotShotEvent::Timeout(
                    TYPES::View::new(*view_number),
                    epoch_number,
                )),
                &stream,
            )
            .await;
        }
    });

    // Cancel the old timeout task
    std::mem::replace(&mut task_state.timeout_task, new_timeout_task).abort();

    let old_view_leader_key = task_state
        .membership_coordinator
        .membership_for_epoch(task_state.cur_epoch)
        .await
        .context(warn!("No stake table for epoch"))?
        .leader(old_view_number)
        .await?;

    let consensus_reader = task_state.consensus.read().await;
    consensus_reader
        .metrics
        .current_view
        .set(usize::try_from(task_state.cur_view.u64()).unwrap());
    let cur_view_time = Utc::now().timestamp();
    if old_view_leader_key == task_state.public_key {
        #[allow(clippy::cast_precision_loss)]
        consensus_reader
            .metrics
            .view_duration_as_leader
            .add_point((cur_view_time - task_state.cur_view_time) as f64);
    }
    task_state.cur_view_time = cur_view_time;

    // Do the comparison before the subtraction to avoid potential overflow, since
    // `last_decided_view` may be greater than `cur_view` if the node is catching up.
    if usize::try_from(task_state.cur_view.u64()).unwrap()
        > usize::try_from(consensus_reader.last_decided_view().u64()).unwrap()
    {
        consensus_reader
            .metrics
            .number_of_views_since_last_decide
            .set(
                usize::try_from(task_state.cur_view.u64()).unwrap()
                    - usize::try_from(consensus_reader.last_decided_view().u64()).unwrap(),
            );
    }

    broadcast_event(
        Event {
            view_number: old_view_number,
            event: EventType::ViewFinished {
                view_number: old_view_number,
            },
        },
        &task_state.output_event_stream,
    )
    .await;
    Ok(())
}

/// Handle a `Timeout` event.
#[instrument(skip_all)]
pub(crate) async fn handle_timeout<TYPES: NodeType, I: NodeImplementation<TYPES>, V: Versions>(
    view_number: TYPES::View,
    epoch: Option<TYPES::Epoch>,
    sender: &Sender<Arc<HotShotEvent<TYPES>>>,
    task_state: &mut ConsensusTaskState<TYPES, I, V>,
) -> Result<()> {
    ensure!(
        task_state.cur_view <= view_number,
        "Timeout event is for an old view"
    );

    ensure!(
        task_state
            .membership_coordinator
            .membership_for_epoch(epoch)
            .await
            .context(warn!("No stake table for epoch"))?
            .has_stake(&task_state.public_key)
            .await,
        debug!(
            "We were not chosen for the consensus committee for view {:?}",
            view_number
        )
    );

    let vote = TimeoutVote2::create_signed_vote(
        TimeoutData2::<TYPES> {
            view: view_number,
            epoch,
        },
        view_number,
        &task_state.public_key,
        &task_state.private_key,
        &task_state.upgrade_lock,
    )
    .await
    .wrap()
    .context(error!("Failed to sign TimeoutData"))?;

    broadcast_event(Arc::new(HotShotEvent::TimeoutVoteSend(vote)), sender).await;
    broadcast_event(
        Event {
            view_number,
            event: EventType::ViewTimeout { view_number },
        },
        &task_state.output_event_stream,
    )
    .await;

    tracing::error!(
        "We did not receive evidence for view {} in time, sending timeout vote for that view!",
        *view_number
    );

    broadcast_event(
        Event {
            view_number,
            event: EventType::ReplicaViewTimeout { view_number },
        },
        &task_state.output_event_stream,
    )
    .await;

    let leader = task_state
        .membership_coordinator
        .membership_for_epoch(task_state.cur_epoch)
        .await
        .context(warn!("No stake table for epoch"))?
        .leader(view_number)
        .await;

    let consensus_reader = task_state.consensus.read().await;
    consensus_reader.metrics.number_of_timeouts.add(1);
    if leader? == task_state.public_key {
        consensus_reader.metrics.number_of_timeouts_as_leader.add(1);
    }

    Ok(())
}<|MERGE_RESOLUTION|>--- conflicted
+++ resolved
@@ -160,25 +160,6 @@
         version >= V::Epochs::VERSION,
         debug!("HotStuff 2 upgrade not yet in effect")
     );
-<<<<<<< HEAD
-    let high_qc = task_state.consensus.read().await.high_qc().clone();
-    let leader = task_state
-        .membership_coordinator
-        .membership_for_epoch(task_state.cur_epoch)
-        .await
-        .context(warn!("No stake table for epoch"))?
-        .leader(new_view_number)
-        .await?;
-    broadcast_event(
-        Arc::new(HotShotEvent::HighQcSend(
-            high_qc,
-            leader,
-            task_state.public_key.clone(),
-        )),
-        sender,
-    )
-    .await;
-=======
 
     let consensus_reader = task_state.consensus.read().await;
     let high_qc = consensus_reader.high_qc().clone();
@@ -214,10 +195,11 @@
         .await;
     } else {
         let leader = task_state
-            .membership
-            .read()
-            .await
-            .leader(new_view_number, task_state.cur_epoch)?;
+            .membership_coordinator
+            .membership_for_epoch(task_state.cur_epoch)
+            .await?
+            .leader(new_view_number)
+            .await?;
         broadcast_event(
             Arc::new(HotShotEvent::HighQcSend(
                 high_qc,
@@ -228,7 +210,6 @@
         )
         .await;
     }
->>>>>>> 06c7f62e
     Ok(())
 }
 
