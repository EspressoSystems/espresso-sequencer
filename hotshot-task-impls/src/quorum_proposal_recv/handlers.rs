// Copyright (c) 2021-2024 Espresso Systems (espressosys.com)
// This file is part of the HotShot repository.

// You should have received a copy of the MIT License
// along with the HotShot repository. If not, see <https://mit-license.org/>.

#![allow(dead_code)]

use std::sync::Arc;

use async_broadcast::{broadcast, Receiver, Sender};
use async_lock::{RwLock, RwLockUpgradableReadGuard};
use committable::Committable;
use hotshot_types::{
    consensus::OuterConsensus,
    data::{Leaf2, QuorumProposal, QuorumProposalWrapper},
    epoch_membership::EpochMembershipCoordinator,
    message::Proposal,
    simple_certificate::QuorumCertificate,
    simple_vote::HasEpoch,
    traits::{
        block_contents::BlockHeader,
        election::Membership,
        node_implementation::{ConsensusTime, NodeImplementation, NodeType},
        signature_key::SignatureKey,
        storage::Storage,
        ValidatedState,
    },
    utils::{option_epoch_from_block_number, View, ViewInner},
    vote::{Certificate, HasViewNumber},
};
use hotshot_utils::anytrace::*;
use tokio::spawn;
use tracing::instrument;
use vbs::version::StaticVersionType;

use super::{QuorumProposalRecvTaskState, ValidationInfo};
use crate::{
    events::HotShotEvent,
    helpers::{
        broadcast_event, fetch_proposal, validate_proposal_safety_and_liveness,
        validate_proposal_view_and_certs, validate_qc_and_next_epoch_qc,
    },
    quorum_proposal_recv::{UpgradeLock, Versions},
};

/// Update states in the event that the parent state is not found for a given `proposal`.
#[instrument(skip_all)]
async fn validate_proposal_liveness<TYPES: NodeType, I: NodeImplementation<TYPES>, V: Versions>(
    proposal: &Proposal<TYPES, QuorumProposalWrapper<TYPES>>,
    validation_info: &ValidationInfo<TYPES, I, V>,
) -> Result<()> {
    let mut consensus_writer = validation_info.consensus.write().await;

    let leaf = Leaf2::from_quorum_proposal(&proposal.data);

    let state = Arc::new(
        <TYPES::ValidatedState as ValidatedState<TYPES>>::from_header(proposal.data.block_header()),
    );

    if let Err(e) = consensus_writer.update_leaf(leaf.clone(), state, None) {
        tracing::trace!("{e:?}");
    }

    if let Err(e) = validation_info
        .storage
        .write()
        .await
        .update_undecided_state2(
            consensus_writer.saved_leaves().clone(),
            consensus_writer.validated_state_map().clone(),
        )
        .await
    {
        tracing::warn!("Couldn't store undecided state.  Error: {:?}", e);
    }

    // #3967 REVIEW NOTE: Why are we cloning justify_qc here just to get the view_number out?
    let liveness_check = proposal.data.justify_qc().view_number() > consensus_writer.locked_view();
    // if we are using HS2 we update our locked view for any QC from a leader greater than our current lock
    if liveness_check
        && validation_info
            .upgrade_lock
            .version(leaf.view_number())
            .await
            .is_ok_and(|v| v >= V::Epochs::VERSION)
    {
        consensus_writer.update_locked_view(proposal.data.justify_qc().view_number())?;
    }

    drop(consensus_writer);

    if !liveness_check {
        bail!("Quorum Proposal failed the liveness check");
    }

    Ok(())
}

/// Spawn a task which will fire a request to get a proposal, and store it.
#[allow(clippy::too_many_arguments)]
fn spawn_fetch_proposal<TYPES: NodeType, V: Versions>(
    view: TYPES::View,
    event_sender: Sender<Arc<HotShotEvent<TYPES>>>,
    event_receiver: Receiver<Arc<HotShotEvent<TYPES>>>,
    membership: EpochMembershipCoordinator<TYPES>,
    consensus: OuterConsensus<TYPES>,
    sender_public_key: TYPES::SignatureKey,
    sender_private_key: <TYPES::SignatureKey as SignatureKey>::PrivateKey,
    upgrade_lock: UpgradeLock<TYPES, V>,
    epoch_height: u64,
) {
    spawn(async move {
        let lock = upgrade_lock;

        let _ = fetch_proposal(
            view,
            event_sender,
            event_receiver,
            membership,
            consensus,
            sender_public_key,
            sender_private_key,
            &lock,
            epoch_height,
        )
        .await;
    });
}

/// Handles the `QuorumProposalRecv` event by first validating the cert itself for the view, and then
/// updating the states, which runs when the proposal cannot be found in the internal state map.
///
/// This code can fail when:
/// - The justify qc is invalid.
/// - The task is internally inconsistent.
/// - The sequencer storage update fails.
#[allow(clippy::too_many_lines)]
#[instrument(skip_all)]
pub(crate) async fn handle_quorum_proposal_recv<
    TYPES: NodeType,
    I: NodeImplementation<TYPES>,
    V: Versions,
>(
    proposal: &Proposal<TYPES, QuorumProposalWrapper<TYPES>>,
    quorum_proposal_sender_key: &TYPES::SignatureKey,
    event_sender: &Sender<Arc<HotShotEvent<TYPES>>>,
    event_receiver: &Receiver<Arc<HotShotEvent<TYPES>>>,
    validation_info: ValidationInfo<TYPES, I, V>,
) -> Result<()> {
    proposal
        .data
        .validate_epoch(&validation_info.upgrade_lock, validation_info.epoch_height)
        .await?;
    let quorum_proposal_sender_key = quorum_proposal_sender_key.clone();

    validate_proposal_view_and_certs(proposal, &validation_info)
        .await
        .context(warn!("Failed to validate proposal view or attached certs"))?;

    let view_number = proposal.data.view_number();

    let justify_qc = proposal.data.justify_qc().clone();
    let maybe_next_epoch_justify_qc = proposal.data.next_epoch_justify_qc().clone();

    let proposal_block_number = proposal.data.block_header().block_number();
    let proposal_epoch = option_epoch_from_block_number::<TYPES>(
        proposal.data.epoch().is_some(),
        proposal_block_number,
        validation_info.epoch_height,
    );

<<<<<<< HEAD
    let qc_mem = validation_info
        .membership
        .coordinator
        .membership_for_epoch(justify_qc.data.epoch)
        .await?;

    let membership_stake_table = qc_mem.stake_table().await;
    let membership_success_threshold = qc_mem.success_threshold().await;

    {
        let consensus_reader = validation_info.consensus.read().await;
        justify_qc
            .is_valid_cert(
                membership_stake_table,
                membership_success_threshold,
                &validation_info.upgrade_lock,
            )
            .await
            .context(|e| {
                consensus_reader.metrics.invalid_qc.update(1);

                warn!("Invalid certificate for view {}: {}", *view_number, e)
            })?;
    }

    if let Some(ref next_epoch_justify_qc) = maybe_next_epoch_justify_qc {
        // If the next epoch justify qc exists, make sure it's equal to the justify qc
        if justify_qc.view_number() != next_epoch_justify_qc.view_number()
            || justify_qc.data.epoch != next_epoch_justify_qc.data.epoch
            || justify_qc.data.leaf_commit != next_epoch_justify_qc.data.leaf_commit
        {
            bail!("Next epoch justify qc exists but it's not equal with justify qc.");
        }

        let next_mem = qc_mem.next_epoch().await?;

        let membership_next_stake_table = next_mem.stake_table().await;
        let membership_next_success_threshold = next_mem.success_threshold().await;

        // Validate the next epoch justify qc as well
        next_epoch_justify_qc
            .is_valid_cert(
                membership_next_stake_table,
                membership_next_success_threshold,
                &validation_info.upgrade_lock,
            )
            .await
            .context(|e| {
                warn!(
                    "Invalid next epoch certificate for view {}: {}",
                    *view_number, e
                )
            })?;
    }
=======
    validate_qc_and_next_epoch_qc(
        &justify_qc,
        maybe_next_epoch_justify_qc.as_ref(),
        &validation_info.consensus,
        &validation_info.membership,
        &validation_info.upgrade_lock,
    )
    .await?;

>>>>>>> 06c7f62e
    broadcast_event(
        Arc::new(HotShotEvent::QuorumProposalPreliminarilyValidated(
            proposal.clone(),
        )),
        event_sender,
    )
    .await;

    // Get the parent leaf and state.
    let parent_leaf = validation_info
        .consensus
        .read()
        .await
        .saved_leaves()
        .get(&justify_qc.data.leaf_commit)
        .cloned();

    if parent_leaf.is_none() {
        spawn_fetch_proposal(
            justify_qc.view_number(),
            event_sender.clone(),
            event_receiver.clone(),
            validation_info.membership.coordinator.clone(),
            OuterConsensus::new(Arc::clone(&validation_info.consensus.inner_consensus)),
            // Note that we explicitly use the node key here instead of the provided key in the signature.
            // This is because the key that we receive is for the prior leader, so the payload would be routed
            // incorrectly.
            validation_info.public_key.clone(),
            validation_info.private_key.clone(),
            validation_info.upgrade_lock.clone(),
            validation_info.epoch_height,
        );
    }
    let consensus_reader = validation_info.consensus.read().await;

    let parent = match parent_leaf {
        Some(leaf) => {
            if let (Some(state), _) = consensus_reader.state_and_delta(leaf.view_number()) {
                Some((leaf, Arc::clone(&state)))
            } else {
                bail!("Parent state not found! Consensus internally inconsistent");
            }
        }
        None => None,
    };

    if justify_qc.view_number() > consensus_reader.high_qc().view_number {
        if let Err(e) = validation_info
            .storage
            .write()
            .await
            .update_high_qc2(justify_qc.clone())
            .await
        {
            bail!("Failed to store High QC, not voting; error = {:?}", e);
        }
        if let Some(ref next_epoch_justify_qc) = maybe_next_epoch_justify_qc {
            if let Err(e) = validation_info
                .storage
                .write()
                .await
                .update_next_epoch_high_qc2(next_epoch_justify_qc.clone())
                .await
            {
                bail!(
                    "Failed to store next epoch High QC, not voting; error = {:?}",
                    e
                );
            }
        }
    }
    drop(consensus_reader);

    let mut consensus_writer = validation_info.consensus.write().await;
    if let Err(e) = consensus_writer.update_high_qc(justify_qc.clone()) {
        tracing::trace!("{e:?}");
    }
    if let Some(ref next_epoch_justify_qc) = maybe_next_epoch_justify_qc {
        if let Err(e) = consensus_writer.update_next_epoch_high_qc(next_epoch_justify_qc.clone()) {
            tracing::trace!("{e:?}");
        }
    }
    drop(consensus_writer);

    let Some((parent_leaf, _parent_state)) = parent else {
        tracing::warn!(
            "Proposal's parent missing from storage with commitment: {:?}",
            justify_qc.data.leaf_commit
        );
        validate_proposal_liveness(proposal, &validation_info).await?;
        tracing::trace!(
            "Sending ViewChange for view {} and epoch {:?}",
            view_number,
            proposal_epoch
        );
        broadcast_event(
            Arc::new(HotShotEvent::ViewChange(view_number, proposal_epoch)),
            event_sender,
        )
        .await;
        return Ok(());
    };

    // Validate the proposal
    validate_proposal_safety_and_liveness::<TYPES, I, V>(
        proposal.clone(),
        parent_leaf,
        &validation_info,
        event_sender.clone(),
        quorum_proposal_sender_key,
    )
    .await?;

    tracing::trace!(
        "Sending ViewChange for view {} and epoch {:?}",
        view_number,
        proposal_epoch
    );
    broadcast_event(
        Arc::new(HotShotEvent::ViewChange(view_number, proposal_epoch)),
        event_sender,
    )
    .await;

    Ok(())
}<|MERGE_RESOLUTION|>--- conflicted
+++ resolved
@@ -170,62 +170,6 @@
         validation_info.epoch_height,
     );
 
-<<<<<<< HEAD
-    let qc_mem = validation_info
-        .membership
-        .coordinator
-        .membership_for_epoch(justify_qc.data.epoch)
-        .await?;
-
-    let membership_stake_table = qc_mem.stake_table().await;
-    let membership_success_threshold = qc_mem.success_threshold().await;
-
-    {
-        let consensus_reader = validation_info.consensus.read().await;
-        justify_qc
-            .is_valid_cert(
-                membership_stake_table,
-                membership_success_threshold,
-                &validation_info.upgrade_lock,
-            )
-            .await
-            .context(|e| {
-                consensus_reader.metrics.invalid_qc.update(1);
-
-                warn!("Invalid certificate for view {}: {}", *view_number, e)
-            })?;
-    }
-
-    if let Some(ref next_epoch_justify_qc) = maybe_next_epoch_justify_qc {
-        // If the next epoch justify qc exists, make sure it's equal to the justify qc
-        if justify_qc.view_number() != next_epoch_justify_qc.view_number()
-            || justify_qc.data.epoch != next_epoch_justify_qc.data.epoch
-            || justify_qc.data.leaf_commit != next_epoch_justify_qc.data.leaf_commit
-        {
-            bail!("Next epoch justify qc exists but it's not equal with justify qc.");
-        }
-
-        let next_mem = qc_mem.next_epoch().await?;
-
-        let membership_next_stake_table = next_mem.stake_table().await;
-        let membership_next_success_threshold = next_mem.success_threshold().await;
-
-        // Validate the next epoch justify qc as well
-        next_epoch_justify_qc
-            .is_valid_cert(
-                membership_next_stake_table,
-                membership_next_success_threshold,
-                &validation_info.upgrade_lock,
-            )
-            .await
-            .context(|e| {
-                warn!(
-                    "Invalid next epoch certificate for view {}: {}",
-                    *view_number, e
-                )
-            })?;
-    }
-=======
     validate_qc_and_next_epoch_qc(
         &justify_qc,
         maybe_next_epoch_justify_qc.as_ref(),
@@ -235,7 +179,6 @@
     )
     .await?;
 
->>>>>>> 06c7f62e
     broadcast_event(
         Arc::new(HotShotEvent::QuorumProposalPreliminarilyValidated(
             proposal.clone(),
