// Copyright (c) 2021-2024 Espresso Systems (espressosys.com)
// This file is part of the HotShot repository.

// You should have received a copy of the MIT License
// along with the HotShot repository. If not, see <https://mit-license.org/>.

use std::{collections::btree_map::Entry, sync::Arc};

use async_broadcast::{InactiveReceiver, Sender};
use async_lock::RwLock;
use chrono::Utc;
use committable::Committable;
use hotshot_types::{
    consensus::OuterConsensus,
    data::{Leaf2, QuorumProposalWrapper, VidDisperseShare},
    drb::{compute_drb_result, DrbResult},
    event::{Event, EventType},
    message::{Proposal, UpgradeLock},
    simple_vote::{HasEpoch, QuorumData2, QuorumVote2},
    traits::{
        block_contents::BlockHeader,
        election::Membership,
        node_implementation::{ConsensusTime, NodeImplementation, NodeType},
        signature_key::SignatureKey,
        storage::Storage,
        ValidatedState,
    },
    utils::{
        epoch_from_block_number, is_epoch_root, is_last_block_in_epoch,
        option_epoch_from_block_number,
    },
    vote::HasViewNumber,
};
use hotshot_utils::anytrace::*;
use tokio::spawn;
use tracing::instrument;
use vbs::version::StaticVersionType;

use super::QuorumVoteTaskState;
use crate::{
    events::HotShotEvent,
    helpers::{
        broadcast_event, decide_from_proposal, decide_from_proposal_2, fetch_proposal,
        LeafChainTraversalOutcome,
    },
    quorum_vote::Versions,
};

/// Store the DRB result from the computation task to the shared `results` table.
///
/// Returns the result if it exists.
async fn store_and_get_computed_drb_result<
    TYPES: NodeType,
    I: NodeImplementation<TYPES>,
    V: Versions,
>(
    epoch_number: TYPES::Epoch,
    task_state: &mut QuorumVoteTaskState<TYPES, I, V>,
) -> Result<DrbResult> {
    // Return the result if it's already in the table.
    if let Some(computed_result) = task_state
        .consensus
        .read()
        .await
        .drb_seeds_and_results
        .results
        .get(&epoch_number)
    {
        return Ok(*computed_result);
    }

    let (task_epoch, computation) =
        (&mut task_state.drb_computation).context(warn!("DRB computation task doesn't exist."))?;

    ensure!(
        *task_epoch == epoch_number,
        info!("DRB computation is not for the next epoch.")
    );

    ensure!(
        computation.is_finished(),
        info!("DRB computation has not yet finished.")
    );

    match computation.await {
        Ok(result) => {
            let mut consensus_writer = task_state.consensus.write().await;
            consensus_writer
                .drb_seeds_and_results
                .results
                .insert(epoch_number, result);
            task_state.drb_computation = None;
            Ok(result)
        }
        Err(e) => Err(warn!("Error in DRB calculation: {:?}.", e)),
    }
}

/// Verify the DRB result from the proposal for the next epoch if this is the last block of the
/// current epoch.
///
/// Uses the result from `start_drb_task`.
///
/// Returns an error if we should not vote.
async fn verify_drb_result<TYPES: NodeType, I: NodeImplementation<TYPES>, V: Versions>(
    proposal: &QuorumProposalWrapper<TYPES>,
    task_state: &mut QuorumVoteTaskState<TYPES, I, V>,
) -> Result<()> {
    // Skip if this is not the expected block.
    if task_state.epoch_height == 0
        || !is_last_block_in_epoch(
            proposal.block_header().block_number(),
            task_state.epoch_height,
        )
    {
        tracing::debug!("Skipping DRB result verification");
        return Ok(());
    }

    // #3967 REVIEW NOTE: Check if this is the right way to decide if we're doing epochs
    // Alternatively, should we just return Err() if epochs aren't happening here? Or can we assume
    // that epochs are definitely happening by virtue of getting here?
    let epoch = option_epoch_from_block_number::<TYPES>(
        task_state
            .upgrade_lock
            .epochs_enabled(proposal.view_number())
            .await,
        proposal.block_header().block_number(),
        task_state.epoch_height,
    );

    let proposal_result = proposal
        .next_drb_result()
        .context(info!("Proposal is missing the DRB result."))?;

    let membership_reader = task_state.membership.read().await;

    if let Some(epoch_val) = epoch {
        let has_stake_current_epoch =
            membership_reader.has_stake(&task_state.public_key, Some(epoch_val));

        drop(membership_reader);

        if has_stake_current_epoch {
            let computed_result =
                store_and_get_computed_drb_result(epoch_val + 1, task_state).await?;

            ensure!(proposal_result == computed_result, warn!("Our calculated DRB result is {:?}, which does not match the proposed DRB result of {:?}", computed_result, proposal_result));
        }

        Ok(())
    } else {
        Err(error!("Epochs are not available"))
    }
}

/// Start the DRB computation task for the next epoch.
///
/// Uses the seed previously stored in `store_drb_seed_and_result`.
async fn start_drb_task<TYPES: NodeType, I: NodeImplementation<TYPES>, V: Versions>(
    proposal: &QuorumProposalWrapper<TYPES>,
    task_state: &mut QuorumVoteTaskState<TYPES, I, V>,
) {
    // #3967 REVIEW NOTE: Should we just exit early if we aren't doing epochs?
    if proposal.epoch().is_none() {
        return;
    }

    let current_epoch_number = TYPES::Epoch::new(epoch_from_block_number(
        proposal.block_header().block_number(),
        task_state.epoch_height,
    ));

    // Start the new task if we're in the committee for this epoch
    if task_state
        .membership
        .read()
        .await
        .has_stake(&task_state.public_key, Some(current_epoch_number))
    {
        let new_epoch_number = current_epoch_number + 1;

        // If a task is currently live AND has finished, join it and save the result.
        // If the epoch for the calculation was the same as the provided epoch, return.
        // If a task is currently live and NOT finished, abort it UNLESS the task epoch is the
        // same as cur_epoch, in which case keep letting it run and return.
        // Continue the function if a task should be spawned for the given epoch.
        if let Some((task_epoch, join_handle)) = &mut task_state.drb_computation {
            if join_handle.is_finished() {
                match join_handle.await {
                    Ok(result) => {
                        task_state
                            .consensus
                            .write()
                            .await
                            .drb_seeds_and_results
                            .results
                            .insert(*task_epoch, result);
                        task_state.drb_computation = None;
                    }
                    Err(e) => {
                        tracing::error!("error joining DRB computation task: {e:?}");
                    }
                }
            } else if *task_epoch == new_epoch_number {
                return;
            } else {
                join_handle.abort();
                task_state.drb_computation = None;
            }
        }

        // In case we somehow ended up processing this epoch already, don't start it again
        let mut consensus_writer = task_state.consensus.write().await;
        if consensus_writer
            .drb_seeds_and_results
            .results
            .contains_key(&new_epoch_number)
        {
            return;
        }

        if let Entry::Occupied(entry) = consensus_writer
            .drb_seeds_and_results
            .seeds
            .entry(new_epoch_number)
        {
            let drb_seed_input = *entry.get();
            let new_drb_task = spawn(async move { compute_drb_result::<TYPES>(drb_seed_input) });
            task_state.drb_computation = Some((new_epoch_number, new_drb_task));
            entry.remove();
        }
    }
}

/// Store the DRB seed two epochs in advance and the computed or received DRB result for next
/// epoch.
///
/// We store a combination of the following data.
/// * The DRB seed two epochs in advance, if the third from the last block, i.e., the epoch root,
///     is decided and we are in the quorum committee of the next epoch.
/// * The computed result for the next epoch, if the third from the last block is decided.
/// * The received result for the next epoch, if the last block of the epoch is decided and we are
///     in the quorum committee of the committee of the next epoch.
///
/// Special cases:
/// * Epoch 0: No DRB computation since we'll transition to epoch 1 immediately.
/// * Epoch 1 and 2: No computed DRB result since when we first start the computation in epoch 1,
///     the result is for epoch 3.
///
/// We don't need to handle the special cases explicitly here, because the first leaf with which
/// we'll start the DRB computation is for epoch 3.
async fn store_drb_seed_and_result<TYPES: NodeType, I: NodeImplementation<TYPES>, V: Versions>(
    task_state: &mut QuorumVoteTaskState<TYPES, I, V>,
    decided_leaf: &Leaf2<TYPES>,
) -> Result<()> {
    if task_state.epoch_height == 0 {
        tracing::info!("Epoch height is 0, skipping DRB storage.");
        return Ok(());
    }

    let decided_block_number = decided_leaf.block_header().block_number();
    let current_epoch_number = TYPES::Epoch::new(epoch_from_block_number(
        decided_block_number,
        task_state.epoch_height,
    ));

    // Skip storing the seed and computed result if this is not the epoch root.
    if is_epoch_root(decided_block_number, task_state.epoch_height) {
        // Cancel old DRB computation tasks.
        let mut consensus_writer = task_state.consensus.write().await;
        consensus_writer
            .drb_seeds_and_results
            .garbage_collect(current_epoch_number);
        drop(consensus_writer);

        // Store the DRB result for the next epoch, which will be used by the proposal task to
        // include in the proposal in the last block of this epoch.
        store_and_get_computed_drb_result(current_epoch_number + 1, task_state).await?;

        // Store the DRB seed input for the epoch after the next one.
        let Ok(drb_seed_input_vec) = bincode::serialize(&decided_leaf.justify_qc().signatures)
        else {
            bail!("Failed to serialize the QC signature.");
        };
        let Ok(drb_seed_input) = drb_seed_input_vec.try_into() else {
            bail!("Failed to convert the serialized QC signature into a DRB seed input.");
        };
        task_state
            .consensus
            .write()
            .await
            .drb_seeds_and_results
            .store_seed(current_epoch_number + 2, drb_seed_input);
    }
    // Skip storing the received result if this is not the last block.
    else if is_last_block_in_epoch(decided_block_number, task_state.epoch_height) {
        if let Some(result) = decided_leaf.next_drb_result {
            // We don't need to check value existence and consistency because it should be
            // impossible to decide on a block with different DRB results.
            task_state
                .consensus
                .write()
                .await
                .drb_seeds_and_results
                .results
                .insert(current_epoch_number + 1, result);
        } else {
            bail!("The last block of the epoch is decided but doesn't contain a DRB result.");
        }
    }
    Ok(())
}

/// Handles the `QuorumProposalValidated` event.
#[instrument(skip_all, fields(id = task_state.id, view = *proposal.view_number()))]
pub(crate) async fn handle_quorum_proposal_validated<
    TYPES: NodeType,
    I: NodeImplementation<TYPES>,
    V: Versions,
>(
    proposal: &QuorumProposalWrapper<TYPES>,
    task_state: &mut QuorumVoteTaskState<TYPES, I, V>,
) -> Result<()> {
    let version = task_state
        .upgrade_lock
        .version(proposal.view_number())
        .await?;

    if version >= V::Epochs::VERSION {
        // Don't vote if the DRB result verification fails.
        verify_drb_result(proposal, task_state).await?;
        start_drb_task(proposal, task_state).await;
    }

    let LeafChainTraversalOutcome {
        new_locked_view_number,
        new_decided_view_number,
        new_decide_qc,
        leaf_views,
        included_txns,
        decided_upgrade_cert,
    } = if version >= V::Epochs::VERSION {
        decide_from_proposal_2(
            proposal,
            OuterConsensus::new(Arc::clone(&task_state.consensus.inner_consensus)),
            Arc::clone(&task_state.upgrade_lock.decided_upgrade_certificate),
            &task_state.public_key,
            version >= V::Epochs::VERSION,
            &task_state.membership,
        )
        .await
    } else {
        decide_from_proposal(
            proposal,
            OuterConsensus::new(Arc::clone(&task_state.consensus.inner_consensus)),
            Arc::clone(&task_state.upgrade_lock.decided_upgrade_certificate),
            &task_state.public_key,
            version >= V::Epochs::VERSION,
            &task_state.membership,
        )
        .await
    };

    if let Some(cert) = decided_upgrade_cert.clone() {
        let mut decided_certificate_lock = task_state
            .upgrade_lock
            .decided_upgrade_certificate
            .write()
            .await;
        *decided_certificate_lock = Some(cert.clone());
        drop(decided_certificate_lock);

        let _ = task_state
            .storage
            .write()
            .await
            .update_decided_upgrade_certificate(Some(cert.clone()))
            .await;
    }

    let mut consensus_writer = task_state.consensus.write().await;
    if let Some(locked_view_number) = new_locked_view_number {
        consensus_writer.update_locked_view(locked_view_number)?;
    }

    #[allow(clippy::cast_precision_loss)]
    if let Some(decided_view_number) = new_decided_view_number {
        // Bring in the cleanup crew. When a new decide is indeed valid, we need to clear out old memory.

        let old_decided_view = consensus_writer.last_decided_view();
        consensus_writer.collect_garbage(old_decided_view, decided_view_number);

        // Set the new decided view.
        consensus_writer.update_last_decided_view(decided_view_number)?;

        consensus_writer
            .metrics
            .last_decided_time
            .set(Utc::now().timestamp().try_into().unwrap());
        consensus_writer.metrics.invalid_qc.set(0);
        consensus_writer
            .metrics
            .last_decided_view
            .set(usize::try_from(consensus_writer.last_decided_view().u64()).unwrap());
        let cur_number_of_views_per_decide_event =
            *proposal.view_number() - consensus_writer.last_decided_view().u64();
        consensus_writer
            .metrics
            .number_of_views_per_decide_event
            .add_point(cur_number_of_views_per_decide_event as f64);

        tracing::debug!(
            "Sending Decide for view {:?}",
            consensus_writer.last_decided_view()
        );

        // We don't need to hold this while we broadcast
        drop(consensus_writer);

        // Send an update to everyone saying that we've reached a decide
        broadcast_event(
            Event {
                view_number: decided_view_number,
                event: EventType::Decide {
                    leaf_chain: Arc::new(leaf_views.clone()),
                    // This is never none if we've reached a new decide, so this is safe to unwrap.
                    qc: Arc::new(new_decide_qc.unwrap()),
                    block_size: included_txns.map(|txns| txns.len().try_into().unwrap()),
                },
            },
            &task_state.output_event_stream,
        )
        .await;
        tracing::debug!("Successfully sent decide event");

        if version >= V::Epochs::VERSION {
            // `leaf_views.last()` is never none if we've reached a new decide, so this is safe to
            // unwrap.
            store_drb_seed_and_result(task_state, &leaf_views.last().unwrap().leaf).await?;
        }
    }

    Ok(())
}

/// Updates the shared consensus state with the new voting data.
#[instrument(skip_all, target = "VoteDependencyHandle", fields(view = *view_number))]
#[allow(clippy::too_many_arguments)]
pub(crate) async fn update_shared_state<
    TYPES: NodeType,
    I: NodeImplementation<TYPES>,
    V: Versions,
>(
    consensus: OuterConsensus<TYPES>,
    sender: Sender<Arc<HotShotEvent<TYPES>>>,
    receiver: InactiveReceiver<Arc<HotShotEvent<TYPES>>>,
    membership: Arc<RwLock<TYPES::Membership>>,
    public_key: TYPES::SignatureKey,
    private_key: <TYPES::SignatureKey as SignatureKey>::PrivateKey,
    upgrade_lock: UpgradeLock<TYPES, V>,
    view_number: TYPES::View,
    instance_state: Arc<TYPES::InstanceState>,
    storage: Arc<RwLock<I::Storage>>,
    proposed_leaf: &Leaf2<TYPES>,
    vid_share: &Proposal<TYPES, VidDisperseShare<TYPES>>,
    parent_view_number: Option<TYPES::View>,
    epoch_height: u64,
) -> Result<()> {
    let justify_qc = &proposed_leaf.justify_qc();

    let consensus_reader = consensus.read().await;
    // Try to find the validated view within the validated state map. This will be present
    // if we have the saved leaf, but if not we'll get it when we fetch_proposal.
    let mut maybe_validated_view = parent_view_number.and_then(|view_number| {
        consensus_reader
            .validated_state_map()
            .get(&view_number)
            .cloned()
    });

    // Justify qc's leaf commitment should be the same as the parent's leaf commitment.
    let mut maybe_parent = consensus_reader
        .saved_leaves()
        .get(&justify_qc.data.leaf_commit)
        .cloned();

    drop(consensus_reader);

    maybe_parent = match maybe_parent {
        Some(p) => Some(p),
        None => {
            match fetch_proposal(
                justify_qc.view_number(),
                sender.clone(),
                receiver.activate_cloned(),
                Arc::clone(&membership),
                OuterConsensus::new(Arc::clone(&consensus.inner_consensus)),
                public_key.clone(),
                private_key.clone(),
                &upgrade_lock,
                epoch_height,
            )
            .await
            .ok()
            {
                Some((leaf, view)) => {
                    maybe_validated_view = Some(view);
                    Some(leaf)
                }
                None => None,
            }
        }
    };

    let parent = maybe_parent.context(info!(
        "Proposal's parent missing from storage with commitment: {:?}, proposal view {:?}",
        justify_qc.data.leaf_commit,
        proposed_leaf.view_number(),
    ))?;

    let Some(validated_view) = maybe_validated_view else {
        bail!(
            "Failed to fetch view for parent, parent view {:?}",
            parent_view_number
        );
    };

    let (Some(parent_state), maybe_parent_delta) = validated_view.state_and_delta() else {
        bail!("Parent state not found! Consensus internally inconsistent");
    };

<<<<<<< HEAD
    let version = upgrade_lock.version(view_number).await?;

    let (validated_state, state_delta) = parent_state
        .validate_and_apply_header(
            &instance_state,
            &parent,
            &proposed_leaf.block_header().clone(),
            vid_share.data.payload_byte_len(),
            version,
            *view_number,
        )
        .await
        .wrap()
        .context(warn!("Block header doesn't extend the proposal!"))?;
=======
    let (state, delta) = if is_last_block_in_epoch(proposed_leaf.height(), epoch_height)
        && proposed_leaf.height() == parent.height()
        && maybe_parent_delta.is_some()
    {
        // This is an epoch transition. We do not want to call `validate_and_apply_header` second
        // time for the same block. Just grab the state and delta from the parent and update the shared
        // state with those.
        (parent_state, maybe_parent_delta.unwrap())
    } else {
        let version = upgrade_lock.version(view_number).await?;

        let (validated_state, state_delta) = parent_state
            .validate_and_apply_header(
                &instance_state,
                &parent,
                &proposed_leaf.block_header().clone(),
                vid_share.data.vid_common_ref().clone(),
                version,
                *view_number,
            )
            .await
            .wrap()
            .context(warn!("Block header doesn't extend the proposal!"))?;
>>>>>>> 15d59a60

        (Arc::new(validated_state), Arc::new(state_delta))
    };

    // Now that we've rounded everyone up, we need to update the shared state
    let mut consensus_writer = consensus.write().await;

    if let Err(e) = consensus_writer.update_leaf(
        proposed_leaf.clone(),
        Arc::clone(&state),
        Some(Arc::clone(&delta)),
    ) {
        tracing::trace!("{e:?}");
    }

    // Kick back our updated structures for downstream usage.
    let new_leaves = consensus_writer.saved_leaves().clone();
    let new_state = consensus_writer.validated_state_map().clone();
    drop(consensus_writer);

    // Send the new state up to the sequencer.
    storage
        .write()
        .await
        .update_undecided_state2(new_leaves, new_state)
        .await
        .wrap()
        .context(error!("Failed to update undecided state"))?;

    Ok(())
}

/// Submits the `QuorumVoteSend` event if all the dependencies are met.
#[instrument(skip_all, fields(name = "Submit quorum vote", level = "error"))]
#[allow(clippy::too_many_arguments)]
pub(crate) async fn submit_vote<TYPES: NodeType, I: NodeImplementation<TYPES>, V: Versions>(
    sender: Sender<Arc<HotShotEvent<TYPES>>>,
    membership: Arc<RwLock<TYPES::Membership>>,
    public_key: TYPES::SignatureKey,
    private_key: <TYPES::SignatureKey as SignatureKey>::PrivateKey,
    upgrade_lock: UpgradeLock<TYPES, V>,
    view_number: TYPES::View,
    storage: Arc<RwLock<I::Storage>>,
    leaf: Leaf2<TYPES>,
    vid_share: Proposal<TYPES, VidDisperseShare<TYPES>>,
    extended_vote: bool,
    epoch_height: u64,
) -> Result<()> {
    let epoch_number = option_epoch_from_block_number::<TYPES>(
        leaf.with_epoch,
        leaf.block_header().block_number(),
        epoch_height,
    );

    let membership_reader = membership.read().await;
    let committee_member_in_current_epoch = membership_reader.has_stake(&public_key, epoch_number);
    // If the proposed leaf is for the last block in the epoch and the node is part of the quorum committee
    // in the next epoch, the node should vote to achieve the double quorum.
    let committee_member_in_next_epoch = leaf.with_epoch
        && is_last_block_in_epoch(leaf.height(), epoch_height)
        && membership_reader.has_stake(&public_key, epoch_number.map(|x| x + 1));
    drop(membership_reader);

    ensure!(
        committee_member_in_current_epoch || committee_member_in_next_epoch,
        info!(
            "We were not chosen for quorum committee on {:?}",
            view_number
        )
    );

    // Create and send the vote.
    let vote = QuorumVote2::<TYPES>::create_signed_vote(
        QuorumData2 {
            leaf_commit: leaf.commit(),
            epoch: epoch_number,
        },
        view_number,
        &public_key,
        &private_key,
        &upgrade_lock,
    )
    .await
    .wrap()
    .context(error!("Failed to sign vote. This should never happen."))?;
    // Add to the storage.
    storage
        .write()
        .await
        .append_vid_general(&vid_share)
        .await
        .wrap()
        .context(error!("Failed to store VID share"))?;

    if extended_vote {
        tracing::debug!("sending extended vote to everybody",);
        broadcast_event(
            Arc::new(HotShotEvent::ExtendedQuorumVoteSend(vote)),
            &sender,
        )
        .await;
    } else {
        tracing::debug!(
            "sending vote to next quorum leader {:?}",
            vote.view_number() + 1
        );
        broadcast_event(Arc::new(HotShotEvent::QuorumVoteSend(vote)), &sender).await;
    }

    Ok(())
}<|MERGE_RESOLUTION|>--- conflicted
+++ resolved
@@ -530,22 +530,6 @@
         bail!("Parent state not found! Consensus internally inconsistent");
     };
 
-<<<<<<< HEAD
-    let version = upgrade_lock.version(view_number).await?;
-
-    let (validated_state, state_delta) = parent_state
-        .validate_and_apply_header(
-            &instance_state,
-            &parent,
-            &proposed_leaf.block_header().clone(),
-            vid_share.data.payload_byte_len(),
-            version,
-            *view_number,
-        )
-        .await
-        .wrap()
-        .context(warn!("Block header doesn't extend the proposal!"))?;
-=======
     let (state, delta) = if is_last_block_in_epoch(proposed_leaf.height(), epoch_height)
         && proposed_leaf.height() == parent.height()
         && maybe_parent_delta.is_some()
@@ -562,14 +546,13 @@
                 &instance_state,
                 &parent,
                 &proposed_leaf.block_header().clone(),
-                vid_share.data.vid_common_ref().clone(),
+                vid_share.data.payload_byte_len(),
                 version,
                 *view_number,
             )
             .await
             .wrap()
             .context(warn!("Block header doesn't extend the proposal!"))?;
->>>>>>> 15d59a60
 
         (Arc::new(validated_state), Arc::new(state_delta))
     };
