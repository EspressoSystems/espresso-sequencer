// Copyright (c) 2021-2024 Espresso Systems (espressosys.com)
// This file is part of the HotShot repository.

// You should have received a copy of the MIT License
// along with the HotShot repository. If not, see <https://mit-license.org/>.

use crate::{
    events::HotShotEvent,
    helpers::{broadcast_event, wait_for_second_vid_share},
    quorum_vote::handlers::{handle_quorum_proposal_validated, submit_vote, update_shared_state},
};
use async_broadcast::{InactiveReceiver, Receiver, Sender};
use async_lock::RwLock;
use async_trait::async_trait;
use committable::Committable;
use hotshot_task::{
    dependency::{AndDependency, EventDependency},
    dependency_task::{DependencyTask, HandleDepOutput},
    task::TaskState,
};
<<<<<<< HEAD
use hotshot_types::utils::is_last_block_in_epoch;
=======
use hotshot_types::StakeTableEntries;
>>>>>>> d17974e7
use hotshot_types::{
    consensus::{ConsensusMetricsValue, OuterConsensus},
    data::{Leaf2, QuorumProposalWrapper},
    drb::DrbComputation,
    event::Event,
    message::{Proposal, UpgradeLock},
    simple_certificate::UpgradeCertificate,
    simple_vote::HasEpoch,
    traits::{
        block_contents::BlockHeader,
        election::Membership,
        node_implementation::{ConsensusTime, NodeImplementation, NodeType, Versions},
        signature_key::SignatureKey,
        storage::Storage,
    },
    utils::{epoch_from_block_number, option_epoch_from_block_number},
    vote::{Certificate, HasViewNumber},
};
use hotshot_utils::anytrace::*;
use std::time::Instant;
use std::{collections::BTreeMap, sync::Arc};
use tokio::task::JoinHandle;
use tracing::instrument;
use vbs::version::StaticVersionType;

/// Event handlers for `QuorumProposalValidated`.
mod handlers;

/// Vote dependency types.
#[derive(Debug, PartialEq)]
enum VoteDependency {
    /// For the `QuorumProposalValidated` event after validating `QuorumProposalRecv`.
    QuorumProposal,
    /// For the `DaCertificateRecv` event.
    Dac,
    /// For the `VidShareRecv` event.
    Vid,
}

/// Handler for the vote dependency.
pub struct VoteDependencyHandle<TYPES: NodeType, I: NodeImplementation<TYPES>, V: Versions> {
    /// Public key.
    pub public_key: TYPES::SignatureKey,

    /// Private Key.
    pub private_key: <TYPES::SignatureKey as SignatureKey>::PrivateKey,

    /// Reference to consensus. The replica will require a write lock on this.
    pub consensus: OuterConsensus<TYPES>,

    /// Immutable instance state
    pub instance_state: Arc<TYPES::InstanceState>,

    /// Membership for Quorum certs/votes.
    pub membership: Arc<RwLock<TYPES::Membership>>,

    /// Reference to the storage.
    pub storage: Arc<RwLock<I::Storage>>,

    /// View number to vote on.
    pub view_number: TYPES::View,

    /// Event sender.
    pub sender: Sender<Arc<HotShotEvent<TYPES>>>,

    /// Event receiver.
    pub receiver: InactiveReceiver<Arc<HotShotEvent<TYPES>>>,

    /// Lock for a decided upgrade
    pub upgrade_lock: UpgradeLock<TYPES, V>,

    /// The consensus metrics
    pub consensus_metrics: Arc<ConsensusMetricsValue>,

    /// The node's id
    pub id: u64,

    /// Number of blocks in an epoch, zero means there are no epochs
    pub epoch_height: u64,

    /// View timeout from config.
    pub timeout: u64,

    /// The time this view started
    pub view_start_time: Instant,
}

impl<TYPES: NodeType, I: NodeImplementation<TYPES> + 'static, V: Versions> HandleDepOutput
    for VoteDependencyHandle<TYPES, I, V>
{
    type Output = Vec<Arc<HotShotEvent<TYPES>>>;

    #[allow(clippy::too_many_lines)]
    #[instrument(skip_all, fields(id = self.id, view = *self.view_number))]
    async fn handle_dep_result(self, res: Self::Output) {
        let mut payload_commitment = None;
        let mut next_epoch_payload_commitment = None;
        let mut leaf = None;
        let mut vid_share = None;
        let mut da_cert = None;
        let mut parent_view_number = None;
        for event in res {
            match event.as_ref() {
                #[allow(unused_assignments)]
                HotShotEvent::QuorumProposalValidated(proposal, parent_leaf) => {
                    let version = match self.upgrade_lock.version(self.view_number).await {
                        Ok(version) => version,
                        Err(e) => {
                            tracing::error!("{e:#}");
                            return;
                        }
                    };
                    let proposal_payload_comm = proposal.data.block_header().payload_commitment();
                    let parent_commitment = parent_leaf.commit();
                    let proposed_leaf = Leaf2::from_quorum_proposal(&proposal.data);

                    if version >= V::Epochs::VERSION
                        && self
                            .consensus
                            .read()
                            .await
                            .is_leaf_forming_eqc(proposal.data.justify_qc().data.leaf_commit)
                    {
                        tracing::debug!("Do not vote here. Voting for this case is handled in QuorumVoteTaskState");
                        return;
                    } else if let Some(ref comm) = payload_commitment {
                        if proposal_payload_comm != *comm {
                            tracing::error!("Quorum proposal has inconsistent payload commitment with DAC or VID.");
                            return;
                        }
                    } else {
                        payload_commitment = Some(proposal_payload_comm);
                    }

                    if proposed_leaf.parent_commitment() != parent_commitment {
                        tracing::warn!("Proposed leaf parent commitment does not match parent leaf payload commitment. Aborting vote.");
                        return;
                    }
                    // Update our persistent storage of the proposal. If we cannot store the proposal return
                    // and error so we don't vote
                    if let Err(e) = self
                        .storage
                        .write()
                        .await
                        .append_proposal_wrapper(proposal)
                        .await
                    {
                        tracing::error!("failed to store proposal, not voting.  error = {e:#}");
                        return;
                    }
                    leaf = Some(proposed_leaf);
                    parent_view_number = Some(parent_leaf.view_number());
                }
                HotShotEvent::DaCertificateValidated(cert) => {
                    let cert_payload_comm = &cert.data().payload_commit;
                    let next_epoch_cert_payload_comm = cert.data().next_epoch_payload_commit;
                    if let Some(ref comm) = payload_commitment {
                        if cert_payload_comm != comm {
                            tracing::error!("DAC has inconsistent payload commitment with quorum proposal or VID.");
                            return;
                        }
                    } else {
                        payload_commitment = Some(*cert_payload_comm);
                    }
                    if next_epoch_payload_commitment.is_some()
                        && next_epoch_payload_commitment != next_epoch_cert_payload_comm
                    {
                        tracing::error!(
                            "DAC has inconsistent next epoch payload commitment with VID."
                        );
                        return;
                    } else {
                        next_epoch_payload_commitment = next_epoch_cert_payload_comm;
                    }
                    da_cert = Some(cert.clone());
                }
                HotShotEvent::VidShareValidated(share) => {
                    let vid_payload_commitment = &share.data.payload_commitment();
                    vid_share = Some(share.clone());
                    let is_next_epoch_vid = share.data.epoch() != share.data.target_epoch();
                    if is_next_epoch_vid {
                        if let Some(ref comm) = next_epoch_payload_commitment {
                            if vid_payload_commitment != comm {
                                tracing::error!(
                                    "VID has inconsistent next epoch payload commitment with DAC."
                                );
                                return;
                            }
                        } else {
                            next_epoch_payload_commitment = Some(*vid_payload_commitment);
                        }
                    } else if let Some(ref comm) = payload_commitment {
                        if vid_payload_commitment != comm {
                            tracing::error!("VID has inconsistent payload commitment with quorum proposal or DAC.");
                            return;
                        }
                    } else {
                        payload_commitment = Some(*vid_payload_commitment);
                    }
                }
                _ => {}
            }
        }

        let Some(vid_share) = vid_share else {
            tracing::error!(
                "We don't have the VID share for this view {:?}, but we should, because the vote dependencies have completed.",
                self.view_number
            );
            return;
        };

        let Some(leaf) = leaf else {
            tracing::error!(
                "We don't have the leaf for this view {:?}, but we should, because the vote dependencies have completed.",
                self.view_number
            );
            return;
        };

        let Some(da_cert) = da_cert else {
            tracing::error!(
                "We don't have the DA cert for this view {:?}, but we should, because the vote dependencies have completed.",
                self.view_number
            );
            return;
        };

        // If this is the last block in the epoch, we might need two VID shares.
        if self.upgrade_lock.epochs_enabled(leaf.view_number()).await
            && is_last_block_in_epoch(leaf.block_header().block_number(), self.epoch_height)
        {
            let current_epoch = option_epoch_from_block_number::<TYPES>(
                leaf.with_epoch,
                leaf.block_header().block_number(),
                self.epoch_height,
            );

            let membership_reader = self.membership.read().await;
            let committee_member_in_current_epoch =
                membership_reader.has_stake(&self.public_key, current_epoch);
            let committee_member_in_next_epoch =
                membership_reader.has_stake(&self.public_key, current_epoch.map(|e| e + 1));
            drop(membership_reader);

            // If we belong to both epochs, we require VID shares from both epochs.
            if committee_member_in_current_epoch && committee_member_in_next_epoch {
                if let Err(e) = wait_for_second_vid_share(
                    &vid_share,
                    &da_cert,
                    &self.consensus,
                    self.timeout,
                    self.view_start_time,
                    &self.receiver.activate_cloned(),
                )
                .await
                {
                    tracing::warn!(
                        "This is the last block in epoch, we are in both epochs \
                    but we received only one VID share. Do not vote! Error: {e:?}"
                    );
                    return;
                }
            }
        }

        // Update internal state
        if let Err(e) = update_shared_state::<TYPES, I, V>(
            OuterConsensus::new(Arc::clone(&self.consensus.inner_consensus)),
            self.sender.clone(),
            self.receiver.clone(),
            Arc::clone(&self.membership),
            self.public_key.clone(),
            self.private_key.clone(),
            self.upgrade_lock.clone(),
            self.view_number,
            Arc::clone(&self.instance_state),
            Arc::clone(&self.storage),
            &leaf,
            &vid_share,
            parent_view_number,
            self.epoch_height,
        )
        .await
        {
            tracing::error!("Failed to update shared consensus state; error = {e:#}");
            return;
        }

        let cur_epoch = option_epoch_from_block_number::<TYPES>(
            leaf.with_epoch,
            leaf.height(),
            self.epoch_height,
        );
        tracing::trace!(
            "Sending ViewChange for view {} and epoch {:?}",
            self.view_number + 1,
            cur_epoch
        );
        broadcast_event(
            Arc::new(HotShotEvent::ViewChange(self.view_number + 1, cur_epoch)),
            &self.sender,
        )
        .await;

        if let Err(e) = submit_vote::<TYPES, I, V>(
            self.sender.clone(),
            Arc::clone(&self.membership),
            self.public_key.clone(),
            self.private_key.clone(),
            self.upgrade_lock.clone(),
            self.view_number,
            Arc::clone(&self.storage),
            leaf,
            vid_share,
            false,
            self.epoch_height,
        )
        .await
        {
            tracing::debug!("Failed to vote; error = {e:#}");
        }
    }
}

/// The state for the quorum vote task.
///
/// Contains all of the information for the quorum vote.
pub struct QuorumVoteTaskState<TYPES: NodeType, I: NodeImplementation<TYPES>, V: Versions> {
    /// Public key.
    pub public_key: TYPES::SignatureKey,

    /// Private Key.
    pub private_key: <TYPES::SignatureKey as SignatureKey>::PrivateKey,

    /// Reference to consensus. The replica will require a write lock on this.
    pub consensus: OuterConsensus<TYPES>,

    /// Immutable instance state
    pub instance_state: Arc<TYPES::InstanceState>,

    /// Latest view number that has been voted for.
    pub latest_voted_view: TYPES::View,

    /// Table for the in-progress dependency tasks.
    pub vote_dependencies: BTreeMap<TYPES::View, JoinHandle<()>>,

    /// The underlying network
    pub network: Arc<I::Network>,

    /// Membership for Quorum certs/votes and DA committee certs/votes.
    pub membership: Arc<RwLock<TYPES::Membership>>,

    /// In-progress DRB computation task.
    pub drb_computation: DrbComputation<TYPES>,

    /// Output events to application
    pub output_event_stream: async_broadcast::Sender<Event<TYPES>>,

    /// The node's id
    pub id: u64,

    /// The consensus metrics
    pub consensus_metrics: Arc<ConsensusMetricsValue>,

    /// Reference to the storage.
    pub storage: Arc<RwLock<I::Storage>>,

    /// Lock for a decided upgrade
    pub upgrade_lock: UpgradeLock<TYPES, V>,

    /// Number of blocks in an epoch, zero means there are no epochs
    pub epoch_height: u64,

<<<<<<< HEAD
    /// View timeout from config.
    pub timeout: u64,
=======
    /// Upgrade certificate to enable epochs, staged until we reach the specified block height
    pub staged_epoch_upgrade_certificate: Option<UpgradeCertificate<TYPES>>,

    /// Block height at which to enable the epoch upgrade
    pub epoch_upgrade_block_height: u64,
>>>>>>> d17974e7
}

impl<TYPES: NodeType, I: NodeImplementation<TYPES>, V: Versions> QuorumVoteTaskState<TYPES, I, V> {
    /// Create an event dependency.
    #[instrument(skip_all, fields(id = self.id, latest_voted_view = *self.latest_voted_view), name = "Quorum vote create event dependency", level = "error")]
    fn create_event_dependency(
        &self,
        dependency_type: VoteDependency,
        view_number: TYPES::View,
        event_receiver: Receiver<Arc<HotShotEvent<TYPES>>>,
    ) -> EventDependency<Arc<HotShotEvent<TYPES>>> {
        let id = self.id;
        EventDependency::new(
            event_receiver.clone(),
            Box::new(move |event| {
                let event = event.as_ref();
                let event_view = match dependency_type {
                    VoteDependency::QuorumProposal => {
                        if let HotShotEvent::QuorumProposalValidated(proposal, _) = event {
                            proposal.data.view_number()
                        } else {
                            return false;
                        }
                    }
                    VoteDependency::Dac => {
                        if let HotShotEvent::DaCertificateValidated(cert) = event {
                            cert.view_number
                        } else {
                            return false;
                        }
                    }
                    VoteDependency::Vid => {
                        if let HotShotEvent::VidShareValidated(disperse) = event {
                            disperse.data.view_number()
                        } else {
                            return false;
                        }
                    }
                };
                if event_view == view_number {
                    tracing::trace!(
                        "Vote dependency {:?} completed for view {:?}, my id is {:?}",
                        dependency_type,
                        view_number,
                        id,
                    );
                    return true;
                }
                false
            }),
        )
    }

    /// Create and store an [`AndDependency`] combining [`EventDependency`]s associated with the
    /// given view number if it doesn't exist.
    #[instrument(skip_all, fields(id = self.id, latest_voted_view = *self.latest_voted_view), name = "Quorum vote crete dependency task if new", level = "error")]
    fn create_dependency_task_if_new(
        &mut self,
        view_number: TYPES::View,
        event_receiver: Receiver<Arc<HotShotEvent<TYPES>>>,
        event_sender: &Sender<Arc<HotShotEvent<TYPES>>>,
        event: Arc<HotShotEvent<TYPES>>,
    ) {
        tracing::debug!(
            "Attempting to make dependency task for view {view_number:?} and event {event:?}"
        );

        if self.vote_dependencies.contains_key(&view_number) {
            return;
        }

        let mut quorum_proposal_dependency = self.create_event_dependency(
            VoteDependency::QuorumProposal,
            view_number,
            event_receiver.clone(),
        );
        let dac_dependency =
            self.create_event_dependency(VoteDependency::Dac, view_number, event_receiver.clone());
        let vid_dependency =
            self.create_event_dependency(VoteDependency::Vid, view_number, event_receiver.clone());
        // If we have an event provided to us
        if let HotShotEvent::QuorumProposalValidated(..) = event.as_ref() {
            quorum_proposal_dependency.mark_as_completed(event);
        }

        let deps = vec![quorum_proposal_dependency, dac_dependency, vid_dependency];

        let dependency_chain = AndDependency::from_deps(deps);

        let dependency_task = DependencyTask::new(
            dependency_chain,
            VoteDependencyHandle::<TYPES, I, V> {
                public_key: self.public_key.clone(),
                private_key: self.private_key.clone(),
                consensus: OuterConsensus::new(Arc::clone(&self.consensus.inner_consensus)),
                instance_state: Arc::clone(&self.instance_state),
                membership: Arc::clone(&self.membership),
                storage: Arc::clone(&self.storage),
                view_number,
                sender: event_sender.clone(),
                receiver: event_receiver.clone().deactivate(),
                upgrade_lock: self.upgrade_lock.clone(),
                id: self.id,
                epoch_height: self.epoch_height,
                consensus_metrics: Arc::clone(&self.consensus_metrics),
                timeout: self.timeout,
                view_start_time: Instant::now(),
            },
        );
        self.vote_dependencies
            .insert(view_number, dependency_task.run());
    }

    /// Update the latest voted view number.
    #[instrument(skip_all, fields(id = self.id, latest_voted_view = *self.latest_voted_view), name = "Quorum vote update latest voted view", level = "error")]
    async fn update_latest_voted_view(&mut self, new_view: TYPES::View) -> bool {
        if *self.latest_voted_view < *new_view {
            tracing::debug!(
                "Updating next vote view from {} to {} in the quorum vote task",
                *self.latest_voted_view,
                *new_view
            );

            // Cancel the old dependency tasks.
            for view in *self.latest_voted_view..(*new_view) {
                if let Some(dependency) = self.vote_dependencies.remove(&TYPES::View::new(view)) {
                    dependency.abort();
                    tracing::debug!("Vote dependency removed for view {:?}", view);
                }
            }

            // Update the metric for the last voted view
            if let Ok(last_voted_view_usize) = usize::try_from(*new_view) {
                self.consensus_metrics
                    .last_voted_view
                    .set(last_voted_view_usize);
            } else {
                tracing::warn!("Failed to convert last voted view to a usize: {}", new_view);
            }

            self.latest_voted_view = new_view;

            return true;
        }
        false
    }

    /// Handle a vote dependent event received on the event stream
    #[instrument(skip_all, fields(id = self.id, latest_voted_view = *self.latest_voted_view), name = "Quorum vote handle", level = "error", target = "QuorumVoteTaskState")]
    pub async fn handle(
        &mut self,
        event: Arc<HotShotEvent<TYPES>>,
        event_receiver: Receiver<Arc<HotShotEvent<TYPES>>>,
        event_sender: Sender<Arc<HotShotEvent<TYPES>>>,
    ) -> Result<()> {
        match event.as_ref() {
            HotShotEvent::QuorumProposalValidated(proposal, parent_leaf) => {
                tracing::trace!(
                    "Received Proposal for view {}",
                    *proposal.data.view_number()
                );

                // Handle the event before creating the dependency task.
                if let Err(e) = handle_quorum_proposal_validated(&proposal.data, self).await {
                    tracing::debug!(
                        "Failed to handle QuorumProposalValidated event; error = {e:#}"
                    );
                }

                ensure!(
                    proposal.data.view_number() > self.latest_voted_view,
                    "We have already voted for this view"
                );

                let version = self
                    .upgrade_lock
                    .version(proposal.data.view_number())
                    .await?;

                let is_justify_qc_forming_eqc = self
                    .consensus
                    .read()
                    .await
                    .is_leaf_forming_eqc(proposal.data.justify_qc().data.leaf_commit);

                if version >= V::Epochs::VERSION && is_justify_qc_forming_eqc {
                    let _ = self
                        .handle_eqc_voting(proposal, parent_leaf, event_sender, event_receiver)
                        .await;
                } else {
                    self.create_dependency_task_if_new(
                        proposal.data.view_number(),
                        event_receiver,
                        &event_sender,
                        Arc::clone(&event),
                    );
                }
            }
            HotShotEvent::DaCertificateRecv(cert) => {
                let view = cert.view_number;

                tracing::trace!("Received DAC for view {}", *view);
                // Do nothing if the DAC is old
                ensure!(
                    view > self.latest_voted_view,
                    "Received DAC for an older view."
                );

                let cert_epoch = cert.data.epoch;

                let membership_reader = self.membership.read().await;
                let membership_da_stake_table = membership_reader.da_stake_table(cert_epoch);
                let membership_da_success_threshold =
                    membership_reader.da_success_threshold(cert_epoch);
                drop(membership_reader);

                // Validate the DAC.
                cert.is_valid_cert(
                    StakeTableEntries::<TYPES>::from(membership_da_stake_table).0,
                    membership_da_success_threshold,
                    &self.upgrade_lock,
                )
                .await
                .context(|e| warn!("Invalid DAC: {}", e))?;

                // Add to the storage.
                self.consensus
                    .write()
                    .await
                    .update_saved_da_certs(view, cert.clone());

                broadcast_event(
                    Arc::new(HotShotEvent::DaCertificateValidated(cert.clone())),
                    &event_sender.clone(),
                )
                .await;
                self.create_dependency_task_if_new(
                    view,
                    event_receiver,
                    &event_sender,
                    Arc::clone(&event),
                );
            }
            HotShotEvent::VidShareRecv(sender, share) => {
                let view = share.data.view_number();
                // Do nothing if the VID share is old
                tracing::trace!("Received VID share for view {}", *view);
                ensure!(
                    view > self.latest_voted_view,
                    "Received VID share for an older view."
                );

                // Validate the VID share.
                let payload_commitment = share.data.payload_commitment_ref();

                // Check that the signature is valid
                ensure!(
                    sender.validate(&share.signature, payload_commitment.as_ref()),
                    "VID share signature is invalid"
                );

                let vid_epoch = share.data.epoch();
                let target_epoch = share.data.target_epoch();
                let membership_reader = self.membership.read().await;
                // ensure that the VID share was sent by a DA member OR the view leader
                ensure!(
                    membership_reader
                        .da_committee_members(view, vid_epoch)
                        .contains(sender)
                        || *sender == membership_reader.leader(view, vid_epoch)?,
                    "VID share was not sent by a DA member or the view leader."
                );

                let membership_total_nodes = membership_reader.total_nodes(target_epoch);
                drop(membership_reader);

                if let Err(()) = share.data.verify_share(membership_total_nodes) {
                    bail!("Failed to verify VID share");
                }

                self.consensus
                    .write()
                    .await
                    .update_vid_shares(view, share.clone());

                ensure!(
                    *share.data.recipient_key() == self.public_key,
                    "Got a Valid VID share but it's not for our key"
                );

                broadcast_event(
                    Arc::new(HotShotEvent::VidShareValidated(share.clone())),
                    &event_sender.clone(),
                )
                .await;
                self.create_dependency_task_if_new(
                    view,
                    event_receiver,
                    &event_sender,
                    Arc::clone(&event),
                );
            }
            HotShotEvent::Timeout(view, ..) => {
                let view = TYPES::View::new(view.saturating_sub(1));
                // cancel old tasks
                let current_tasks = self.vote_dependencies.split_off(&view);
                while let Some((_, task)) = self.vote_dependencies.pop_last() {
                    task.abort();
                }
                self.vote_dependencies = current_tasks;
            }
            HotShotEvent::ViewChange(mut view, _) => {
                view = TYPES::View::new(view.saturating_sub(1));
                if !self.update_latest_voted_view(view).await {
                    tracing::debug!("view not updated");
                }
                // cancel old tasks
                let current_tasks = self.vote_dependencies.split_off(&view);
                while let Some((_, task)) = self.vote_dependencies.pop_last() {
                    task.abort();
                }
                self.vote_dependencies = current_tasks;
            }
            _ => {}
        }
        Ok(())
    }

    /// Handles voting for the last block in the epoch to form the Extended QC.
    #[allow(clippy::too_many_lines)]
    async fn handle_eqc_voting(
        &self,
        proposal: &Proposal<TYPES, QuorumProposalWrapper<TYPES>>,
        parent_leaf: &Leaf2<TYPES>,
        event_sender: Sender<Arc<HotShotEvent<TYPES>>>,
        event_receiver: Receiver<Arc<HotShotEvent<TYPES>>>,
    ) -> Result<()> {
        tracing::info!("Reached end of epoch. Justify QC is for the last block in the epoch.");
        let proposed_leaf = Leaf2::from_quorum_proposal(&proposal.data);
        let parent_commitment = parent_leaf.commit();

        ensure!(
            proposed_leaf.height() == parent_leaf.height() && proposed_leaf.payload_commitment() == parent_leaf.payload_commitment(),
            error!("Justify QC is for the last block but it's not extended and a new block is proposed. Not voting!")
        );

        tracing::info!(
            "Reached end of epoch. Proposed leaf has the same height and payload as its parent."
        );

        let current_epoch = proposal.data.epoch();
        let next_epoch = proposal.data.epoch().map(|e| e + 1);

        let membership_reader = self.membership.read().await;
        let committee_member_in_current_epoch =
            membership_reader.has_stake(&self.public_key, current_epoch);
        let committee_member_in_next_epoch =
            membership_reader.has_stake(&self.public_key, next_epoch);
        drop(membership_reader);

        let mut consensus_writer = self.consensus.write().await;

        let key_map = consensus_writer
            .vid_shares()
            .get(&parent_leaf.view_number())
            .context(warn!(
                "Proposed leaf is the same as its parent but we don't have our VID for it"
            ))?;

        let epoch_map = key_map.get(&self.public_key).cloned().context(warn!(
            "Proposed leaf is the same as its parent but we don't have our VID for it"
        ))?;

        if committee_member_in_current_epoch {
            ensure!(
                epoch_map.contains_key(&current_epoch),
                warn!(
                    "We belong to the current epoch but we don't have the corresponding VID share."
                )
            )
        }

        if committee_member_in_next_epoch {
            ensure!(
                epoch_map.contains_key(&next_epoch),
                warn!("We belong to the next epoch but we don't have the corresponding VID share.")
            )
        }

        for (_, vid) in epoch_map.iter() {
            let mut updated_vid = vid.clone();
            updated_vid
                .data
                .set_view_number(proposal.data.view_number());
            consensus_writer.update_vid_shares(updated_vid.data.view_number(), updated_vid.clone());
        }

        let Some((_, vid_share)) = epoch_map.first_key_value() else {
            bail!(warn!("We don't have our VID share but we just check that we have. This shouldn't happen."));
        };
        let vid_share = vid_share.clone();

        drop(consensus_writer);

        ensure!(
            proposed_leaf.parent_commitment() == parent_commitment,
            warn!("Proposed leaf parent commitment does not match parent leaf payload commitment. Aborting vote.")
        );

        // Update our persistent storage of the proposal. If we cannot store the proposal return
        // and error so we don't vote
        self.storage
            .write()
            .await
            .append_proposal_wrapper(proposal)
            .await
            .wrap()
            .context(|e| error!("failed to store proposal, not voting. error = {}", e))?;

        // Update internal state
        update_shared_state::<TYPES, I, V>(
            OuterConsensus::new(Arc::clone(&self.consensus.inner_consensus)),
            event_sender.clone(),
            event_receiver.clone().deactivate(),
            Arc::clone(&self.membership),
            self.public_key.clone(),
            self.private_key.clone(),
            self.upgrade_lock.clone(),
            proposal.data.view_number(),
            Arc::clone(&self.instance_state),
            Arc::clone(&self.storage),
            &proposed_leaf,
            &vid_share,
            Some(parent_leaf.view_number()),
            self.epoch_height,
        )
        .await
        .context(|e| error!("Failed to update shared consensus state, error = {}", e))?;

        let current_block_number = proposed_leaf.height();
        let current_epoch = TYPES::Epoch::new(epoch_from_block_number(
            current_block_number,
            self.epoch_height,
        ));

        let is_vote_leaf_extended = self
            .consensus
            .read()
            .await
            .is_leaf_extended(proposed_leaf.commit());
        if !is_vote_leaf_extended {
            // We're voting for the proposal that will probably form the eQC. We don't want to change
            // the view here because we will probably change it when we form the eQC.
            // The main reason is to handle view change event only once in the transaction task.
            tracing::trace!(
                "Sending ViewChange for view {} and epoch {}",
                proposal.data.view_number() + 1,
                *current_epoch
            );
            broadcast_event(
                Arc::new(HotShotEvent::ViewChange(
                    proposal.data.view_number() + 1,
                    Some(current_epoch),
                )),
                &event_sender,
            )
            .await;
        }

        submit_vote::<TYPES, I, V>(
            event_sender.clone(),
            Arc::clone(&self.membership),
            self.public_key.clone(),
            self.private_key.clone(),
            self.upgrade_lock.clone(),
            proposal.data.view_number(),
            Arc::clone(&self.storage),
            proposed_leaf,
            vid_share,
            is_vote_leaf_extended,
            self.epoch_height,
        )
        .await
        .context(|e| debug!("Failed to submit vote; error = {}", e))
    }
}

#[async_trait]
impl<TYPES: NodeType, I: NodeImplementation<TYPES>, V: Versions> TaskState
    for QuorumVoteTaskState<TYPES, I, V>
{
    type Event = HotShotEvent<TYPES>;

    async fn handle_event(
        &mut self,
        event: Arc<Self::Event>,
        sender: &Sender<Arc<Self::Event>>,
        receiver: &Receiver<Arc<Self::Event>>,
    ) -> Result<()> {
        self.handle(event, receiver.clone(), sender.clone()).await
    }

    fn cancel_subtasks(&mut self) {
        while let Some((_, handle)) = self.vote_dependencies.pop_last() {
            handle.abort();
        }
    }
}<|MERGE_RESOLUTION|>--- conflicted
+++ resolved
@@ -18,11 +18,7 @@
     dependency_task::{DependencyTask, HandleDepOutput},
     task::TaskState,
 };
-<<<<<<< HEAD
-use hotshot_types::utils::is_last_block_in_epoch;
-=======
 use hotshot_types::StakeTableEntries;
->>>>>>> d17974e7
 use hotshot_types::{
     consensus::{ConsensusMetricsValue, OuterConsensus},
     data::{Leaf2, QuorumProposalWrapper},
@@ -38,7 +34,7 @@
         signature_key::SignatureKey,
         storage::Storage,
     },
-    utils::{epoch_from_block_number, option_epoch_from_block_number},
+    utils::{epoch_from_block_number, is_last_block_in_epoch, option_epoch_from_block_number},
     vote::{Certificate, HasViewNumber},
 };
 use hotshot_utils::anytrace::*;
@@ -397,16 +393,14 @@
     /// Number of blocks in an epoch, zero means there are no epochs
     pub epoch_height: u64,
 
-<<<<<<< HEAD
+    /// Upgrade certificate to enable epochs, staged until we reach the specified block height
+    pub staged_epoch_upgrade_certificate: Option<UpgradeCertificate<TYPES>>,
+
+    /// Block height at which to enable the epoch upgrade
+    pub epoch_upgrade_block_height: u64,
+
     /// View timeout from config.
     pub timeout: u64,
-=======
-    /// Upgrade certificate to enable epochs, staged until we reach the specified block height
-    pub staged_epoch_upgrade_certificate: Option<UpgradeCertificate<TYPES>>,
-
-    /// Block height at which to enable the epoch upgrade
-    pub epoch_upgrade_block_height: u64,
->>>>>>> d17974e7
 }
 
 impl<TYPES: NodeType, I: NodeImplementation<TYPES>, V: Versions> QuorumVoteTaskState<TYPES, I, V> {
