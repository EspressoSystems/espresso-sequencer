--- conflicted
+++ resolved
@@ -29,6 +29,7 @@
     simple_vote::HasEpoch,
     traits::{
         block_contents::BlockHeader,
+        election::Membership,
         node_implementation::{ConsensusTime, NodeImplementation, NodeType, Versions},
         signature_key::SignatureKey,
         storage::Storage,
@@ -193,12 +194,8 @@
                     } else {
                         next_epoch_payload_commitment = next_epoch_cert_payload_comm;
                     }
-<<<<<<< HEAD
                     da_cert = Some(cert.clone());
-                }
-=======
                 },
->>>>>>> f9060fd4
                 HotShotEvent::VidShareValidated(share) => {
                     let vid_payload_commitment = &share.data.payload_commitment();
                     vid_share = Some(share.clone());
@@ -261,7 +258,7 @@
                 self.epoch_height,
             );
 
-            let membership_reader = self.membership.read().await;
+            let membership_reader = self.membership_coordinator.membership().read().await;
             let committee_member_in_current_epoch =
                 membership_reader.has_stake(&self.public_key, current_epoch);
             let committee_member_in_next_epoch =
@@ -773,7 +770,7 @@
         let current_epoch = proposal.data.epoch();
         let next_epoch = proposal.data.epoch().map(|e| e + 1);
 
-        let membership_reader = self.membership.read().await;
+        let membership_reader = self.membership.membership().read().await;
         let committee_member_in_current_epoch =
             membership_reader.has_stake(&self.public_key, current_epoch);
         let committee_member_in_next_epoch =
