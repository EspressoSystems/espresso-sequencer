use anyhow::Context;
use espresso_types::{FeeAccount, FeeAmount, FeeMerkleTree, Header, PubKey, PublicNetworkConfig};
use ethers::types::Address;
use futures::{stream::BoxStream, StreamExt};
use hotshot_types::stake_table::StakeTableEntry;
use jf_merkle_tree::{
    prelude::{MerkleProof, Sha3Node},
    MerkleTreeScheme,
};
use std::time::Duration;
use surf_disco::{
    error::ClientError,
    socket::{Connection, Unsupported},
    Url,
};
use tokio::time::sleep;
use vbs::version::StaticVersion;

pub type SequencerApiVersion = StaticVersion<0, 1>;

#[derive(Clone, Debug)]
pub struct SequencerClient(surf_disco::Client<ClientError, SequencerApiVersion>);

pub type FeeMerkleProof = MerkleProof<FeeAmount, FeeAccount, Sha3Node, { FeeMerkleTree::ARITY }>;

impl SequencerClient {
    pub fn new(provider: Url) -> Self {
        Self(surf_disco::Client::new(provider))
    }

    /// GET Block Height from the node
    pub async fn get_height(&self) -> anyhow::Result<u64> {
        self.0
            .get::<u64>("node/block-height")
            .send()
            .await
            .context("getting Espresso block height")
    }

    /// Get the Number of Transactions
    pub async fn get_transaction_count(&self) -> anyhow::Result<u64> {
        self.0
            .get::<u64>("node/transactions/count")
            .send()
            .await
            .context("getting Espresso transaction count")
    }

    /// Subscribe to a stream of Block Headers
    pub async fn subscribe_headers(
        &self,
        height: u64,
    ) -> anyhow::Result<BoxStream<'static, Result<Header, ClientError>>> {
        self.0
            .socket(&format!("v0/availability/stream/headers/{height}"))
            .subscribe::<Header>()
            .await
            .context("subscribing to Espresso headers")
            .map(|s| s.boxed())
    }

    /// Subscribe to a stream of Block Headers
    pub async fn subscribe_blocks(
        &self,
        height: u64,
    ) -> anyhow::Result<Connection<Header, Unsupported, ClientError, SequencerApiVersion>> {
        self.0
            .socket(&format!("availability/stream/blocks/{height}"))
            .subscribe()
            .await
            .context("subscribing to Espresso Blocks")
    }

    /// Get the balance for a given account at a given block height, defaulting to current balance.
    pub async fn get_espresso_balance(
        &self,
        address: Address,
        block: Option<u64>,
    ) -> anyhow::Result<FeeAmount> {
        // Get the block height to query at, defaulting to the latest block.
        let mut block = match block {
            Some(block) => block,
            None => self.get_height().await?,
        };
        // As of block zero the state is empty, and the balance will be zero.
        if block == 0 {
            return Ok(0.into());
        }
        // Block is non-zero, we can safely decrement to query the state as of the previous block.
        block -= 1;
        // Download the Merkle path for this fee account at the specified block height. Transient errors
        // are possible (for example, if we are fetching from the latest block, the block height might
        // get incremented shortly before the state becomes available) so retry a few times.
        let mut retry = 0;
        let max_retries = 10;
        let proof = loop {
            tracing::debug!(%address, block, retry, "fetching Espresso balance");
            match self
                .0
                .get::<FeeMerkleProof>(&format!("fee-state/{block}/{address:#x}"))
                .send()
                .await
            {
                Ok(proof) => break proof,
                Err(err) => {
                    tracing::warn!("error getting account balance: {err:#}");
                    retry += 1;

                    if retry == max_retries {
                        return Err(err).context("getting account balance");
                    } else {
                        sleep(Duration::from_millis(200)).await;
                    }
                }
            }
        };

        // If the element in the Merkle path is missing -- there is no account with this address -- the
        // balance is defined to be 0.
        let balance = proof.elem().copied().unwrap_or(0.into());
        Ok(balance)
    }

    pub async fn current_epoch(&self) -> anyhow::Result<Option<u64>> {
        self.0
            .get::<Option<u64>>("node/current_epoch")
            .send()
            .await
            .context("getting epoch value")
    }

    pub async fn stake_table(&self, epoch: u64) -> anyhow::Result<Vec<StakeTableEntry<PubKey>>> {
        self.0
            .get::<_>(&format!("node/stake-table/{epoch}"))
            .send()
            .await
            .context("getting stake table")
    }

    pub async fn da_members(&self, epoch: u64) -> anyhow::Result<Vec<StakeTableEntry<PubKey>>> {
        self.0
            .get::<_>(&format!("node/stake-table/da/{epoch}"))
            .send()
            .await
            .context("getting da stake table")
    }

    pub async fn config(&self) -> anyhow::Result<PublicNetworkConfig> {
        self.0
<<<<<<< HEAD
            .get::<T>("config/hotshot")
=======
            .get::<PublicNetworkConfig>("config/hotshot")
>>>>>>> 6f079082
            .send()
            .await
            .context("getting hotshot config")
    }
}

#[cfg(test)]
mod tests {
    use super::*;
    // Regression test for a bug where the block number underflowed. This test would panic
    // on the previous implementation, as long as overflow checks are enabled.
    #[tokio::test(flavor = "multi_thread")]
    async fn test_regression_block_number_underflow() {
        let client = SequencerClient::new("http://dummy-url:3030".parse().unwrap());
        assert_eq!(
            client
                .get_espresso_balance(Address::zero(), Some(0))
                .await
                .unwrap(),
            0.into()
        )
    }
}<|MERGE_RESOLUTION|>--- conflicted
+++ resolved
@@ -147,11 +147,7 @@
 
     pub async fn config(&self) -> anyhow::Result<PublicNetworkConfig> {
         self.0
-<<<<<<< HEAD
-            .get::<T>("config/hotshot")
-=======
             .get::<PublicNetworkConfig>("config/hotshot")
->>>>>>> 6f079082
             .send()
             .await
             .context("getting hotshot config")
