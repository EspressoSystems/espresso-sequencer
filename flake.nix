{
  description = "Espresso Decentralized Sequencer";

  nixConfig = {
    extra-substituters = [
      "https://espresso-systems-private.cachix.org"
      "https://nixpkgs-cross-overlay.cachix.org"
    ];
    extra-trusted-public-keys = [
      "espresso-systems-private.cachix.org-1:LHYk03zKQCeZ4dvg3NctyCq88e44oBZVug5LpYKjPRI="
      "nixpkgs-cross-overlay.cachix.org-1:TjKExGN4ys960TlsGqNOI/NBdoz2Jdr2ow1VybWV5JM="
    ];
  };

  inputs.nixpkgs.url = "github:NixOS/nixpkgs/nixos-unstable";
  inputs.rust-overlay.url = "github:oxalica/rust-overlay";

  inputs.nixpkgs-cross-overlay.url =
    "github:alekseysidorov/nixpkgs-cross-overlay";

  inputs.flake-utils.url = "github:numtide/flake-utils";

  inputs.foundry.url =
    "github:shazow/foundry.nix/monthly"; # Use monthly branch for permanent releases
  inputs.solc-bin.url = "github:EspressoSystems/nix-solc-bin";

  inputs.flake-compat.url = "github:edolstra/flake-compat";
  inputs.flake-compat.flake = false;

  inputs.pre-commit-hooks.url = "github:cachix/pre-commit-hooks.nix";

  outputs =
    { self
    , nixpkgs
    , rust-overlay
    , nixpkgs-cross-overlay
    , flake-utils
    , pre-commit-hooks
    , foundry
    , solc-bin
    , ...
    }:
    flake-utils.lib.eachDefaultSystem (system:
    let
      # node=error: disable noisy anvil output
      RUST_LOG = "info,libp2p=off,isahc=error,surf=error,node=error";
      RUST_BACKTRACE = 1;
      # Use a distinct target dir for builds from within nix shells.
      CARGO_TARGET_DIR = "target/nix";
      rustEnvVars = { inherit RUST_LOG RUST_BACKTRACE CARGO_TARGET_DIR; };

      solhintPkg = { buildNpmPackage, fetchFromGitHub }:
        buildNpmPackage rec {
          pname = "solhint";
          version = "3.6.2";
          src = fetchFromGitHub {
            owner = "protofire";
            repo = pname;
            rev = "refs/tags/${version}";
            hash = "sha256-VI6J2iSgimcT9TWPlPD6aIDfRFmlQafCc/J4dwF9rMs=";
          };
          npmDepsHash = "sha256-lSe3Rt3I2yFy9Je3SLD2QJA/608ppvbLWmwDt6vkDIk=";
          dontNpmBuild = true;
        };

      overlays = [
        (import rust-overlay)
        foundry.overlay
        solc-bin.overlays.default
        (final: prev: {
          solhint =
            solhintPkg { inherit (prev) buildNpmPackage fetchFromGitHub; };
        })
      ];
      pkgs = import nixpkgs { inherit system overlays; };
      crossShell = { config }:
        let
          localSystem = system;
          crossSystem = {
            inherit config;
            useLLVM = true;
            isStatic = true;
          };
          pkgs = import "${nixpkgs-cross-overlay}/utils/nixpkgs.nix" {
            inherit overlays localSystem crossSystem;
          };
        in
        import ./cross-shell.nix
          {
            inherit pkgs;
            envVars = rustEnvVars;
          };
    in
    with pkgs; {
      checks = {
        pre-commit-check = pre-commit-hooks.lib.${system}.run {
          src = ./.;
          hooks = {
            doc = {
              enable = true;
              description = "Generate figures";
              entry = "make doc";
              types_or = [ "plantuml" ];
              pass_filenames = false;
            };
            cargo-fmt = {
              enable = true;
              description = "Enforce rustfmt";
              entry = "cargo fmt --all";
              types_or = [ "rust" "toml" ];
              pass_filenames = false;
            };
            cargo-sort = {
              enable = true;
              description = "Ensure Cargo.toml are sorted";
              entry = "cargo sort -g -w";
              types_or = [ "toml" ];
              pass_filenames = false;
            };
            cargo-clippy = {
              enable = true;
              description = "Run clippy";
              entry = "just clippy";
              types_or = [ "rust" "toml" ];
              pass_filenames = false;
            };
            forge-fmt = {
              enable = true;
              description = "Enforce forge fmt";
              entry = "forge fmt";
              types_or = [ "solidity" ];
              pass_filenames = false;
            };
            solhint = {
              enable = true;
              description = "Solidity linter";
              entry = "solhint --fix 'contracts/{script,src,test}/**/*.sol'";
              types_or = [ "solidity" ];
              pass_filenames = true;
            };
            contract-bindings = {
              enable = true;
              description = "Generate contract bindings";
              entry = "just gen-bindings";
              types_or = [ "solidity" ];
              pass_filenames = false;
            };
            prettier-fmt = {
              enable = true;
              description = "Enforce markdown formatting";
              entry = "prettier -w";
              types_or = [ "markdown" "ts" ];
              pass_filenames = true;
            };
            spell-checking = {
              enable = true;
              description = "Spell checking";
              # --force-exclude to exclude excluded files if they are passed as arguments
              entry = "typos --force-exclude";
              pass_filenames = true;
              # Add excludes to the .typos.toml file instead
            };
            nixpkgs-fmt.enable = true;
          };
        };
      };
      devShells.default =
        let
          stableToolchain = pkgs.rust-bin.stable.latest.minimal.override {
            extensions = [ "rustfmt" "clippy" "llvm-tools-preview" "rust-src" ];
          };
          nightlyToolchain = pkgs.rust-bin.selectLatestNightlyWith (toolchain: toolchain.minimal.override {
            extensions = [ "rust-analyzer" ];
          });
          # nixWithFlakes allows pre v2.4 nix installations to use
          # flake commands (like `nix flake update`)
          nixWithFlakes = pkgs.writeShellScriptBin "nix" ''
            exec ${pkgs.nixFlakes}/bin/nix --experimental-features "nix-command flakes" "$@"
          '';
          solc = pkgs.solc-bin.latest;
        in
        mkShell (rustEnvVars // {
          buildInputs = [
            # Rust dependencies
            pkg-config
            openssl
            curl
            protobuf # to compile libp2p-autonat
            stableToolchain
            jq

            # Rust tools
            cargo-audit
            cargo-edit
            cargo-hack
            cargo-nextest
            cargo-sort
            typos
            just
            nightlyToolchain.passthru.availableComponents.rust-analyzer

            # Tools
            nixWithFlakes
            nixpkgs-fmt
            entr
            process-compose
            # `postgresql` defaults to an older version (15), so we select the latest version (16)
            # explicitly.
            postgresql_16

            # Figures
            graphviz
            plantuml
            coreutils

            # Ethereum contracts, solidity, ...
            foundry-bin
            solc
            nodePackages.prettier
            solhint
            (python3.withPackages (ps: with ps; [ black ]))
            yarn
          ] ++ lib.optionals stdenv.isDarwin
            [ darwin.apple_sdk.frameworks.SystemConfiguration ]
          ++ lib.optionals (!stdenv.isDarwin) [ cargo-watch ] # broken on OSX
          ;
          shellHook = ''
            # Add node binaries to PATH for development
            export PATH="$PWD/node_modules/.bin:$PATH"

            # Prevent cargo aliases from using programs in `~/.cargo` to avoid conflicts
            # with rustup installations.
            export CARGO_HOME=$HOME/.cargo-nix

<<<<<<< HEAD
=======
            # Add rust binaries to PATH for native demo
>>>>>>> bebccbd2
            export PATH="$PWD/$CARGO_TARGET_DIR/debug:$PATH"
          '' + self.checks.${system}.pre-commit-check.shellHook;
          RUST_SRC_PATH = "${stableToolchain}/lib/rustlib/src/rust/library";
          FOUNDRY_SOLC = "${solc}/bin/solc";
        });
      devShells.crossShell =
        crossShell { config = "x86_64-unknown-linux-musl"; };
      devShells.armCrossShell =
        crossShell { config = "aarch64-unknown-linux-musl"; };
      devShells.nightly =
        let
          toolchain = pkgs.rust-bin.nightly.latest.minimal.override {
            extensions = [ "rustfmt" "clippy" "llvm-tools-preview" "rust-src" ];
          };
        in
        mkShell (rustEnvVars // {
          buildInputs = [
            # Rust dependencies
            pkg-config
            openssl
            curl
            protobuf # to compile libp2p-autonat
            toolchain
          ];
        });
      devShells.coverage =
        let
          toolchain = pkgs.rust-bin.nightly.latest.minimal;
        in
        mkShell (rustEnvVars // {
          buildInputs = [
            # Rust dependencies
            pkg-config
            openssl
            curl
            protobuf # to compile libp2p-autonat
            toolchain
            grcov
          ];
          CARGO_INCREMENTAL = "0";
          shellHook = ''
            RUSTFLAGS="$RUSTFLAGS -Zprofile -Ccodegen-units=1 -Cinline-threshold=0 -Clink-dead-code -Coverflow-checks=off -Cpanic=abort -Zpanic_abort_tests -Cdebuginfo=2"
          '';
          RUSTDOCFLAGS = "-Zprofile -Ccodegen-units=1 -Cinline-threshold=0 -Clink-dead-code -Coverflow-checks=off -Cpanic=abort -Zpanic_abort_tests";
        });

      devShells.rustShell =
        let
          stableToolchain = pkgs.rust-bin.stable.latest.minimal.override {
            extensions = [ "rustfmt" "clippy" "llvm-tools-preview" "rust-src" ];
          };
        in
        mkShell (rustEnvVars // {
          buildInputs = [
            # Rust dependencies
            pkg-config
            openssl
            curl
            protobuf # to compile libp2p-autonat
            stableToolchain
          ];
        });
    });
}<|MERGE_RESOLUTION|>--- conflicted
+++ resolved
@@ -232,10 +232,7 @@
             # with rustup installations.
             export CARGO_HOME=$HOME/.cargo-nix
 
-<<<<<<< HEAD
-=======
             # Add rust binaries to PATH for native demo
->>>>>>> bebccbd2
             export PATH="$PWD/$CARGO_TARGET_DIR/debug:$PATH"
           '' + self.checks.${system}.pre-commit-check.shellHook;
           RUST_SRC_PATH = "${stableToolchain}/lib/rustlib/src/rust/library";
