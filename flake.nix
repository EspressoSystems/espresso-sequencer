--- conflicted
+++ resolved
@@ -162,10 +162,7 @@
               description = "Spell checking";
               entry = "typos";
               pass_filenames = true;
-<<<<<<< HEAD
-=======
               excludes = [ "contract-bindings/" ];
->>>>>>> 656211fd
             };
             nixpkgs-fmt.enable = true;
           };
