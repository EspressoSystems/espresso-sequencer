[package]
name = "sequencer"
version = "0.1.0"
authors = ["Espresso Systems <hello@espressosys.com>"]
edition = "2021"
# See more keys and their definitions at https://doc.rust-lang.org/cargo/reference/manifest.html

[features]
testing = ["hotshot-testing"]
libp2p = []

[dev-dependencies]
espresso-macros = { git = "https://github.com/EspressoSystems/espresso-macros.git", tag = "0.1.0" }
hotshot-query-service = { workspace = true, features = ["testing"] }
rand = "0.8.5"
tempfile = "3.9.0"

[dependencies]
anyhow = { workspace = true }
ark-bls12-381 = { workspace = true }
ark-ec = { workspace = true }
ark-ed-on-bn254 = { workspace = true }
ark-ff = { workspace = true }
ark-serialize = { workspace = true, features = ["derive"] }
ark-std = { workspace = true }
async-compatibility-layer = { workspace = true }
async-std = { workspace = true }
async-trait = { workspace = true }
base64 = { workspace = true }
base64-bytes = { workspace = true }
bincode = "1.3.3"
bytesize = { workspace = true }

# CDN imports
cdn-broker = { workspace = true }
cdn-marshal = { workspace = true }

clap = { workspace = true }
cld = { workspace = true }
<<<<<<< HEAD
committable = { workspace = true }
=======
committable = "0.2"
>>>>>>> 3509c962
contract-bindings = { path = "../contract-bindings" }
derivative = "2.2"
derive_more = { workspace = true }
dotenvy = { workspace = true }
es-version = { workspace = true }
ethers = { workspace = true }
ethers-contract-derive = "2.0.10"
futures = { workspace = true }

hotshot = { workspace = true }
hotshot-contract-adapter = { path = "../contracts/rust/adapter" }
hotshot-events-service = { workspace = true }
hotshot-orchestrator = { workspace = true }
hotshot-query-service = { workspace = true }
hotshot-stake-table = { workspace = true }
hotshot-state-prover = { workspace = true }
hotshot-task = { workspace = true }

# Dependencies for feature `testing`
hotshot-testing = { workspace = true, optional = true }
hotshot-types = { workspace = true }
hotshot-web-server = { workspace = true }
include_dir = "0.7"
itertools = { workspace = true }

jf-primitives = { workspace = true }
jf-utils = { workspace = true } # TODO temporary: used only for test_rng()
lazy_static = "1.4"
num-traits = "0.2.18"
portpicker = { workspace = true }
rand = "0.8.5"
rand_chacha = { workspace = true }
rand_distr = { workspace = true }
sequencer-utils = { path = "../utils" }
serde = { workspace = true }
serde_json = "^1.0.113"
sha2 = "0.10" # TODO temporary, used only for VID, should be set in hotshot
snafu = { workspace = true }
strum = { workspace = true }
surf-disco = { workspace = true }
tagged-base64 = { workspace = true }
tide-disco = { workspace = true }
time = "0.3"
tokio-postgres = { version = "0.7", default-features = false, features = [ # disabling the default features removes dependence on the tokio runtime
    "with-serde_json-1",
] }
toml = { workspace = true }
tracing = { workspace = true }
tracing-subscriber = "0.3.18"
trait-set = "0.3.0"
trait-variant = { workspace = true }
typenum = { version = "1.15.0", default-features = false, features = [
    "no_std",
] }
url = { workspace = true }
vbs = { workspace = true }
<<<<<<< HEAD

# CDN imports
cdn-broker = { workspace = true }
cdn-marshal = { workspace = true }
=======
zeroize = { workspace = true }
>>>>>>> 3509c962

[package.metadata.cargo-udeps.ignore]
normal = ["hotshot-testing"]<|MERGE_RESOLUTION|>--- conflicted
+++ resolved
@@ -37,11 +37,7 @@
 
 clap = { workspace = true }
 cld = { workspace = true }
-<<<<<<< HEAD
 committable = { workspace = true }
-=======
-committable = "0.2"
->>>>>>> 3509c962
 contract-bindings = { path = "../contract-bindings" }
 derivative = "2.2"
 derive_more = { workspace = true }
@@ -98,14 +94,7 @@
 ] }
 url = { workspace = true }
 vbs = { workspace = true }
-<<<<<<< HEAD
-
-# CDN imports
-cdn-broker = { workspace = true }
-cdn-marshal = { workspace = true }
-=======
 zeroize = { workspace = true }
->>>>>>> 3509c962
 
 [package.metadata.cargo-udeps.ignore]
 normal = ["hotshot-testing"]