--- conflicted
+++ resolved
@@ -30,9 +30,11 @@
 base64-bytes = { workspace = true }
 bincode = "1.3.3"
 bytesize = { workspace = true }
+
 # CDN imports
 cdn-broker = { workspace = true }
 cdn-marshal = { workspace = true }
+
 clap = { workspace = true }
 cld = { workspace = true }
 committable = "0.2"
@@ -91,16 +93,8 @@
     "no_std",
 ] }
 url = { workspace = true }
-<<<<<<< HEAD
 vbs = { workspace = true }
 zeroize = { workspace = true }
-=======
-versioned-binary-serialization = { workspace = true }
-
-# CDN imports
-cdn-broker = { workspace = true }
-cdn-marshal = { workspace = true }
->>>>>>> 078ce1d8
 
 [package.metadata.cargo-udeps.ignore]
 normal = ["hotshot-testing"]