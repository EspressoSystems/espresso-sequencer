--- conflicted
+++ resolved
@@ -13,11 +13,8 @@
 espresso-macros = { git = "https://github.com/EspressoSystems/espresso-macros.git", tag = "0.1.0" }
 fluent-asserter = "0.1.9"
 hotshot-query-service = { workspace = true, features = ["testing"] }
-<<<<<<< HEAD
 hotshot-testing = { workspace = true }
-=======
 pretty_assertions = { workspace = true }
->>>>>>> 5c3bfbb4
 rand = "0.8.5"
 reqwest = { workspace = true }
 tempfile = "3.9.0"
