--- conflicted
+++ resolved
@@ -91,16 +91,8 @@
     "no_std",
 ] }
 url = { workspace = true }
-<<<<<<< HEAD
 vbs = { workspace = true }
 zeroize = { workspace = true }
-=======
-versioned-binary-serialization = { workspace = true }
-
-# CDN imports
-cdn-broker = { workspace = true }
-cdn-marshal = { workspace = true }
->>>>>>> 376a36c5
 
 [package.metadata.cargo-udeps.ignore]
 normal = ["hotshot-testing"]