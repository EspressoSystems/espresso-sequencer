[package]
name = "sequencer"
version = "0.1.0"
authors = ["Espresso Systems <hello@espressosys.com>"]
edition = "2021"
# See more keys and their definitions at https://doc.rust-lang.org/cargo/reference/manifest.html

[features]
testing = ["hotshot-testing"]
libp2p = []

[dev-dependencies]
espresso-macros = { git = "https://github.com/EspressoSystems/espresso-macros.git", tag = "0.1.0" }
hotshot-query-service = { workspace = true, features = ["testing"] }
rand = "0.8.5"
tempfile = "3.9.0"

[dependencies]
anyhow = { workspace = true }
ark-bls12-381 = { workspace = true }
ark-ec = { workspace = true }
ark-ed-on-bn254 = { workspace = true }
ark-ff = { workspace = true }
ark-serialize = { workspace = true, features = ["derive"] }
ark-std = { workspace = true }
async-compatibility-layer = { workspace = true }
async-std = { workspace = true }
async-trait = { workspace = true }
base64 = { workspace = true }
base64-bytes = { workspace = true }
bincode = "1.3.3"
bytesize = { workspace = true }
clap = { workspace = true }
cld = { workspace = true }
commit = { git = "https://github.com/EspressoSystems/commit" }
contract-bindings = { path = "../contract-bindings" }
derivative = "2.2"
derive_more = { workspace = true }
dotenvy = { workspace = true }
es-version = { workspace = true }
ethers = { workspace = true }
ethers-contract-derive = "2.0.10"
futures = { workspace = true }
tagged-base64 = { workspace = true }
zeroize = { workspace = true }

hotshot = { workspace = true }
<<<<<<< HEAD
=======
hotshot-contract-adapter = { path = "../contracts/rust/adapter" }
>>>>>>> 078ce1d8
hotshot-events-service = { workspace = true }
hotshot-orchestrator = { workspace = true }
hotshot-query-service = { workspace = true }
hotshot-stake-table = { workspace = true }
hotshot-state-prover = { workspace = true }
hotshot-task = { workspace = true }

# Dependencies for feature `testing`
hotshot-testing = { workspace = true, optional = true }
hotshot-types = { workspace = true }
hotshot-web-server = { workspace = true }
include_dir = "0.7"
itertools = { workspace = true }

jf-primitives = { workspace = true }
jf-utils = { workspace = true } # TODO temporary: used only for test_rng()
lazy_static = "1.4"
num-traits = "0.2.18"
portpicker = "0.1.1"
rand = "0.8.5"
rand_chacha = { workspace = true }
rand_distr = { workspace = true }
sequencer-utils = { path = "../utils" }
serde = { workspace = true }
serde_json = "^1.0.113"
sha2 = "0.10" # TODO temporary, used only for VID, should be set in hotshot
snafu = { workspace = true }
strum = { workspace = true }
surf-disco = { workspace = true }
tide-disco = { workspace = true }
time = "0.3"
tokio-postgres = { version = "0.7", default-features = false, features = [ # disabling the default features removes dependence on the tokio runtime
    "with-serde_json-1",
] }
toml = { workspace = true }
tracing = { workspace = true }
tracing-subscriber = "0.3.18"
trait-set = "0.3.0"
trait-variant = { workspace = true }
typenum = { version = "1.15.0", default-features = false, features = [
    "no_std",
] }
url = { workspace = true }
versioned-binary-serialization = { workspace = true }

# CDN imports
cdn-broker = { workspace = true }
cdn-marshal = { workspace = true }

[package.metadata.cargo-udeps.ignore]
normal = ["hotshot-testing"]<|MERGE_RESOLUTION|>--- conflicted
+++ resolved
@@ -45,10 +45,6 @@
 zeroize = { workspace = true }
 
 hotshot = { workspace = true }
-<<<<<<< HEAD
-=======
-hotshot-contract-adapter = { path = "../contracts/rust/adapter" }
->>>>>>> 078ce1d8
 hotshot-events-service = { workspace = true }
 hotshot-orchestrator = { workspace = true }
 hotshot-query-service = { workspace = true }
