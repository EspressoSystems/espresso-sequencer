[package]
name = "sequencer"
version = "0.1.0"
authors = ["Espresso Systems <hello@espressosys.com>"]
edition = "2021"
# See more keys and their definitions at https://doc.rust-lang.org/cargo/reference/manifest.html

[features]
testing = [
  "hotshot-testing",
  "marketplace-builder-core",
  "marketplace-builder-shared",
  "espresso-types/testing",
  "sequencer-utils/testing",
  "hotshot-query-service/testing",
]
benchmarking = []
embedded-db = ["hotshot-query-service/embedded-db"]

[[bin]]
name = "espresso-dev-node"
required-features = ["testing", "embedded-db"]

[dev-dependencies]
escargot = "0.5.10"
espresso-macros = { git = "https://github.com/EspressoSystems/espresso-macros.git", tag = "0.1.0" }
hotshot-example-types = { workspace = true }
hotshot-query-service = { workspace = true }
hotshot-testing = { workspace = true }
pretty_assertions = { workspace = true }
rand = "0.8.5"
reqwest = { workspace = true }

# Enable "testing" feature when running tests
sequencer = { path = ".", features = [ "testing" ] }
tempfile = { workspace = true }

[build-dependencies]
anyhow = { workspace = true }
vergen = { workspace = true }

[dependencies]
anyhow = { workspace = true }
ark-ff = { workspace = true }
ark-serialize = { workspace = true, features = ["derive"] }
async-broadcast = { workspace = true }
async-lock = { workspace = true }
async-once-cell = { workspace = true }
async-trait = { workspace = true }
bincode = { workspace = true }
<<<<<<< HEAD
parking_lot = "0.12"
todo_by = "0.3"
=======
>>>>>>> 306f2ee7

# CDN imports
cdn-broker = { workspace = true }
cdn-marshal = { workspace = true }

clap = { workspace = true }
client = { path = "../client" }
committable = "0.2"
contract-bindings = { path = "../contract-bindings" }
csv = "1"
derivative = "2.2"
derive_more = { workspace = true }
dotenvy = { workspace = true }
dyn-clone = { workspace = true }
espresso-types = { path = "../types" }
ethers = { workspace = true }
futures = { workspace = true }

hotshot = { workspace = true }
hotshot-contract-adapter = { workspace = true }
hotshot-events-service = { workspace = true }
hotshot-orchestrator = { workspace = true }
hotshot-query-service = { workspace = true }
hotshot-stake-table = { workspace = true }
hotshot-state-prover = { workspace = true }

# Dependencies for feature `testing`
hotshot-testing = { workspace = true, optional = true }

hotshot-types = { workspace = true }
include_dir = "0.7"
itertools = { workspace = true }
jf-crhf = { workspace = true }
jf-merkle-tree = { workspace = true }
jf-rescue = { workspace = true }

jf-signature = { workspace = true, features = ["bls", "schnorr"] }
jf-vid = { workspace = true }
libp2p = { workspace = true }
libp2p-networking = { workspace = true }
marketplace-builder-core = { workspace = true, optional = true }
marketplace-builder-shared = { workspace = true, optional = true }
marketplace-solver = { path = "../marketplace-solver" }
num_enum = "0.7"
parking_lot = "0.12"
portpicker = { workspace = true }
rand = { workspace = true }
rand_chacha = { workspace = true }
rand_distr = { workspace = true }
sequencer-utils = { path = "../utils" }
serde = { workspace = true }
serde_json = { workspace = true }
sha2 = "0.10"                                                      # TODO temporary, used only for VID, should be set in hotshot
snafu = "0.8"
sqlx = { workspace = true, features = [
	"bit-vec",
	"postgres",
	"runtime-tokio",
	"sqlite",
	"tls-native-tls",
] }
static_assertions = "1"
strum = { workspace = true }
surf-disco = { workspace = true }
tagged-base64 = { workspace = true }
tempfile = { workspace = true, optional = true }
tide-disco = { workspace = true }
time = { workspace = true }
tokio = { workspace = true }
toml = { workspace = true }
tracing = { workspace = true }
tracing-subscriber = "0.3.18"
url = { workspace = true }
vbs = { workspace = true }
vec1 = { workspace = true }

[package.metadata.cargo-udeps.ignore]
normal = ["hotshot-testing"]

[package.metadata.cargo-machete]
ignored = ["vergen", "include_dir", "hotshot_builder_api"]<|MERGE_RESOLUTION|>--- conflicted
+++ resolved
@@ -48,11 +48,7 @@
 async-once-cell = { workspace = true }
 async-trait = { workspace = true }
 bincode = { workspace = true }
-<<<<<<< HEAD
-parking_lot = "0.12"
 todo_by = "0.3"
-=======
->>>>>>> 306f2ee7
 
 # CDN imports
 cdn-broker = { workspace = true }
