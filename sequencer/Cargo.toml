[package]
name = "sequencer"
version = "0.1.0"
authors = ["Espresso Systems <hello@espressosys.com>"]
edition = "2021"
# See more keys and their definitions at https://doc.rust-lang.org/cargo/reference/manifest.html

[features]
testing = ["hotshot-testing"]

[dev-dependencies]
espresso-macros = { git = "https://github.com/EspressoSystems/espresso-macros.git", tag = "0.1.0" }
hotshot-query-service = { workspace = true, features = ["testing"] }
hotshot-testing = { workspace = true }
portpicker = "0.1.1"
rand = "0.8.5"
tempfile = "3.9.0"

[dependencies]
anyhow = { workspace = true }
ark-bls12-381 = "0.4"
ark-ed-on-bn254 = { workspace = true }
ark-serialize = { workspace = true, features = ["derive"] }
ark-std = { workspace = true }
async-compatibility-layer = { workspace = true }
async-std = { workspace = true }
async-trait = { workspace = true }
bincode = "1.3.3"
bytesize = { workspace = true }
clap = { workspace = true }
cld = { workspace = true }
commit = { git = "https://github.com/EspressoSystems/commit" }
contract-bindings = { path = "../contract-bindings" }
derivative = "2.2"
derive_more = { workspace = true }
ethers = { workspace = true }
ethers-contract-derive = "2.0.10"
<<<<<<< HEAD
futures = { workspace = true }
=======
futures = "0.3"
include_dir = "0.7"
itertools = { workspace = true }
lazy_static = "1.4"
rand_chacha = { workspace = true }
rand_distr = { workspace = true }
serde_json = "^1.0.113"
sha2 = "0.10" # TODO temporary, used only for VID, should be set in hotshot
time = "0.3"
tokio-postgres = { version = "0.7", default-features = false, features = [ # disabling the default features removes dependence on the tokio runtime
    "with-serde_json-1",
] }
trait-variant = { workspace = true }
>>>>>>> f35362e1

hotshot = { workspace = true }
hotshot-orchestrator = { workspace = true }
hotshot-query-service = { workspace = true }
hotshot-stake-table = { workspace = true }
hotshot-state-prover = { path = "../hotshot-state-prover" }
hotshot-task = { workspace = true }

# Dependencies for feature `testing`
hotshot-testing = { workspace = true, optional = true }
hotshot-types = { workspace = true }
hotshot-web-server = { workspace = true }
include_dir = "0.7"
itertools = { workspace = true }

jf-primitives = { workspace = true }
jf-utils = { workspace = true } # TODO temporary: used only for test_rng()
lazy_static = "1.4"
num-traits = "0.2.17"
rand = "0.8.5"
rand_chacha = { workspace = true }
rand_distr = { workspace = true }
sequencer-utils = { path = "../utils" }
serde = { workspace = true }
serde_json = "^1.0.113"
sha2 = "0.10" # TODO temporary, used only for VID, should be set in hotshot
snafu = { workspace = true }
surf-disco = { workspace = true }
tide-disco = { workspace = true }
time = "0.3"
tokio-postgres = { version = "0.7", default-features = false, features = [ # disabling the default features removes dependence on the tokio runtime
    "with-serde_json-1",
] }
toml = { workspace = true }
tracing = { workspace = true }
trait-set = "0.3.0"
typenum = { version = "1.15.0", default-features = false, features = [
    "no_std",
] }
url = { workspace = true }<|MERGE_RESOLUTION|>--- conflicted
+++ resolved
@@ -35,23 +35,7 @@
 derive_more = { workspace = true }
 ethers = { workspace = true }
 ethers-contract-derive = "2.0.10"
-<<<<<<< HEAD
 futures = { workspace = true }
-=======
-futures = "0.3"
-include_dir = "0.7"
-itertools = { workspace = true }
-lazy_static = "1.4"
-rand_chacha = { workspace = true }
-rand_distr = { workspace = true }
-serde_json = "^1.0.113"
-sha2 = "0.10" # TODO temporary, used only for VID, should be set in hotshot
-time = "0.3"
-tokio-postgres = { version = "0.7", default-features = false, features = [ # disabling the default features removes dependence on the tokio runtime
-    "with-serde_json-1",
-] }
-trait-variant = { workspace = true }
->>>>>>> f35362e1
 
 hotshot = { workspace = true }
 hotshot-orchestrator = { workspace = true }
@@ -88,6 +72,7 @@
 toml = { workspace = true }
 tracing = { workspace = true }
 trait-set = "0.3.0"
+trait-variant = { workspace = true }
 typenum = { version = "1.15.0", default-features = false, features = [
     "no_std",
 ] }
