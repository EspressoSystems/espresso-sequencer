--- conflicted
+++ resolved
@@ -1202,36 +1202,19 @@
         let port = pick_unused_port().expect("No ports free");
         let anvil = Anvil::new().spawn();
         let l1 = anvil.endpoint().parse().unwrap();
-<<<<<<< HEAD
         const NUM_NODES: usize = 5;
         let config = TestNetworkConfigBuilder::default()
             .num_nodes::<NUM_NODES>()
             .api_config(Options::with_port(port).catchup(Default::default()))
             .network_config(TestConfigBuilder::default().l1_url(l1).build())
             .catchups(std::array::from_fn(|_| {
-                StatePeers::<SequencerVersion>::from_urls(vec![format!("http://localhost:{port}")
-                    .parse()
-                    .unwrap()])
+                StatePeers::<SequencerVersion>::from_urls(
+                    vec![format!("http://localhost:{port}").parse().unwrap()],
+                    Default::default(),
+                )
             }))
             .build();
         let mut network = TestNetwork::new(config).await;
-=======
-        let mut network = TestNetwork::with_state(
-            Options::with_port(port).catchup(Default::default()),
-            Default::default(),
-            [no_storage::Options; TestConfig::NUM_NODES],
-            std::array::from_fn(|_| {
-                StatePeers::<SequencerVersion>::from_urls(
-                    vec![format!("http://localhost:{port}",).parse().unwrap()],
-                    Default::default(),
-                )
-            }),
-            l1,
-            None,
-            None,
-        )
-        .await;
->>>>>>> 88222053
 
         // Wait for replica 0 to reach a (non-genesis) decide, before disconnecting it.
         let mut events = network.peers[0].event_stream().await;
@@ -1329,36 +1312,19 @@
 
         let states = std::array::from_fn(|_| state.clone());
 
-<<<<<<< HEAD
         let config = TestNetworkConfigBuilder::default()
             .api_config(Options::with_port(port).catchup(Default::default()))
             .states(states)
             .catchups(std::array::from_fn(|_| {
-                StatePeers::<SequencerVersion>::from_urls(vec![format!("http://localhost:{port}")
-                    .parse()
-                    .unwrap()])
-            }))
-            .network_config(TestConfigBuilder::default().l1_url(l1).build())
-            .build();
-
-        let mut network = TestNetwork::new(config).await;
-=======
-        let mut network = TestNetwork::with_state(
-            Options::with_port(port).catchup(Default::default()),
-            states,
-            [no_storage::Options; TestConfig::NUM_NODES],
-            std::array::from_fn(|_| {
                 StatePeers::<SequencerVersion>::from_urls(
                     vec![format!("http://localhost:{port}").parse().unwrap()],
                     Default::default(),
                 )
-            }),
-            l1,
-            None,
-            None,
-        )
-        .await;
->>>>>>> 88222053
+            }))
+            .network_config(TestConfigBuilder::default().l1_url(l1).build())
+            .build();
+
+        let mut network = TestNetwork::new(config).await;
 
         // Wait for few blocks to be decided.
         network
@@ -1417,7 +1383,6 @@
         // all the other nodes should do a catchup to get the full chain config from peer 0
         states[0] = state2;
 
-<<<<<<< HEAD
         const NUM_NODES: usize = 5;
         let config = TestNetworkConfigBuilder::default()
             .num_nodes::<NUM_NODES>()
@@ -1430,35 +1395,15 @@
             )
             .states(states)
             .catchups(std::array::from_fn(|_| {
-                StatePeers::<SequencerVersion>::from_urls(vec![format!("http://localhost:{port}")
-                    .parse()
-                    .unwrap()])
-            }))
-            .network_config(TestConfigBuilder::default().l1_url(l1).build())
-            .build();
-
-        let mut network = TestNetwork::new(config).await;
-=======
-        let mut network = TestNetwork::with_state(
-            Options::from(options::Http {
-                port,
-                max_connections: None,
-            })
-            .catchup(Default::default()),
-            states,
-            [no_storage::Options; TestConfig::NUM_NODES],
-            std::array::from_fn(|_| {
                 StatePeers::<SequencerVersion>::from_urls(
                     vec![format!("http://localhost:{port}").parse().unwrap()],
                     Default::default(),
                 )
-            }),
-            l1,
-            None,
-            None,
-        )
-        .await;
->>>>>>> 88222053
+            }))
+            .network_config(TestConfigBuilder::default().l1_url(l1).build())
+            .build();
+
+        let mut network = TestNetwork::new(config).await;
 
         // Wait for a few blocks to be decided.
         network
@@ -1517,7 +1462,6 @@
             stop_voting_view,
         };
 
-<<<<<<< HEAD
         const NUM_NODES: usize = 5;
         let config = TestNetworkConfigBuilder::default()
             .num_nodes::<NUM_NODES>()
@@ -1530,9 +1474,10 @@
                 .status(Default::default()),
             )
             .catchups(std::array::from_fn(|_| {
-                StatePeers::<SequencerVersion>::from_urls(vec![format!("http://localhost:{port}")
-                    .parse()
-                    .unwrap()])
+                StatePeers::<SequencerVersion>::from_urls(
+                    vec![format!("http://localhost:{port}").parse().unwrap()],
+                    Default::default(),
+                )
             }))
             .network_config(
                 TestConfigBuilder::default()
@@ -1543,28 +1488,6 @@
             .build();
 
         let mut network = TestNetwork::new(config).await;
-=======
-        let mut network = TestNetwork::with_state(
-            Options::from(options::Http {
-                port,
-                max_connections: None,
-            })
-            .catchup(Default::default())
-            .status(Default::default()),
-            Default::default(),
-            [no_storage::Options; TestConfig::NUM_NODES],
-            std::array::from_fn(|_| {
-                StatePeers::<SequencerVersion>::from_urls(
-                    vec![format!("http://localhost:{port}").parse().unwrap()],
-                    Default::default(),
-                )
-            }),
-            l1,
-            Some(upgrades),
-            None,
-        )
-        .await;
->>>>>>> 88222053
 
         let mut events = network.server.event_stream().await;
         loop {
@@ -1710,26 +1633,14 @@
                 // Catchup using node 0 as a peer. Node 0 was running the archival state service
                 // before the restart, so it should be able to resume without catching up by loading
                 // state from storage.
-<<<<<<< HEAD
-                StatePeers::<SequencerVersion>::from_urls(vec![format!("http://localhost:{port}")
-                    .parse()
-                    .unwrap()])
+                StatePeers::<SequencerVersion>::from_urls(
+                    vec![format!("http://localhost:{port}").parse().unwrap()],
+                    Default::default(),
+                )
             }))
             .network_config(TestConfigBuilder::default().l1_url(l1).build())
             .build();
         let _network = TestNetwork::new(config).await;
-=======
-                StatePeers::<SequencerVersion>::from_urls(
-                    vec![format!("http://localhost:{port}").parse().unwrap()],
-                    Default::default(),
-                )
-            }),
-            l1,
-            None,
-            None,
-        )
-        .await;
->>>>>>> 88222053
         let client: Client<ServerError, SequencerVersion> =
             Client::new(format!("http://localhost:{port}").parse().unwrap());
         client.connect(None).await;
