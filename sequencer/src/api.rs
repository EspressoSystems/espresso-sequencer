use self::data_source::StateSignatureDataSource;
use crate::{
    context::SequencerContext, network, persistence::SequencerPersistence, state::ValidatedState,
    state_signature::StateSigner, Node, SeqTypes,
};
use async_std::sync::Arc;
use async_trait::async_trait;
use data_source::{StateDataSource, SubmitDataSource};
use hotshot::types::SystemContextHandle;
use hotshot_query_service::data_source::ExtensibleDataSource;
use hotshot_types::{data::ViewNumber, light_client::StateSignatureRequestBody};
use vbs::version::StaticVersionType;

pub mod data_source;
pub mod endpoints;
pub mod fs;
pub mod options;
pub mod sql;
mod update;

pub use options::Options;

struct State<N: network::Type, P: SequencerPersistence, Ver: StaticVersionType> {
    state_signer: Arc<StateSigner<Ver>>,
    handle: SystemContextHandle<SeqTypes, Node<N, P>>,
}

impl<N: network::Type, P: SequencerPersistence, Ver: StaticVersionType + 'static>
    From<&SequencerContext<N, P, Ver>> for State<N, P, Ver>
{
    fn from(ctx: &SequencerContext<N, P, Ver>) -> Self {
        Self {
            state_signer: ctx.state_signer(),
            handle: ctx.consensus().clone(),
        }
    }
}
type StorageState<N, P, D, Ver> = ExtensibleDataSource<D, State<N, P, Ver>>;

impl<N: network::Type, D, Ver: StaticVersionType, P: SequencerPersistence> SubmitDataSource<N, P>
    for StorageState<N, P, D, Ver>
{
    fn consensus(&self) -> &SystemContextHandle<SeqTypes, Node<N, P>> {
        self.as_ref().consensus()
    }
}

impl<N: network::Type, Ver: StaticVersionType, P: SequencerPersistence> SubmitDataSource<N, P>
    for State<N, P, Ver>
{
    fn consensus(&self) -> &SystemContextHandle<SeqTypes, Node<N, P>> {
        &self.handle
    }
}

impl<N: network::Type, D: Send + Sync, Ver: StaticVersionType, P: SequencerPersistence>
    StateDataSource for StorageState<N, P, D, Ver>
{
    async fn get_decided_state(&self) -> Arc<ValidatedState> {
        self.as_ref().get_decided_state().await
    }

    async fn get_undecided_state(&self, view: ViewNumber) -> Option<Arc<ValidatedState>> {
        self.as_ref().get_undecided_state(view).await
    }
}

impl<N: network::Type, Ver: StaticVersionType, P: SequencerPersistence> StateDataSource
    for State<N, P, Ver>
{
    async fn get_decided_state(&self) -> Arc<ValidatedState> {
        self.handle.get_decided_state().await
    }

    async fn get_undecided_state(&self, view: ViewNumber) -> Option<Arc<ValidatedState>> {
        self.handle.get_state(view).await
    }
}

#[async_trait]
impl<N: network::Type, D: Sync, Ver: StaticVersionType, P: SequencerPersistence>
    StateSignatureDataSource<N> for StorageState<N, P, D, Ver>
{
    async fn get_state_signature(&self, height: u64) -> Option<StateSignatureRequestBody> {
        self.as_ref().get_state_signature(height).await
    }
}

#[async_trait]
impl<N: network::Type, Ver: StaticVersionType, P: SequencerPersistence> StateSignatureDataSource<N>
    for State<N, P, Ver>
{
    async fn get_state_signature(&self, height: u64) -> Option<StateSignatureRequestBody> {
        self.state_signer.get_state_signature(height).await
    }
}

#[cfg(test)]
mod test_helpers {
    use super::*;
    use crate::{
        api::endpoints::{AccountQueryData, BlocksFrontier},
        catchup::{mock::MockStateCatchup, StateCatchup},
        persistence::{no_storage::NoStorage, SequencerPersistence},
        state::BlockMerkleTree,
        testing::{wait_for_decide_on_handle, TestConfig},
        Transaction,
    };
    use async_compatibility_layer::logging::{setup_backtrace, setup_logging};
    use async_std::task::sleep;
    use committable::Committable;
    use es_version::{SequencerVersion, SEQUENCER_VERSION};
    use ethers::prelude::Address;
    use futures::{
        future::{join_all, FutureExt},
        stream::StreamExt,
    };
    use hotshot::types::{Event, EventType};

    use hotshot_types::{
        event::LeafInfo,
        traits::{metrics::NoMetrics, node_implementation::ConsensusTime},
    };
    use itertools::izip;
    use jf_primitives::merkle_tree::{MerkleCommitment, MerkleTreeScheme};
    use portpicker::pick_unused_port;
    use std::time::Duration;
    use surf_disco::Client;
    use tide_disco::error::ServerError;

    pub struct TestNetwork<P: SequencerPersistence> {
        pub server: SequencerContext<network::Memory, P, SequencerVersion>,
        pub peers: Vec<SequencerContext<network::Memory, P, SequencerVersion>>,
        pub cfg: TestConfig,
    }

    impl<P: SequencerPersistence> TestNetwork<P> {
        pub async fn with_state(
            opt: Options,
            state: [ValidatedState; TestConfig::NUM_NODES],
            persistence: [P; TestConfig::NUM_NODES],
            catchup: [impl StateCatchup + 'static; TestConfig::NUM_NODES],
        ) -> Self {
            let cfg = TestConfig::default();
            let mut nodes = join_all(izip!(state, persistence, catchup).enumerate().map(
                |(i, (state, persistence, catchup))| {
                    let opt = opt.clone();
                    let cfg = &cfg;
                    async move {
                        if i == 0 {
                            opt.serve(
                                |metrics| {
                                    let cfg = cfg.clone();
                                    async move {
                                        cfg.init_node(
                                            0,
                                            state,
                                            persistence,
                                            catchup,
                                            &*metrics,
                                            SEQUENCER_VERSION,
                                        )
                                        .await
                                    }
                                    .boxed()
                                },
                                SEQUENCER_VERSION,
                            )
                            .await
                            .unwrap()
                        } else {
                            cfg.init_node(
                                i,
                                state,
                                persistence,
                                catchup,
                                &NoMetrics,
                                SEQUENCER_VERSION,
                            )
                            .await
                        }
                    }
                },
            ))
            .await;

            for ctx in &nodes {
                ctx.start_consensus().await;
            }

            let server = nodes.remove(0);
            let peers = nodes;

            Self { server, peers, cfg }
        }

        pub async fn new(opt: Options, persistence: [P; TestConfig::NUM_NODES]) -> Self {
            Self::with_state(
                opt,
                Default::default(),
                persistence,
                std::array::from_fn(|_| MockStateCatchup::default()),
            )
            .await
        }

        pub async fn stop_consensus(&mut self) {
            self.server.consensus_mut().shut_down().await;
            for ctx in &mut self.peers {
                ctx.consensus_mut().shut_down().await;
            }
        }
    }

    /// Test the status API with custom options.
    ///
    /// The `opt` function can be used to modify the [`Options`] which are used to start the server.
    /// By default, the options are the minimal required to run this test (configuring a port and
    /// enabling the status API). `opt` may add additional functionality (e.g. adding a query module
    /// to test a different initialization path) but should not remove or modify the existing
    /// functionality (e.g. removing the status module or changing the port).
    pub async fn status_test_helper(opt: impl FnOnce(Options) -> Options) {
        setup_logging();
        setup_backtrace();

        let port = pick_unused_port().expect("No ports free");
        let url = format!("http://localhost:{port}").parse().unwrap();
        let client: Client<ServerError, SequencerVersion> = Client::new(url);

        let options = opt(Options::from(options::Http { port }).status(Default::default()));
        let _network = TestNetwork::new(options, [NoStorage; TestConfig::NUM_NODES]).await;
        client.connect(None).await;

        // The status API is well tested in the query service repo. Here we are just smoke testing
        // that we set it up correctly. Wait for a (non-genesis) block to be sequenced and then
        // check the success rate metrics.
        while client
            .get::<u64>("status/block-height")
            .send()
            .await
            .unwrap()
            <= 1
        {
            sleep(Duration::from_secs(1)).await;
        }
        let success_rate = client
            .get::<f64>("status/success-rate")
            .send()
            .await
            .unwrap();
        // If metrics are populating correctly, we should get a finite number. If not, we might get
        // NaN or infinity due to division by 0.
        assert!(success_rate.is_finite(), "{success_rate}");
        // We know at least some views have been successful, since we finalized a block.
        assert!(success_rate > 0.0, "{success_rate}");
    }

    /// Test the submit API with custom options.
    ///
    /// The `opt` function can be used to modify the [`Options`] which are used to start the server.
    /// By default, the options are the minimal required to run this test (configuring a port and
    /// enabling the submit API). `opt` may add additional functionality (e.g. adding a query module
    /// to test a different initialization path) but should not remove or modify the existing
    /// functionality (e.g. removing the submit module or changing the port).
    pub async fn submit_test_helper(opt: impl FnOnce(Options) -> Options) {
        setup_logging();
        setup_backtrace();

        let txn = Transaction::new(Default::default(), vec![1, 2, 3, 4]);

        let port = pick_unused_port().expect("No ports free");

        let url = format!("http://localhost:{port}").parse().unwrap();
        let client: Client<ServerError, SequencerVersion> = Client::new(url);

        let options = opt(Options::from(options::Http { port }).submit(Default::default()));
        let network = TestNetwork::new(options, [NoStorage; TestConfig::NUM_NODES]).await;
        let mut events = network.server.get_event_stream();

        client.connect(None).await;

        let hash = client
            .post("submit/submit")
            .body_json(&txn)
            .unwrap()
            .send()
            .await
            .unwrap();
        assert_eq!(txn.commit(), hash);

        // Wait for a Decide event containing transaction matching the one we sent
        wait_for_decide_on_handle(&mut events, &txn).await;
    }

    /// Test the state signature API.
    pub async fn state_signature_test_helper(opt: impl FnOnce(Options) -> Options) {
        setup_logging();
        setup_backtrace();

        let port = pick_unused_port().expect("No ports free");

        let url = format!("http://localhost:{port}").parse().unwrap();
        let client: Client<ServerError, SequencerVersion> = Client::new(url);

        let options = opt(Options::from(options::Http { port }));
        let network = TestNetwork::new(options, [NoStorage; TestConfig::NUM_NODES]).await;

        let mut height: u64;
        // Wait for block >=2 appears
        // It's waiting for an extra second to make sure that the signature is generated
        loop {
            height = network
                .server
                .consensus()
                .get_decided_leaf()
                .await
                .get_height();
            sleep(std::time::Duration::from_secs(1)).await;
            if height >= 2 {
                break;
            }
        }
        // we cannot verify the signature now, because we don't know the stake table
        assert!(client
            .get::<StateSignatureRequestBody>(&format!("state-signature/block/{}", height))
            .send()
            .await
            .is_ok());
    }

    /// Test the state API with custom options.
    ///
    /// The `opt` function can be used to modify the [`Options`] which are used to start the server.
    /// By default, the options are the minimal required to run this test (configuring a port and
    /// enabling the state API). `opt` may add additional functionality (e.g. adding a query module
    /// to test a different initialization path) but should not remove or modify the existing
    /// functionality (e.g. removing the state module or changing the port).
    pub async fn state_test_helper(opt: impl FnOnce(Options) -> Options) {
        setup_logging();
        setup_backtrace();

        let port = pick_unused_port().expect("No ports free");
        let url = format!("http://localhost:{port}").parse().unwrap();
        let client: Client<ServerError, SequencerVersion> = Client::new(url);

        let options = opt(Options::from(options::Http { port }).catchup(Default::default()));
        let mut network = TestNetwork::new(options, [NoStorage; TestConfig::NUM_NODES]).await;
        client.connect(None).await;

        // Wait for a few blocks to be decided.
        let mut events = network.server.get_event_stream();
        loop {
            if let Event {
                event: EventType::Decide { leaf_chain, .. },
                ..
            } = events.next().await.unwrap()
            {
                if leaf_chain
                    .iter()
                    .any(|LeafInfo { leaf, .. }| leaf.get_block_header().height > 2)
                {
                    break;
                }
            }
        }

        // Stop consensus running on the node so we freeze the decided and undecided states.
        network.server.consensus_mut().shut_down().await;

        // Decided fee state: absent account.
        let res = client
            .get::<AccountQueryData>(&format!("catchup/account/{:x}", Address::default()))
            .send()
            .await
            .unwrap();
        assert_eq!(res.balance, 0.into());
        assert_eq!(
            res.proof
                .verify(
                    &network
                        .server
                        .consensus()
                        .get_decided_state()
                        .await
                        .fee_merkle_tree
                        .commitment()
                )
                .unwrap(),
            0.into()
        );

        // Undecided fee state: absent account.
        let leaf = network.server.consensus().get_decided_leaf().await;
        let view = leaf.get_view_number() + 1;
        let res = client
            .get::<AccountQueryData>(&format!(
                "catchup/{}/account/{:x}",
                view.get_u64(),
                Address::default()
            ))
            .send()
            .await
            .unwrap();
        assert_eq!(res.balance, 0.into());
        assert_eq!(
            res.proof
                .verify(
                    &network
                        .server
                        .consensus()
                        .get_state(view)
                        .await
                        .unwrap()
                        .fee_merkle_tree
                        .commitment()
                )
                .unwrap(),
            0.into()
        );

        // Decided block state.
        let res = client
            .get::<BlocksFrontier>("catchup/blocks")
            .send()
            .await
            .unwrap();
        let root = &network
            .server
            .consensus()
            .get_decided_state()
            .await
            .block_merkle_tree
            .commitment();
        BlockMerkleTree::verify(root.digest(), root.size() - 1, res)
            .unwrap()
            .unwrap();

        // Undecided block state.
        let res = client
            .get::<BlocksFrontier>(&format!("catchup/{}/blocks", view.get_u64()))
            .send()
            .await
            .unwrap();
        let root = &network
            .server
            .consensus()
            .get_state(view)
            .await
            .unwrap()
            .block_merkle_tree
            .commitment();
        BlockMerkleTree::verify(root.digest(), root.size() - 1, res)
            .unwrap()
            .unwrap();
    }
}

#[cfg(test)]
#[espresso_macros::generic_tests]
mod api_tests {
    use self::options::HotshotEvents;

    use super::*;
    use crate::{
        catchup::{mock::MockStateCatchup, StateCatchup, StatePeers},
        persistence::no_storage::NoStorage,
        testing::{wait_for_decide_on_handle, TestConfig},
        Header, Transaction,
    };
    use async_compatibility_layer::logging::{setup_backtrace, setup_logging};
    use committable::Committable;
    use data_source::testing::TestableSequencerDataSource;
    use endpoints::NamespaceProofQueryData;
    use es_version::SequencerVersion;
    use futures::{
        future::join_all,
        stream::{StreamExt, TryStreamExt},
    };
    use hotshot_query_service::{
        availability::{BlockQueryData, LeafQueryData},
        types::HeightIndexed,
    };
    use hotshot_types::vid::vid_scheme;
    use portpicker::pick_unused_port;
    use surf_disco::Client;
    use test_helpers::{
        state_signature_test_helper, state_test_helper, status_test_helper, submit_test_helper,
        TestNetwork,
    };
    use tide_disco::error::ServerError;

    #[async_std::test]
    pub(crate) async fn submit_test_with_query_module<D: TestableSequencerDataSource>() {
        let storage = D::create_storage().await;
        submit_test_helper(|opt| D::options(&storage, opt)).await
    }

    #[async_std::test]
    pub(crate) async fn status_test_with_query_module<D: TestableSequencerDataSource>() {
        let storage = D::create_storage().await;
        status_test_helper(|opt| D::options(&storage, opt)).await
    }

    #[async_std::test]
    pub(crate) async fn state_signature_test_with_query_module<D: TestableSequencerDataSource>() {
        let storage = D::create_storage().await;
        state_signature_test_helper(|opt| D::options(&storage, opt)).await
    }

    #[async_std::test]
    pub(crate) async fn test_namespace_query<D: TestableSequencerDataSource>() {
        setup_logging();
        setup_backtrace();

        let vid = vid_scheme(5);
        let txn = Transaction::new(Default::default(), vec![1, 2, 3, 4]);

        // Start query service.
        let port = pick_unused_port().expect("No ports free");
        let storage = D::create_storage().await;
        let network = TestNetwork::new(
            D::options(&storage, options::Http { port }.into()).submit(Default::default()),
            [NoStorage; TestConfig::NUM_NODES],
        )
        .await;
        let mut events = network.server.get_event_stream();

        // Connect client.
        let client: Client<ServerError, SequencerVersion> =
            Client::new(format!("http://localhost:{port}").parse().unwrap());
        client.connect(None).await;

        // Wait for at least one empty block to be sequenced (after consensus starts VID).
        client
            .socket("availability/stream/leaves/0")
            .subscribe::<LeafQueryData<SeqTypes>>()
            .await
            .unwrap()
            .next()
            .await
            .unwrap()
            .unwrap();

        let hash = client
            .post("submit/submit")
            .body_json(&txn)
            .unwrap()
            .send()
            .await
            .unwrap();
        assert_eq!(txn.commit(), hash);

        // Wait for a Decide event containing transaction matching the one we sent
        let block_height = wait_for_decide_on_handle(&mut events, &txn).await as usize;
        tracing::info!(block_height, "transaction sequenced");
        let mut found_txn = false;
        let mut found_empty_block = false;
        for block_num in 0..=block_height {
            let header: Header = client
                .get(&format!("availability/header/{block_num}"))
                .send()
                .await
                .unwrap();
            let ns_query_res: NamespaceProofQueryData = client
                .get(&format!("availability/block/{block_num}/namespace/0"))
                .send()
                .await
                .unwrap();
            ns_query_res
                .proof
                .verify(&vid, &header.payload_commitment, &header.ns_table)
                .unwrap();

            found_empty_block = found_empty_block || ns_query_res.transactions.is_empty();

            for txn in ns_query_res.transactions {
                if txn.commit() == hash {
                    // Ensure that we validate an inclusion proof
                    found_txn = true;
                }
            }
        }
        assert!(found_txn);
        assert!(found_empty_block);
    }

    #[async_std::test]
    pub(crate) async fn state_test_with_query_module<D: TestableSequencerDataSource>() {
        let storage = D::create_storage().await;
        state_test_helper(|opt| D::options(&storage, opt)).await
    }

    #[ignore]
    #[async_std::test]
    pub(crate) async fn test_restart<D: TestableSequencerDataSource>() {
        setup_logging();
        setup_backtrace();

        // Initialize nodes.
        let storage = join_all((0..TestConfig::NUM_NODES).map(|_| D::create_storage())).await;
        let persistence = join_all(storage.iter().map(D::connect))
            .await
            .try_into()
            .unwrap();
        let port = pick_unused_port().unwrap();
        let mut network = TestNetwork::with_state(
            D::options(&storage[0], options::Http { port }.into()).status(Default::default()),
            Default::default(),
            persistence,
            std::array::from_fn(|_| MockStateCatchup::default()),
        )
        .await;

        // Connect client.
        let client: Client<ServerError, SequencerVersion> =
            Client::new(format!("http://localhost:{port}").parse().unwrap());
        client.connect(None).await;

        // Wait until some blocks have been decided.
        client
            .socket("availability/stream/blocks/0")
            .subscribe::<BlockQueryData<SeqTypes>>()
            .await
            .unwrap()
            .take(3)
            .collect::<Vec<_>>()
            .await;

        // Shut down the consensus nodes.
        tracing::info!("shutting down nodes");
        network.stop_consensus().await;

        // Get the block height we reached.
        let height = client
            .get::<usize>("status/block-height")
            .send()
            .await
            .unwrap();
        tracing::info!("decided {height} blocks before shutting down");

        // Get the decided chain, so we can check consistency after the restart.
        let chain: Vec<LeafQueryData<SeqTypes>> = client
            .socket("availability/stream/leaves/0")
            .subscribe()
            .await
            .unwrap()
            .take(height)
            .try_collect()
            .await
            .unwrap();
        let decided_view = chain.last().unwrap().leaf().get_view_number();

        // Get the most recent state, for catchup.
        let state = network.server.consensus().get_decided_state().await;

        // Fully shut down the API servers.
        drop(network);

        // Start up again, resuming from the last decided leaf.
        let port = pick_unused_port().expect("No ports free");
        let persistence = join_all(storage.iter().map(D::connect))
            .await
            .try_into()
            .unwrap();
        let _network = TestNetwork::with_state(
            D::options(&storage[0], options::Http { port }.into()),
            Default::default(),
            persistence,
            std::array::from_fn(|i| {
                let catchup: Box<dyn StateCatchup> = if i == 0 {
                    // Give the server node a copy of the full state to use for catchup. This
                    // simulates a node with archival state storage, which is then able to seed the
                    // rest of the network after a restart.
                    Box::new(MockStateCatchup::from_iter([(decided_view, state.clone())]))
                } else {
                    // The remaining nodes should use this archival node as a peer for catchup.
                    Box::new(StatePeers::<SequencerVersion>::from_urls(vec![format!(
                        "http://localhost:{port}"
                    )
                    .parse()
                    .unwrap()]))
                };
                catchup
            }),
        )
        .await;
        let client: Client<ServerError, SequencerVersion> =
            Client::new(format!("http://localhost:{port}").parse().unwrap());
        client.connect(None).await;

        // Make sure we can decide new blocks after the restart.
        tracing::info!("waiting for decide, height {}", height + 1);
        let new_leaf: LeafQueryData<SeqTypes> = client
            .socket(&format!("availability/stream/leaves/{}", height + 1))
            .subscribe()
            .await
            .unwrap()
            .next()
            .await
            .unwrap()
            .unwrap();
        assert_eq!(new_leaf.height(), height as u64 + 1);
        assert_eq!(
            new_leaf.leaf().get_parent_commitment(),
            chain[height - 1].hash()
        );

        // Ensure the new chain is consistent with the old chain.
        let new_chain: Vec<LeafQueryData<SeqTypes>> = client
            .socket("availability/stream/leaves/0")
            .subscribe()
            .await
            .unwrap()
            .take(height)
            .try_collect()
            .await
            .unwrap();
        assert_eq!(chain, new_chain);
    }
    #[async_std::test]
    pub(crate) async fn test_hotshot_event_streaming<D: TestableSequencerDataSource>() {
        use hotshot_events_service::events_source::BuilderEvent;
        use HotshotEvents;

        setup_logging();

        setup_backtrace();

        let hotshot_event_streaming_port =
            pick_unused_port().expect("No ports free for hotshot event streaming");
        let query_service_port = pick_unused_port().expect("No ports free for query service");

        let url = format!("http://localhost:{hotshot_event_streaming_port}")
            .parse()
            .unwrap();

        let hotshot_events = HotshotEvents {
            events_service_port: hotshot_event_streaming_port,
        };

        let client: Client<ServerError, SequencerVersion> = Client::new(url);

        let options = Options::from(options::Http {
            port: query_service_port,
        })
        .hotshot_events(hotshot_events);

        let _network = TestNetwork::new(options, [NoStorage; TestConfig::NUM_NODES]).await;

        let mut subscribed_events = client
            .socket("hotshot-events/events")
            .subscribe::<BuilderEvent<SeqTypes>>()
            .await
            .unwrap();

        let total_count = 5;
        // wait for these events to receive on client 1
        let mut receive_count = 0;
        loop {
            let event = subscribed_events.next().await.unwrap();
            tracing::info!(
                "Received event in hotshot event streaming Client 1: {:?}",
                event
            );
            receive_count += 1;
            if receive_count > total_count {
                tracing::info!("Client Received atleast desired events, exiting loop");
                break;
            }
        }
        // Offset 1 is due to the startup event info
        assert_eq!(receive_count, total_count + 1);
    }
}

#[cfg(test)]
mod test {

    use self::{
        data_source::testing::TestableSequencerDataSource, sql::DataSource as SqlDataSource,
    };

    use super::*;
    use crate::{
        catchup::StatePeers, persistence::no_storage::NoStorage, testing::TestConfig, Header,
        NodeState,
    };
    use async_compatibility_layer::logging::{setup_backtrace, setup_logging};
<<<<<<< HEAD
    use committable::Committable;
=======

    use async_std::task::sleep;
    use commit::{Commitment, Committable};
>>>>>>> 425f9d69
    use es_version::SequencerVersion;
    use ethers::prelude::Signer;
    use futures::stream::StreamExt;
    use hotshot::types::EventType;
    use hotshot_query_service::availability::BlockQueryData;
    use hotshot_types::{event::LeafInfo, traits::block_contents::BlockHeader};
    use jf_primitives::merkle_tree::{
        prelude::{MerklePath, Sha3Node},
        AppendableMerkleTreeScheme,
    };
    use portpicker::pick_unused_port;
    use std::time::Duration;
    use surf_disco::Client;
    use test_helpers::{
        state_signature_test_helper, state_test_helper, status_test_helper, submit_test_helper,
        TestNetwork,
    };
    use tide_disco::{app::AppHealth, error::ServerError, healthcheck::HealthStatus};

    #[async_std::test]
    async fn test_healthcheck() {
        setup_logging();
        setup_backtrace();

        let port = pick_unused_port().expect("No ports free");
        let url = format!("http://localhost:{port}").parse().unwrap();
        let client: Client<ServerError, SequencerVersion> = Client::new(url);
        let options = Options::from(options::Http { port });
        let _network = TestNetwork::new(options, [NoStorage; TestConfig::NUM_NODES]).await;

        client.connect(None).await;
        let health = client.get::<AppHealth>("healthcheck").send().await.unwrap();
        assert_eq!(health.status, HealthStatus::Available);
    }

    #[async_std::test]
    async fn status_test_without_query_module() {
        status_test_helper(|opt| opt).await
    }

    #[async_std::test]
    async fn submit_test_without_query_module() {
        submit_test_helper(|opt| opt).await
    }

    #[async_std::test]
    async fn state_signature_test_without_query_module() {
        state_signature_test_helper(|opt| opt).await
    }

    #[async_std::test]
    async fn state_test_without_query_module() {
        state_test_helper(|opt| opt).await
    }

    #[async_std::test]
    async fn test_merklized_state_api() {
        setup_logging();
        setup_backtrace();

        let port = pick_unused_port().expect("No ports free");

        let storage = SqlDataSource::create_storage().await;
        let options = SqlDataSource::options(
            &storage,
            Options::from(options::Http { port })
                .state(Default::default())
                .status(Default::default()),
        );

        let mut network = TestNetwork::new(options, [NoStorage; TestConfig::NUM_NODES]).await;

        let url = format!("http://localhost:{port}").parse().unwrap();
        let client: Client<ServerError, SequencerVersion> = Client::new(url);

        client.connect(None).await;

        // Wait until some blocks have been decided.
        client
            .socket("availability/stream/blocks/0")
            .subscribe::<BlockQueryData<SeqTypes>>()
            .await
            .unwrap()
            .take(4)
            .collect::<Vec<_>>()
            .await;

        // sleep for few seconds so that state data is upserted
        sleep(Duration::from_secs(5)).await;
        network.stop_consensus().await;

        for i in 1..=3 {
            assert!(client
                .get::<MerklePath<Commitment<Header>, u64, Sha3Node>>(&format!(
                    "state/blocks/{}/{i}",
                    i + 1
                ))
                .send()
                .await
                .is_ok())
        }
    }

    #[async_std::test]
    async fn test_catchup() {
        setup_logging();
        setup_backtrace();

        // Create some non-trivial initial state. We will give all the nodes in the network this
        // state, except for one, which will have a forgotten state and need to catch up.
        let mut state = ValidatedState::default();
        // Prefund an arbitrary account so the fee state has some data to forget.
        state.prefund_account(Default::default(), 1000.into());
        // Push an arbitrary header commitment so the block state has some data to forget.
        state
            .block_merkle_tree
            .push(
                Header::genesis(&NodeState::mock(), Default::default(), Default::default())
                    .commit(),
            )
            .unwrap();
        let states = std::array::from_fn(|i| {
            if i == TestConfig::NUM_NODES - 1 {
                state.forget()
            } else {
                state.clone()
            }
        });

        // Start a sequencer network, using the query service for catchup.
        let port = pick_unused_port().expect("No ports free");
        let network = TestNetwork::with_state(
            Options::from(options::Http { port }).catchup(Default::default()),
            states,
            [NoStorage; TestConfig::NUM_NODES],
            std::array::from_fn(|_| {
                StatePeers::<SequencerVersion>::from_urls(vec![format!("http://localhost:{port}")
                    .parse()
                    .unwrap()])
            }),
        )
        .await;
        let mut events = network.server.get_event_stream();

        // Wait for a (non-genesis) block proposed by the lagging node, to prove that it has caught
        // up.
        let builder = TestConfig::builder_wallet(TestConfig::NUM_NODES - 1)
            .address()
            .into();
        'outer: loop {
            let event = events.next().await.unwrap();
            let EventType::Decide { leaf_chain, .. } = event.event else {
                continue;
            };
            for LeafInfo { leaf, .. } in leaf_chain.iter().rev() {
                let height = leaf.get_block_header().height;
                let leaf_builder = leaf.get_block_header().fee_info.account();
                tracing::info!(
                    "waiting for block from {builder}, block {height} is from {leaf_builder}",
                );
                if height > 1 && leaf_builder == builder {
                    break 'outer;
                }
            }
        }
    }
}<|MERGE_RESOLUTION|>--- conflicted
+++ resolved
@@ -786,13 +786,9 @@
         NodeState,
     };
     use async_compatibility_layer::logging::{setup_backtrace, setup_logging};
-<<<<<<< HEAD
-    use committable::Committable;
-=======
 
     use async_std::task::sleep;
-    use commit::{Commitment, Committable};
->>>>>>> 425f9d69
+    use committable::{Commitment, Committable};
     use es_version::SequencerVersion;
     use ethers::prelude::Signer;
     use futures::stream::StreamExt;
