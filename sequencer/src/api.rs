use anyhow::{bail, Context};
use async_lock::RwLock;
use async_once_cell::Lazy;
use async_trait::async_trait;
use committable::Commitment;
use data_source::{CatchupDataSource, StakeTableDataSource, SubmitDataSource};
use derivative::Derivative;
use espresso_types::{
    config::PublicNetworkConfig, retain_accounts, v0::traits::SequencerPersistence,
    v0_99::ChainConfig, AccountQueryData, BlockMerkleTree, FeeAccount, FeeAccountProof,
    FeeMerkleTree, Leaf2, NodeState, PubKey, Transaction, ValidatedState,
};
use futures::{
    future::{BoxFuture, Future, FutureExt},
    stream::BoxStream,
};
use hotshot_events_service::events_source::{
    EventFilterSet, EventsSource, EventsStreamer, StartupInfo,
};
use hotshot_query_service::data_source::ExtensibleDataSource;
use hotshot_types::vote::HasViewNumber;
use hotshot_types::{
    data::ViewNumber,
    event::Event,
    light_client::StateSignatureRequestBody,
    network::NetworkConfig,
    traits::{
        network::ConnectedNetwork,
        node_implementation::{NodeType, Versions},
        ValidatedState as _,
    },
    utils::{View, ViewInner},
    PeerConfig,
};
use itertools::Itertools;
use jf_merkle_tree::MerkleTreeScheme;
use std::pin::Pin;
use std::sync::Arc;

use self::data_source::{HotShotConfigDataSource, NodeStateDataSource, StateSignatureDataSource};
use crate::{
    catchup::CatchupStorage, context::Consensus, state_signature::StateSigner, SeqTypes,
    SequencerApiVersion, SequencerContext,
};

pub mod data_source;
pub mod endpoints;
pub mod fs;
pub mod options;
pub mod sql;
mod update;

pub use options::Options;

pub type BlocksFrontier = <BlockMerkleTree as MerkleTreeScheme>::MembershipProof;

type BoxLazy<T> = Pin<Arc<Lazy<T, BoxFuture<'static, T>>>>;

#[derive(Derivative)]
#[derivative(Debug(bound = ""))]
struct ConsensusState<N: ConnectedNetwork<PubKey>, P: SequencerPersistence, V: Versions> {
    state_signer: Arc<StateSigner<SequencerApiVersion>>,
    event_streamer: Arc<RwLock<EventsStreamer<SeqTypes>>>,
    node_state: NodeState,
    network_config: NetworkConfig<PubKey>,

    #[derivative(Debug = "ignore")]
    handle: Arc<RwLock<Consensus<N, P, V>>>,
}

impl<N: ConnectedNetwork<PubKey>, P: SequencerPersistence, V: Versions>
    From<&SequencerContext<N, P, V>> for ConsensusState<N, P, V>
{
    fn from(ctx: &SequencerContext<N, P, V>) -> Self {
        Self {
            state_signer: ctx.state_signer(),
            event_streamer: ctx.event_streamer(),
            node_state: ctx.node_state(),
            network_config: ctx.network_config(),
            handle: ctx.consensus(),
        }
    }
}

#[derive(Derivative)]
#[derivative(Clone(bound = ""), Debug(bound = ""))]
struct ApiState<N: ConnectedNetwork<PubKey>, P: SequencerPersistence, V: Versions> {
    // The consensus state is initialized lazily so we can start the API (and healthcheck endpoints)
    // before consensus has started. Any endpoint that uses consensus state will wait for
    // initialization to finish, but endpoints that do not require a consensus handle can proceed
    // without waiting.
    #[derivative(Debug = "ignore")]
    consensus: BoxLazy<ConsensusState<N, P, V>>,
}

impl<N: ConnectedNetwork<PubKey>, P: SequencerPersistence, V: Versions> ApiState<N, P, V> {
    fn new(init: impl Future<Output = ConsensusState<N, P, V>> + Send + 'static) -> Self {
        Self {
            consensus: Arc::pin(Lazy::from_future(init.boxed())),
        }
    }

    async fn state_signer(&self) -> &StateSigner<SequencerApiVersion> {
        &self.consensus.as_ref().get().await.get_ref().state_signer
    }

    async fn event_streamer(&self) -> &RwLock<EventsStreamer<SeqTypes>> {
        &self.consensus.as_ref().get().await.get_ref().event_streamer
    }

    async fn consensus(&self) -> Arc<RwLock<Consensus<N, P, V>>> {
        Arc::clone(&self.consensus.as_ref().get().await.get_ref().handle)
    }

    async fn network_config(&self) -> NetworkConfig<PubKey> {
        self.consensus
            .as_ref()
            .get()
            .await
            .get_ref()
            .network_config
            .clone()
    }
}

type StorageState<N, P, D, V> = ExtensibleDataSource<D, ApiState<N, P, V>>;

#[async_trait]
impl<N: ConnectedNetwork<PubKey>, P: SequencerPersistence, V: Versions> EventsSource<SeqTypes>
    for ApiState<N, P, V>
{
    type EventStream = BoxStream<'static, Arc<Event<SeqTypes>>>;

    async fn get_event_stream(
        &self,
        _filter: Option<EventFilterSet<SeqTypes>>,
    ) -> Self::EventStream {
        self.event_streamer()
            .await
            .read()
            .await
            .get_event_stream(None)
            .await
    }
    async fn get_startup_info(&self) -> StartupInfo<SeqTypes> {
        self.event_streamer()
            .await
            .read()
            .await
            .get_startup_info()
            .await
    }
}

impl<N: ConnectedNetwork<PubKey>, D: Send + Sync, V: Versions, P: SequencerPersistence>
    SubmitDataSource<N, P> for StorageState<N, P, D, V>
{
    async fn submit(&self, tx: Transaction) -> anyhow::Result<()> {
        self.as_ref().submit(tx).await
    }
}

impl<N: ConnectedNetwork<PubKey>, D: Sync, V: Versions, P: SequencerPersistence>
    StakeTableDataSource<SeqTypes> for StorageState<N, P, D, V>
{
    /// Get the stake table for a given epoch
    async fn get_stake_table(
        &self,
        epoch: Option<<SeqTypes as NodeType>::Epoch>,
    ) -> Vec<PeerConfig<<SeqTypes as NodeType>::SignatureKey>> {
        self.as_ref().get_stake_table(epoch).await
    }

    /// Get the stake table for a given epoch
    async fn get_da_members(
        &self,
        epoch: Option<<SeqTypes as NodeType>::Epoch>,
    ) -> Vec<PeerConfig<<SeqTypes as NodeType>::SignatureKey>> {
        self.as_ref().get_da_members(epoch).await
    }

    /// Get the stake table for the current epoch if not provided
    async fn get_stake_table_current(
        &self,
    ) -> Vec<PeerConfig<<SeqTypes as NodeType>::SignatureKey>> {
        self.as_ref().get_stake_table_current().await
    }

    /// Get the stake table for the current epoch if not provided
    async fn get_da_members_current(
        &self,
    ) -> Vec<PeerConfig<<SeqTypes as NodeType>::SignatureKey>> {
        self.as_ref().get_da_members_current().await
    }

    /// Get the stake table for the current epoch if not provided
    async fn get_current_epoch(&self) -> Option<<SeqTypes as NodeType>::Epoch> {
        self.as_ref().get_current_epoch().await
    }
}
impl<N: ConnectedNetwork<PubKey>, V: Versions, P: SequencerPersistence>
    StakeTableDataSource<SeqTypes> for ApiState<N, P, V>
{
    /// Get the stake table for a given epoch
    async fn get_stake_table(
        &self,
        epoch: Option<<SeqTypes as NodeType>::Epoch>,
    ) -> Vec<PeerConfig<<SeqTypes as NodeType>::SignatureKey>> {
        let Ok(mem) = self
            .consensus()
            .await
            .read()
            .await
            .membership_coordinator
            .membership_for_epoch(epoch)
            .await
        else {
            return vec![];
        };
        mem.stake_table().await
    }

    /// Get the stake table for the current epoch if not provided
    async fn get_stake_table_current(
        &self,
    ) -> Vec<PeerConfig<<SeqTypes as NodeType>::SignatureKey>> {
        let epoch = self.consensus().await.read().await.cur_epoch().await;

        self.get_stake_table(epoch).await
    }

    async fn get_current_epoch(&self) -> Option<<SeqTypes as NodeType>::Epoch> {
        self.consensus().await.read().await.cur_epoch().await
    }

    async fn get_da_members(
        &self,
        epoch: Option<<SeqTypes as NodeType>::Epoch>,
    ) -> Vec<PeerConfig<<SeqTypes as NodeType>::SignatureKey>> {
        self.consensus()
            .await
            .read()
            .await
            .memberships
            .read()
            .await
            .da_stake_table(epoch)
    }

    /// Get the stake table for the current epoch if not provided
    async fn get_da_members_current(
        &self,
    ) -> Vec<PeerConfig<<SeqTypes as NodeType>::SignatureKey>> {
        let epoch = self.consensus().await.read().await.cur_epoch().await;

        self.get_da_members(epoch).await
    }
}

impl<N: ConnectedNetwork<PubKey>, V: Versions, P: SequencerPersistence> SubmitDataSource<N, P>
    for ApiState<N, P, V>
{
    async fn submit(&self, tx: Transaction) -> anyhow::Result<()> {
        let handle = self.consensus().await;

        let consensus_read_lock = handle.read().await;

        // Fetch full chain config from the validated state, if present.
        // This is necessary because we support chain config upgrades,
        // so the updated chain config is found in the validated state.
        let cf = consensus_read_lock
            .decided_state()
            .await
            .chain_config
            .resolve();

        // Use the chain config from the validated state if available,
        // otherwise, use the node state's chain config
        // The node state's chain config is the node's base version chain config
        let cf = match cf {
            Some(cf) => cf,
            None => self.node_state().await.chain_config,
        };

        let max_block_size: u64 = cf.max_block_size.into();
        let txn_size = tx.payload().len() as u64;

        // reject transaction bigger than block size
        if txn_size > max_block_size {
            bail!("transaction size ({txn_size}) is greater than max_block_size ({max_block_size})")
        }

        consensus_read_lock.submit_transaction(tx).await?;
        Ok(())
    }
}

impl<N, P, D, V> NodeStateDataSource for StorageState<N, P, D, V>
where
    N: ConnectedNetwork<PubKey>,
    V: Versions,
    P: SequencerPersistence,
    D: Sync,
{
    async fn node_state(&self) -> &NodeState {
        self.as_ref().node_state().await
    }
}

impl<
        N: ConnectedNetwork<PubKey>,
        V: Versions,
        P: SequencerPersistence,
        D: CatchupStorage + Send + Sync,
    > CatchupDataSource for StorageState<N, P, D, V>
{
    #[tracing::instrument(skip(self, instance))]
    async fn get_accounts(
        &self,
        instance: &NodeState,
        height: u64,
        view: ViewNumber,
        accounts: &[FeeAccount],
    ) -> anyhow::Result<FeeMerkleTree> {
        // Check if we have the desired state in memory.
        match self
            .as_ref()
            .get_accounts(instance, height, view, accounts)
            .await
        {
            Ok(accounts) => return Ok(accounts),
            Err(err) => {
                tracing::info!("accounts not in memory, trying storage: {err:#}");
            }
        }

        // Try storage.
        let (tree, leaf) = self
            .inner()
            .get_accounts(instance, height, view, accounts)
            .await
            .context("accounts not in memory, and could not fetch from storage")?;
        // If we successfully fetched accounts from storage, try to add them back into the in-memory
        // state.
        let handle = self.as_ref().consensus().await;
        let handle = handle.read().await;
        let consensus = handle.consensus();
        let mut consensus = consensus.write().await;
        let (state, delta) = match consensus.validated_state_map().get(&view) {
            Some(View {
                view_inner: ViewInner::Leaf { state, delta, .. },
            }) => {
                let mut state = (**state).clone();

                // Add the fetched accounts to the state.
                for account in accounts {
                    if let Some((proof, _)) = FeeAccountProof::prove(&tree, (*account).into()) {
                        if let Err(err) = proof.remember(&mut state.fee_merkle_tree) {
                            tracing::warn!(
                                ?view,
                                %account,
                                "cannot update fetched account state: {err:#}"
                            );
                        }
                    } else {
                        tracing::warn!(?view, %account, "cannot update fetched account state because account is not in the merkle tree");
                    };
                }

                (Arc::new(state), delta.clone())
            }
            _ => {
                // If we don't already have a leaf for this view, or if we don't have the view
                // at all, we can create a new view based on the recovered leaf and add it to
                // our state map. In this case, we must also add the leaf to the saved leaves
                // map to ensure consistency.
                let mut state = ValidatedState::from_header(leaf.block_header());
                state.fee_merkle_tree = tree.clone();
                (Arc::new(state), None)
            }
        };
        if let Err(err) = consensus.update_leaf(leaf, Arc::clone(&state), delta) {
            tracing::warn!(?view, "cannot update fetched account state: {err:#}");
        }
        tracing::info!(?view, "updated with fetched account state");

        Ok(tree)
    }

    #[tracing::instrument(skip(self, instance))]
    async fn get_frontier(
        &self,
        instance: &NodeState,
        height: u64,
        view: ViewNumber,
    ) -> anyhow::Result<BlocksFrontier> {
        // Check if we have the desired state in memory.
        match self.as_ref().get_frontier(instance, height, view).await {
            Ok(frontier) => return Ok(frontier),
            Err(err) => {
                tracing::info!("frontier is not in memory, trying storage: {err:#}");
            }
        }

        // Try storage.
        self.inner().get_frontier(instance, height, view).await
    }

    async fn get_chain_config(
        &self,
        commitment: Commitment<ChainConfig>,
    ) -> anyhow::Result<ChainConfig> {
        // Check if we have the desired state in memory.
        match self.as_ref().get_chain_config(commitment).await {
            Ok(cf) => return Ok(cf),
            Err(err) => {
                tracing::info!("chain config is not in memory, trying storage: {err:#}");
            }
        }

        // Try storage.
        self.inner().get_chain_config(commitment).await
    }
    async fn get_leaf_chain(&self, height: u64) -> anyhow::Result<Vec<Leaf2>> {
        // Check if we have the desired state in memory.
        match self.as_ref().get_leaf_chain(height).await {
            Ok(cf) => return Ok(cf),
            Err(err) => {
                tracing::info!("chain config is not in memory, trying storage: {err:#}");
            }
        }

        // Try storage.
        self.inner().get_leaf_chain(height).await
    }
}

// #[async_trait]
// impl<
//         N: ConnectedNetwork<PubKey>,
//         V: Versions,
//         P: SequencerPersistence,
//         D: ChainConfigPersistence + Send + Sync,
//     > ChainConfigPersistence for StorageState<N, P, D, V>
// {
//     async fn insert_chain_config(&mut self, chain_config: ChainConfig) -> anyhow::Result<()> {
//         self.inner_mut().insert_chain_config(chain_config).await
//     }
//     async fn load_chain_config(
//         &self,
//         commitment: Commitment<ChainConfig>,
//     ) -> anyhow::Result<ChainConfig> {
//         self.inner().load_chain_config(commitment).await
//     }
// }

impl<N, V, P> NodeStateDataSource for ApiState<N, P, V>
where
    N: ConnectedNetwork<PubKey>,
    V: Versions,
    P: SequencerPersistence,
{
    async fn node_state(&self) -> &NodeState {
        &self.consensus.as_ref().get().await.get_ref().node_state
    }
}

impl<N: ConnectedNetwork<PubKey>, V: Versions, P: SequencerPersistence> CatchupDataSource
    for ApiState<N, P, V>
{
    #[tracing::instrument(skip(self, _instance))]
    async fn get_accounts(
        &self,
        _instance: &NodeState,
        height: u64,
        view: ViewNumber,
        accounts: &[FeeAccount],
    ) -> anyhow::Result<FeeMerkleTree> {
        let state = self
            .consensus()
            .await
            .read()
            .await
            .state(view)
            .await
            .context(format!(
                "state not available for height {height}, view {view:?}"
            ))?;
        retain_accounts(&state.fee_merkle_tree, accounts.iter().copied())
    }

    #[tracing::instrument(skip(self, _instance))]
    async fn get_frontier(
        &self,
        _instance: &NodeState,
        height: u64,
        view: ViewNumber,
    ) -> anyhow::Result<BlocksFrontier> {
        let state = self
            .consensus()
            .await
            .read()
            .await
            .state(view)
            .await
            .context(format!(
                "state not available for height {height}, view {view:?}"
            ))?;
        let tree = &state.block_merkle_tree;
        let frontier = tree.lookup(tree.num_leaves() - 1).expect_ok()?.1;
        Ok(frontier)
    }

    async fn get_chain_config(
        &self,
        commitment: Commitment<ChainConfig>,
    ) -> anyhow::Result<ChainConfig> {
        let state = self.consensus().await.read().await.decided_state().await;
        let chain_config = state.chain_config;

        if chain_config.commit() == commitment {
            chain_config.resolve().context("chain config found")
        } else {
            bail!("chain config not found")
        }
    }

    async fn get_leaf_chain(&self, height: u64) -> anyhow::Result<Vec<Leaf2>> {
        let mut leaves = self
            .consensus()
            .await
            .read()
            .await
            .consensus()
            .read()
            .await
            .undecided_leaves();
        leaves.sort_by_key(|l| l.height());
        let (position, mut last_leaf) = leaves
            .iter()
            .find_position(|l| l.height() == height)
            .context(format!("leaf chain not available for {height}"))?;
        let mut chain = vec![last_leaf.clone()];
        for leaf in leaves.iter().skip(position + 1) {
            if leaf.justify_qc().view_number() == last_leaf.view_number() {
                chain.push(leaf.clone());
            } else {
                continue;
            }
            if leaf.view_number() == last_leaf.view_number() + 1 {
                // one away from decide
                last_leaf = leaf;
                break;
            }
            last_leaf = leaf;
        }
        // Make sure we got one more leaf to confirm the decide
        for leaf in leaves
            .iter()
            .skip_while(|l| l.height() <= last_leaf.height())
        {
            if leaf.justify_qc().view_number() == last_leaf.view_number() {
                chain.push(leaf.clone());
                return Ok(chain);
            }
        }
        bail!(format!("leaf chain not available for {height}"))
    }
}

impl<N: ConnectedNetwork<PubKey>, D: Sync, V: Versions, P: SequencerPersistence>
    HotShotConfigDataSource for StorageState<N, P, D, V>
{
    async fn get_config(&self) -> PublicNetworkConfig {
        self.as_ref().network_config().await.into()
    }
}

impl<N: ConnectedNetwork<PubKey>, V: Versions, P: SequencerPersistence> HotShotConfigDataSource
    for ApiState<N, P, V>
{
    async fn get_config(&self) -> PublicNetworkConfig {
        self.network_config().await.into()
    }
}

#[async_trait]
impl<N: ConnectedNetwork<PubKey>, D: Sync, V: Versions, P: SequencerPersistence>
    StateSignatureDataSource<N> for StorageState<N, P, D, V>
{
    async fn get_state_signature(&self, height: u64) -> Option<StateSignatureRequestBody> {
        self.as_ref().get_state_signature(height).await
    }
}

#[async_trait]
impl<N: ConnectedNetwork<PubKey>, V: Versions, P: SequencerPersistence> StateSignatureDataSource<N>
    for ApiState<N, P, V>
{
    async fn get_state_signature(&self, height: u64) -> Option<StateSignatureRequestBody> {
        self.state_signer().await.get_state_signature(height).await
    }
}

#[cfg(any(test, feature = "testing"))]
pub mod test_helpers {
    use committable::Committable;
    use hotshot_state_prover::service::light_client_genesis_from_stake_table;
    use std::time::Duration;
    use tempfile::TempDir;
    use tokio::{spawn, time::sleep};

    use crate::network;
    use espresso_types::MockSequencerVersions;
    use espresso_types::{
        v0::traits::{NullEventConsumer, PersistenceOptions, StateCatchup},
        MarketplaceVersion, NamespaceId, ValidatedState,
    };
    use ethers::{prelude::Address, utils::Anvil};
    use futures::{
        future::{join_all, FutureExt},
        stream::StreamExt,
    };
    use hotshot::types::{Event, EventType};
    use hotshot_contract_adapter::light_client::{ParsedLightClientState, ParsedStakeTableState};
    use hotshot_types::{
        event::LeafInfo,
        traits::{metrics::NoMetrics, node_implementation::ConsensusTime},
    };
    use itertools::izip;
    use jf_merkle_tree::{MerkleCommitment, MerkleTreeScheme};
    use portpicker::pick_unused_port;
    use sequencer_utils::test_utils::setup_test;
    use surf_disco::Client;
    use tide_disco::error::ServerError;
    use tide_disco::{Api, App, Error, StatusCode};
    use tokio::task::JoinHandle;
    use url::Url;
    use vbs::version::{StaticVersion, StaticVersionType};

    use super::*;
    use crate::{
        catchup::NullStateCatchup,
        persistence::no_storage,
        testing::{
            run_marketplace_builder, run_test_builder, wait_for_decide_on_handle, TestConfig,
            TestConfigBuilder,
        },
    };

    pub const STAKE_TABLE_CAPACITY_FOR_TEST: u64 = 10;

    pub struct TestNetwork<P: PersistenceOptions, const NUM_NODES: usize, V: Versions> {
        pub server: SequencerContext<network::Memory, P::Persistence, V>,
        pub peers: Vec<SequencerContext<network::Memory, P::Persistence, V>>,
        pub cfg: TestConfig<{ NUM_NODES }>,
        // todo (abdul): remove this when fs storage is removed
        pub temp_dir: Option<TempDir>,
    }

    pub struct TestNetworkConfig<const NUM_NODES: usize, P, C>
    where
        P: PersistenceOptions,
        C: StateCatchup + 'static,
    {
        state: [ValidatedState; NUM_NODES],
        persistence: [P; NUM_NODES],
        catchup: [C; NUM_NODES],
        network_config: TestConfig<{ NUM_NODES }>,
        api_config: Options,
    }

    #[derive(Clone)]
    pub struct TestNetworkConfigBuilder<const NUM_NODES: usize, P, C>
    where
        P: PersistenceOptions,
        C: StateCatchup + 'static,
    {
        state: [ValidatedState; NUM_NODES],
        persistence: Option<[P; NUM_NODES]>,
        catchup: Option<[C; NUM_NODES]>,
        api_config: Option<Options>,
        network_config: Option<TestConfig<{ NUM_NODES }>>,
    }

    impl Default for TestNetworkConfigBuilder<5, no_storage::Options, NullStateCatchup> {
        fn default() -> Self {
            TestNetworkConfigBuilder {
                state: std::array::from_fn(|_| ValidatedState::default()),
                persistence: Some([no_storage::Options; 5]),
                catchup: Some(std::array::from_fn(|_| NullStateCatchup::default())),
                network_config: None,
                api_config: None,
            }
        }
    }

    impl<const NUM_NODES: usize>
        TestNetworkConfigBuilder<{ NUM_NODES }, no_storage::Options, NullStateCatchup>
    {
        pub fn with_num_nodes(
        ) -> TestNetworkConfigBuilder<{ NUM_NODES }, no_storage::Options, NullStateCatchup>
        {
            TestNetworkConfigBuilder {
                state: std::array::from_fn(|_| ValidatedState::default()),
                persistence: Some([no_storage::Options; { NUM_NODES }]),
                catchup: Some(std::array::from_fn(|_| NullStateCatchup::default())),
                network_config: None,
                api_config: None,
            }
        }

        pub fn with_max_block_size(&self, max_block_size: u64) -> Self {
            let cf = ChainConfig {
                max_block_size: max_block_size.into(),
                ..Default::default()
            }
            .into();

            let mut cfg = self.clone();
            cfg.state.iter_mut().for_each(|s| s.chain_config = cf);

            cfg
        }
    }

    impl<const NUM_NODES: usize, P, C> TestNetworkConfigBuilder<{ NUM_NODES }, P, C>
    where
        P: PersistenceOptions,
        C: StateCatchup + 'static,
    {
        pub fn states(mut self, state: [ValidatedState; NUM_NODES]) -> Self {
            self.state = state;
            self
        }

        pub fn persistences<NP: PersistenceOptions>(
            self,
            persistence: [NP; NUM_NODES],
        ) -> TestNetworkConfigBuilder<{ NUM_NODES }, NP, C> {
            TestNetworkConfigBuilder {
                state: self.state,
                catchup: self.catchup,
                network_config: self.network_config,
                api_config: self.api_config,
                persistence: Some(persistence),
            }
        }

        pub fn api_config(mut self, api_config: Options) -> Self {
            self.api_config = Some(api_config);
            self
        }

        pub fn catchups<NC: StateCatchup + 'static>(
            self,
            catchup: [NC; NUM_NODES],
        ) -> TestNetworkConfigBuilder<{ NUM_NODES }, P, NC> {
            TestNetworkConfigBuilder {
                state: self.state,
                catchup: Some(catchup),
                network_config: self.network_config,
                api_config: self.api_config,
                persistence: self.persistence,
            }
        }

        pub fn network_config(mut self, network_config: TestConfig<{ NUM_NODES }>) -> Self {
            self.network_config = Some(network_config);
            self
        }

        pub fn build(self) -> TestNetworkConfig<{ NUM_NODES }, P, C> {
            TestNetworkConfig {
                state: self.state,
                persistence: self.persistence.unwrap(),
                catchup: self.catchup.unwrap(),
                network_config: self.network_config.unwrap(),
                api_config: self.api_config.unwrap(),
            }
        }
    }

    impl<P: PersistenceOptions, const NUM_NODES: usize, V: Versions> TestNetwork<P, { NUM_NODES }, V> {
        pub async fn new<C: StateCatchup + 'static>(
            cfg: TestNetworkConfig<{ NUM_NODES }, P, C>,
            bind_version: V,
        ) -> Self {
            let mut cfg = cfg;
            let mut builder_tasks = Vec::new();
            let mut marketplace_builder_url = "http://example.com".parse().unwrap();

            if <V as Versions>::Base::VERSION < MarketplaceVersion::VERSION {
                let (task, url) =
                    run_test_builder::<{ NUM_NODES }>(cfg.network_config.builder_port()).await;
                builder_tasks.push(task);
                cfg.network_config.set_builder_urls(vec1::vec1![url]);
            };

            if <V as Versions>::Upgrade::VERSION >= MarketplaceVersion::VERSION
                || <V as Versions>::Base::VERSION >= MarketplaceVersion::VERSION
            {
                let (task, url) = run_marketplace_builder::<{ NUM_NODES }>(
                    cfg.network_config.marketplace_builder_port(),
                )
                .await;
                builder_tasks.push(task);
                cfg.network_config
                    .set_builder_urls(vec1::vec1![url.clone()]);
                marketplace_builder_url = url;
            }

            // add default storage if none is provided as query module is now required
            let mut opt = cfg.api_config.clone();
            let temp_dir = if opt.storage_fs.is_none() && opt.storage_sql.is_none() {
                let temp_dir = tempfile::tempdir().unwrap();
                opt = opt.query_fs(
                    Default::default(),
                    crate::persistence::fs::Options::new(temp_dir.path().to_path_buf()),
                );
                Some(temp_dir)
            } else {
                None
            };

            let mut nodes = join_all(
                izip!(cfg.state, cfg.persistence, cfg.catchup)
                    .enumerate()
                    .map(|(i, (state, persistence, catchup))| {
                        let opt = opt.clone();
                        let cfg = &cfg.network_config;
                        let upgrades_map = cfg.upgrades();
                        let marketplace_builder_url = marketplace_builder_url.clone();
                        async move {
                            if i == 0 {
                                opt.serve(|metrics, consumer| {
                                    let cfg = cfg.clone();
                                    async move {
                                        Ok(cfg
                                            .init_node(
                                                0,
                                                state,
                                                persistence,
                                                catchup,
                                                &*metrics,
                                                STAKE_TABLE_CAPACITY_FOR_TEST,
                                                consumer,
                                                bind_version,
                                                upgrades_map,
                                                marketplace_builder_url,
                                            )
                                            .await)
                                    }
                                    .boxed()
                                })
                                .await
                                .unwrap()
                            } else {
                                cfg.init_node(
                                    i,
                                    state,
                                    persistence,
                                    catchup,
                                    &NoMetrics,
                                    STAKE_TABLE_CAPACITY_FOR_TEST,
                                    NullEventConsumer,
                                    bind_version,
                                    upgrades_map,
                                    marketplace_builder_url,
                                )
                                .await
                            }
                        }
                    }),
            )
            .await;

            let handle_0 = &nodes[0];

            // Hook the builder(s) up to the event stream from the first node
            for builder_task in builder_tasks {
                builder_task.start(Box::new(handle_0.event_stream().await));
            }

            for ctx in &nodes {
                ctx.start_consensus().await;
            }

            let server = nodes.remove(0);
            let peers = nodes;

            Self {
                server,
                peers,
                cfg: cfg.network_config,
                temp_dir,
            }
        }

        pub fn light_client_genesis(&self) -> (ParsedLightClientState, ParsedStakeTableState) {
            let st = self.cfg.stake_table();
            light_client_genesis_from_stake_table(st).unwrap()
        }

        pub async fn stop_consensus(&mut self) {
            self.server.shutdown_consensus().await;

            for ctx in &mut self.peers {
                ctx.shutdown_consensus().await;
            }
        }
    }

    /// Test the status API with custom options.
    ///
    /// The `opt` function can be used to modify the [`Options`] which are used to start the server.
    /// By default, the options are the minimal required to run this test (configuring a port and
    /// enabling the status API). `opt` may add additional functionality (e.g. adding a query module
    /// to test a different initialization path) but should not remove or modify the existing
    /// functionality (e.g. removing the status module or changing the port).
    pub async fn status_test_helper(opt: impl FnOnce(Options) -> Options) {
        setup_test();

        let port = pick_unused_port().expect("No ports free");
        let url = format!("http://localhost:{port}").parse().unwrap();
        let client: Client<ServerError, StaticVersion<0, 1>> = Client::new(url);

        let options = opt(Options::with_port(port));
        let anvil = Anvil::new().spawn();
        let l1 = anvil.endpoint().parse().unwrap();
        let network_config = TestConfigBuilder::default().l1_url(l1).build();
        let config = TestNetworkConfigBuilder::default()
            .api_config(options)
            .network_config(network_config)
            .build();
        let _network = TestNetwork::new(config, MockSequencerVersions::new()).await;
        client.connect(None).await;

        // The status API is well tested in the query service repo. Here we are just smoke testing
        // that we set it up correctly. Wait for a (non-genesis) block to be sequenced and then
        // check the success rate metrics.
        while client
            .get::<u64>("status/block-height")
            .send()
            .await
            .unwrap()
            <= 1
        {
            sleep(Duration::from_secs(1)).await;
        }
        let success_rate = client
            .get::<f64>("status/success-rate")
            .send()
            .await
            .unwrap();
        // If metrics are populating correctly, we should get a finite number. If not, we might get
        // NaN or infinity due to division by 0.
        assert!(success_rate.is_finite(), "{success_rate}");
        // We know at least some views have been successful, since we finalized a block.
        assert!(success_rate > 0.0, "{success_rate}");
    }

    /// Test the submit API with custom options.
    ///
    /// The `opt` function can be used to modify the [`Options`] which are used to start the server.
    /// By default, the options are the minimal required to run this test (configuring a port and
    /// enabling the submit API). `opt` may add additional functionality (e.g. adding a query module
    /// to test a different initialization path) but should not remove or modify the existing
    /// functionality (e.g. removing the submit module or changing the port).
    pub async fn submit_test_helper(opt: impl FnOnce(Options) -> Options) {
        setup_test();

        let txn = Transaction::new(NamespaceId::from(1_u32), vec![1, 2, 3, 4]);

        let port = pick_unused_port().expect("No ports free");

        let url = format!("http://localhost:{port}").parse().unwrap();
        let client: Client<ServerError, StaticVersion<0, 1>> = Client::new(url);

        let options = opt(Options::with_port(port).submit(Default::default()));
        let anvil = Anvil::new().spawn();
        let l1 = anvil.endpoint().parse().unwrap();
        let network_config = TestConfigBuilder::default().l1_url(l1).build();
        let config = TestNetworkConfigBuilder::default()
            .api_config(options)
            .network_config(network_config)
            .build();
        let network = TestNetwork::new(config, MockSequencerVersions::new()).await;
        let mut events = network.server.event_stream().await;

        client.connect(None).await;

        let hash = client
            .post("submit/submit")
            .body_json(&txn)
            .unwrap()
            .send()
            .await
            .unwrap();
        assert_eq!(txn.commit(), hash);

        // Wait for a Decide event containing transaction matching the one we sent
        wait_for_decide_on_handle(&mut events, &txn).await;
    }

    /// Test the state signature API.
    pub async fn state_signature_test_helper(opt: impl FnOnce(Options) -> Options) {
        setup_test();

        let port = pick_unused_port().expect("No ports free");

        let url = format!("http://localhost:{port}").parse().unwrap();

        let client: Client<ServerError, StaticVersion<0, 1>> = Client::new(url);

        let options = opt(Options::with_port(port));
        let anvil = Anvil::new().spawn();
        let l1 = anvil.endpoint().parse().unwrap();
        let network_config = TestConfigBuilder::default().l1_url(l1).build();
        let config = TestNetworkConfigBuilder::default()
            .api_config(options)
            .network_config(network_config)
            .build();
        let network = TestNetwork::new(config, MockSequencerVersions::new()).await;

        let mut height: u64;
        // Wait for block >=2 appears
        // It's waiting for an extra second to make sure that the signature is generated
        loop {
            height = network.server.decided_leaf().await.height();
            sleep(std::time::Duration::from_secs(1)).await;
            if height >= 2 {
                break;
            }
        }
        // we cannot verify the signature now, because we don't know the stake table
        client
            .get::<StateSignatureRequestBody>(&format!("state-signature/block/{}", height))
            .send()
            .await
            .unwrap();
    }

    /// Test the catchup API with custom options.
    ///
    /// The `opt` function can be used to modify the [`Options`] which are used to start the server.
    /// By default, the options are the minimal required to run this test (configuring a port and
    /// enabling the catchup API). `opt` may add additional functionality (e.g. adding a query module
    /// to test a different initialization path) but should not remove or modify the existing
    /// functionality (e.g. removing the catchup module or changing the port).
    pub async fn catchup_test_helper(opt: impl FnOnce(Options) -> Options) {
        setup_test();

        let port = pick_unused_port().expect("No ports free");
        let url = format!("http://localhost:{port}").parse().unwrap();
        let client: Client<ServerError, StaticVersion<0, 1>> = Client::new(url);

        let options = opt(Options::with_port(port));
        let anvil = Anvil::new().spawn();
        let l1 = anvil.endpoint().parse().unwrap();
        let network_config = TestConfigBuilder::default().l1_url(l1).build();
        let config = TestNetworkConfigBuilder::default()
            .api_config(options)
            .network_config(network_config)
            .build();
        let network = TestNetwork::new(config, MockSequencerVersions::new()).await;
        client.connect(None).await;

        // Wait for a few blocks to be decided.
        let mut events = network.server.event_stream().await;
        loop {
            if let Event {
                event: EventType::Decide { leaf_chain, .. },
                ..
            } = events.next().await.unwrap()
            {
                if leaf_chain
                    .iter()
                    .any(|LeafInfo { leaf, .. }| leaf.block_header().height() > 2)
                {
                    break;
                }
            }
        }

        // Stop consensus running on the node so we freeze the decided and undecided states.
        // We'll let it go out of scope here since it's a write lock.
        {
            network.server.shutdown_consensus().await;
        }

        // Undecided fee state: absent account.
        let leaf = network.server.decided_leaf().await;
        let height = leaf.height() + 1;
        let view = leaf.view_number() + 1;
        let res = client
            .get::<AccountQueryData>(&format!(
                "catchup/{height}/{}/account/{:x}",
                view.u64(),
                Address::default()
            ))
            .send()
            .await
            .unwrap();
        assert_eq!(res.balance, 0.into());
        assert_eq!(
            res.proof
                .verify(
                    &network
                        .server
                        .state(view)
                        .await
                        .unwrap()
                        .fee_merkle_tree
                        .commitment()
                )
                .unwrap(),
            0.into()
        );

        // Undecided block state.
        let res = client
            .get::<BlocksFrontier>(&format!("catchup/{height}/{}/blocks", view.u64()))
            .send()
            .await
            .unwrap();
        let root = &network
            .server
            .state(view)
            .await
            .unwrap()
            .block_merkle_tree
            .commitment();
        BlockMerkleTree::verify(root.digest(), root.size() - 1, res)
            .unwrap()
            .unwrap();
    }

    pub async fn spawn_dishonest_peer_catchup_api() -> anyhow::Result<(Url, JoinHandle<()>)> {
        let toml = toml::from_str::<toml::Value>(include_str!("../api/catchup.toml")).unwrap();
        let mut api =
            Api::<(), hotshot_query_service::Error, SequencerApiVersion>::new(toml).unwrap();

        api.get("account", |_req, _state: &()| {
            async move {
                Result::<AccountQueryData, _>::Err(hotshot_query_service::Error::catch_all(
                    StatusCode::BAD_REQUEST,
                    "no account found".to_string(),
                ))
            }
            .boxed()
        })?
        .get("blocks", |_req, _state| {
            async move {
                Result::<BlocksFrontier, _>::Err(hotshot_query_service::Error::catch_all(
                    StatusCode::BAD_REQUEST,
                    "no block found".to_string(),
                ))
            }
            .boxed()
        })?
        .get("chainconfig", |_req, _state| {
            async move {
                Result::<ChainConfig, _>::Ok(ChainConfig {
                    max_block_size: 300.into(),
                    base_fee: 1.into(),
                    fee_recipient: "0xa0b86991c6218b36c1d19d4a2e9eb0ce3606eb48"
                        .parse()
                        .unwrap(),
                    ..Default::default()
                })
            }
            .boxed()
        })?
        .get("leafchain", |_req, _state| {
            async move {
                Result::<Vec<Leaf2>, _>::Err(hotshot_query_service::Error::catch_all(
                    StatusCode::BAD_REQUEST,
                    "No leafchain found".to_string(),
                ))
            }
            .boxed()
        })?;

        let mut app = App::<_, hotshot_query_service::Error>::with_state(());
        app.with_version(env!("CARGO_PKG_VERSION").parse().unwrap());

        app.register_module::<_, _>("catchup", api).unwrap();

        let port = pick_unused_port().expect("no free port");
        let url: Url = Url::parse(&format!("http://localhost:{port}")).unwrap();

        let handle = spawn({
            let url = url.clone();
            async move {
                let _ = app.serve(url, SequencerApiVersion::instance()).await;
            }
        });

        Ok((url, handle))
    }
}

#[cfg(test)]
#[espresso_macros::generic_tests]
mod api_tests {
    use committable::Committable;
    use data_source::testing::TestableSequencerDataSource;
    use endpoints::NamespaceProofQueryData;
    use espresso_types::MockSequencerVersions;
    use espresso_types::{
        traits::{EventConsumer, PersistenceOptions},
        Header, Leaf2, NamespaceId,
    };
    use ethers::utils::Anvil;
    use futures::{future, stream::StreamExt};
    use hotshot_example_types::node_types::TestVersions;
    use hotshot_query_service::availability::{
        AvailabilityDataSource, BlockQueryData, VidCommonQueryData,
    };

    use hotshot_types::data::ns_table::parse_ns_table;
    use hotshot_types::data::vid_disperse::VidDisperseShare2;
    use hotshot_types::data::{DaProposal2, EpochNumber, VidCommitment};
    use hotshot_types::simple_certificate::QuorumCertificate2;

    use hotshot_types::vid::avidm::{init_avidm_param, AvidMScheme};
    use hotshot_types::{
        data::{QuorumProposal2, QuorumProposalWrapper},
        event::LeafInfo,
        message::Proposal,
        traits::{node_implementation::ConsensusTime, signature_key::SignatureKey, EncodeBytes},
    };

    use portpicker::pick_unused_port;
    use sequencer_utils::test_utils::setup_test;
    use std::fmt::Debug;
    use surf_disco::Client;
    use test_helpers::{
        catchup_test_helper, state_signature_test_helper, status_test_helper, submit_test_helper,
        TestNetwork, TestNetworkConfigBuilder,
    };
    use tide_disco::error::ServerError;
    use vbs::version::StaticVersion;

    use super::{update::ApiEventConsumer, *};
    use crate::network;
    use crate::{
        persistence::no_storage::NoStorage,
        testing::{wait_for_decide_on_handle, TestConfigBuilder},
    };

    #[tokio::test(flavor = "multi_thread")]
    pub(crate) async fn submit_test_with_query_module<D: TestableSequencerDataSource>() {
        let storage = D::create_storage().await;
        submit_test_helper(|opt| D::options(&storage, opt)).await
    }

    #[tokio::test(flavor = "multi_thread")]
    pub(crate) async fn status_test_with_query_module<D: TestableSequencerDataSource>() {
        let storage = D::create_storage().await;
        status_test_helper(|opt| D::options(&storage, opt)).await
    }

    #[tokio::test(flavor = "multi_thread")]
    pub(crate) async fn state_signature_test_with_query_module<D: TestableSequencerDataSource>() {
        let storage = D::create_storage().await;
        state_signature_test_helper(|opt| D::options(&storage, opt)).await
    }

    #[tokio::test(flavor = "multi_thread")]
    pub(crate) async fn test_namespace_query<D: TestableSequencerDataSource>() {
        setup_test();

        // Arbitrary transaction, arbitrary namespace ID
        let ns_id = NamespaceId::from(42_u32);
        let txn = Transaction::new(ns_id, vec![1, 2, 3, 4]);

        // Start query service.
        let port = pick_unused_port().expect("No ports free");
        let storage = D::create_storage().await;
        let anvil = Anvil::new().spawn();
        let l1 = anvil.endpoint().parse().unwrap();
        let network_config = TestConfigBuilder::default().l1_url(l1).build();
        let config = TestNetworkConfigBuilder::default()
            .api_config(D::options(&storage, Options::with_port(port)).submit(Default::default()))
            .network_config(network_config)
            .build();
        let network = TestNetwork::new(config, MockSequencerVersions::new()).await;
        let mut events = network.server.event_stream().await;

        // Connect client.
        let client: Client<ServerError, StaticVersion<0, 1>> =
            Client::new(format!("http://localhost:{port}").parse().unwrap());
        client.connect(None).await;

        let hash = client
            .post("submit/submit")
            .body_json(&txn)
            .unwrap()
            .send()
            .await
            .unwrap();
        assert_eq!(txn.commit(), hash);

        // Wait for a Decide event containing transaction matching the one we sent
        let block_height = wait_for_decide_on_handle(&mut events, &txn).await as usize;
        tracing::info!(block_height, "transaction sequenced");

        // Wait for the query service to update to this block height.
        client
            .socket(&format!("availability/stream/blocks/{block_height}"))
            .subscribe::<BlockQueryData<SeqTypes>>()
            .await
            .unwrap()
            .next()
            .await
            .unwrap()
            .unwrap();

        let mut found_txn = false;
        let mut found_empty_block = false;
        for block_num in 0..=block_height {
            let header: Header = client
                .get(&format!("availability/header/{block_num}"))
                .send()
                .await
                .unwrap();
            let ns_query_res: NamespaceProofQueryData = client
                .get(&format!("availability/block/{block_num}/namespace/{ns_id}"))
                .send()
                .await
                .unwrap();

            // Verify namespace proof if present
            if let Some(ns_proof) = ns_query_res.proof {
                let vid_common: VidCommonQueryData<SeqTypes> = client
                    .get(&format!("availability/vid/common/{block_num}"))
                    .send()
                    .await
                    .unwrap();

                ns_proof
                    .verify(
                        header.ns_table(),
                        &header.payload_commitment(),
                        &vid_common.common().clone().unwrap(),
                    )
                    .unwrap();
            } else {
                // Namespace proof should be present if ns_id exists in ns_table
                assert!(header.ns_table().find_ns_id(&ns_id).is_none());
                assert!(ns_query_res.transactions.is_empty());
            }

            found_empty_block = found_empty_block || ns_query_res.transactions.is_empty();

            for txn in ns_query_res.transactions {
                if txn.commit() == hash {
                    // Ensure that we validate an inclusion proof
                    found_txn = true;
                }
            }
        }
        assert!(found_txn);
        assert!(found_empty_block);
    }

    #[tokio::test(flavor = "multi_thread")]
    pub(crate) async fn catchup_test_with_query_module<D: TestableSequencerDataSource>() {
        let storage = D::create_storage().await;
        catchup_test_helper(|opt| D::options(&storage, opt)).await
    }

    #[tokio::test(flavor = "multi_thread")]
    pub async fn test_non_consecutive_decide_with_failing_event_consumer<D>()
    where
        D: TestableSequencerDataSource + Debug + 'static,
    {
        #[derive(Clone, Copy, Debug)]
        struct FailConsumer;

        #[async_trait]
        impl EventConsumer for FailConsumer {
            async fn handle_event(&self, _: &Event<SeqTypes>) -> anyhow::Result<()> {
                bail!("mock error injection");
            }
        }

        setup_test();
        let (pubkey, privkey) = PubKey::generated_from_seed_indexed([0; 32], 1);

        let storage = D::create_storage().await;
        let persistence = D::persistence_options(&storage).create().await.unwrap();
        let data_source: Arc<StorageState<network::Memory, NoStorage, _, MockSequencerVersions>> =
            Arc::new(StorageState::new(
                D::create(D::persistence_options(&storage), Default::default(), false)
                    .await
                    .unwrap(),
                ApiState::new(future::pending()),
            ));

        // Create two non-consecutive leaf chains.
        let mut chain1 = vec![];

        let genesis = Leaf2::genesis::<TestVersions>(&Default::default(), &NodeState::mock()).await;
        let payload = genesis.block_payload().unwrap();
        let payload_bytes_arc = payload.encode();

        let avidm_param = init_avidm_param(2).unwrap();
        let weights = vec![1u32; 2];

        let ns_table = parse_ns_table(payload.byte_len().as_usize(), &payload.encode());
        let (payload_commitment, shares) =
            AvidMScheme::ns_disperse(&avidm_param, &weights, &payload_bytes_arc, ns_table).unwrap();

        let mut quorum_proposal = QuorumProposalWrapper::<SeqTypes> {
            proposal: QuorumProposal2::<SeqTypes> {
                block_header: genesis.block_header().clone(),
                view_number: ViewNumber::genesis(),
                justify_qc: QuorumCertificate2::genesis::<MockSequencerVersions>(
                    &ValidatedState::default(),
                    &NodeState::mock(),
                )
                .await,
                upgrade_certificate: None,
                view_change_evidence: None,
                next_drb_result: None,
                next_epoch_justify_qc: None,
                epoch: None,
            },
        };
        let mut qc = QuorumCertificate2::genesis::<MockSequencerVersions>(
            &ValidatedState::default(),
            &NodeState::mock(),
        )
        .await;

        let mut justify_qc = qc.clone();
        for i in 0..5 {
            *quorum_proposal.proposal.block_header.height_mut() = i;
            quorum_proposal.proposal.view_number = ViewNumber::new(i);
            quorum_proposal.proposal.justify_qc = justify_qc;
            let leaf = Leaf2::from_quorum_proposal(&quorum_proposal);
            qc.view_number = leaf.view_number();
            qc.data.leaf_commit = Committable::commit(&leaf);
            justify_qc = qc.clone();
            chain1.push((leaf.clone(), qc.clone()));

            // Include a quorum proposal for each leaf.
            let quorum_proposal_signature =
                PubKey::sign(&privkey, &bincode::serialize(&quorum_proposal).unwrap())
                    .expect("Failed to sign quorum_proposal");
            persistence
                .append_quorum_proposal2(&Proposal {
                    data: quorum_proposal.clone(),
                    signature: quorum_proposal_signature,
                    _pd: Default::default(),
                })
                .await
                .unwrap();

            // Include VID information for each leaf.
            let share = VidDisperseShare2::<SeqTypes> {
                view_number: leaf.view_number(),
                payload_commitment,
                share: shares[0].clone(),
                recipient_key: pubkey,
                epoch: Some(EpochNumber::new(0)),
                target_epoch: Some(EpochNumber::new(0)),
            };
            persistence
                .append_vid2(&share.to_proposal(&privkey).unwrap())
                .await
                .unwrap();

            // Include payload information for each leaf.
            let block_payload_signature =
                PubKey::sign(&privkey, &payload_bytes_arc).expect("Failed to sign block payload");
            let da_proposal_inner = DaProposal2::<SeqTypes> {
                encoded_transactions: payload_bytes_arc.clone(),
                metadata: payload.ns_table().clone(),
                view_number: leaf.view_number(),
                epoch: Some(EpochNumber::new(0)),
            };
            let da_proposal = Proposal {
                data: da_proposal_inner,
                signature: block_payload_signature,
                _pd: Default::default(),
            };
            persistence
                .append_da2(&da_proposal, VidCommitment::V1(payload_commitment))
                .await
                .unwrap();
        }
        // Split into two chains.
        let mut chain2 = chain1.split_off(2);
        // Make non-consecutive (i.e. we skip a leaf).
        chain2.remove(0);

        // Decide 2 leaves, but fail in event processing.
        let leaf_chain = chain1
            .iter()
            .map(|(leaf, qc)| (leaf_info(leaf.clone()), qc.clone()))
            .collect::<Vec<_>>();
        tracing::info!("decide with event handling failure");
        persistence
            .append_decided_leaves(
                ViewNumber::new(1),
                leaf_chain.iter().map(|(leaf, qc)| (leaf, qc.clone())),
                &FailConsumer,
            )
            .await
            .unwrap();

        // Now decide remaining leaves successfully. We should now process a decide event for all
        // the leaves.
        let consumer = ApiEventConsumer::from(data_source.clone());
        let leaf_chain = chain2
            .iter()
            .map(|(leaf, qc)| (leaf_info(leaf.clone()), qc.clone()))
            .collect::<Vec<_>>();
        tracing::info!("decide successfully");
        persistence
            .append_decided_leaves(
                ViewNumber::new(4),
                leaf_chain.iter().map(|(leaf, qc)| (leaf, qc.clone())),
                &consumer,
            )
            .await
            .unwrap();

        // Check that the leaves were moved to archive storage, along with payload and VID
        // information.
        for (leaf, qc) in chain1.iter().chain(&chain2) {
            tracing::info!(height = leaf.height(), "check archive");
            let qd = data_source.get_leaf(leaf.height() as usize).await.await;
            let stored_leaf: Leaf2 = qd.leaf().clone();
            let stored_qc = qd.qc().clone();
            assert_eq!(&stored_leaf, leaf);
            assert_eq!(&stored_qc, qc);

            data_source
                .get_block(leaf.height() as usize)
                .await
                .try_resolve()
                .ok()
                .unwrap();
            data_source
                .get_vid_common(leaf.height() as usize)
                .await
                .try_resolve()
                .ok()
                .unwrap();

            // Check that all data has been garbage collected for the decided views.
            assert!(persistence
                .load_da_proposal(leaf.view_number())
                .await
                .unwrap()
                .is_none());
            assert!(persistence
                .load_vid_share(leaf.view_number())
                .await
                .unwrap()
                .is_none());
            assert!(persistence
                .load_quorum_proposal(leaf.view_number())
                .await
                .is_err());
        }

        // Check that data has _not_ been garbage collected for the missing view.
        assert!(persistence
            .load_da_proposal(ViewNumber::new(2))
            .await
            .unwrap()
            .is_some());
        assert!(persistence
            .load_vid_share(ViewNumber::new(2))
            .await
            .unwrap()
            .is_some());
        persistence
            .load_quorum_proposal(ViewNumber::new(2))
            .await
            .unwrap();
    }

    #[tokio::test(flavor = "multi_thread")]
    pub async fn test_decide_missing_data<D>()
    where
        D: TestableSequencerDataSource + Debug + 'static,
    {
        setup_test();

        let storage = D::create_storage().await;
        let persistence = D::persistence_options(&storage).create().await.unwrap();
        let data_source: Arc<StorageState<network::Memory, NoStorage, _, MockSequencerVersions>> =
            Arc::new(StorageState::new(
                D::create(D::persistence_options(&storage), Default::default(), false)
                    .await
                    .unwrap(),
                ApiState::new(future::pending()),
            ));
        let consumer = ApiEventConsumer::from(data_source.clone());

        let mut qc = QuorumCertificate2::genesis::<MockSequencerVersions>(
            &ValidatedState::default(),
            &NodeState::mock(),
        )
        .await;
        let leaf =
            Leaf2::genesis::<TestVersions>(&ValidatedState::default(), &NodeState::mock()).await;

        // Append the genesis leaf. We don't use this for the test, because the update function will
        // automatically fill in the missing data for genesis. We just append this to get into a
        // consistent state to then append the leaf from view 1, which will have missing data.
        tracing::info!(?leaf, ?qc, "decide genesis leaf");
        persistence
            .append_decided_leaves(
                leaf.view_number(),
                [(&leaf_info(leaf.clone()), qc.clone())],
                &consumer,
            )
            .await
            .unwrap();

        // Create another leaf, with missing data.
        let mut block_header = leaf.block_header().clone();
        *block_header.height_mut() += 1;
        let qp = QuorumProposalWrapper {
            proposal: QuorumProposal2 {
                block_header,
                view_number: leaf.view_number() + 1,
                justify_qc: qc.clone(),
                upgrade_certificate: None,
                view_change_evidence: None,
                next_drb_result: None,
                next_epoch_justify_qc: None,
                epoch: None,
            },
        };

        let leaf = Leaf2::from_quorum_proposal(&qp);
        qc.view_number = leaf.view_number();
        qc.data.leaf_commit = Committable::commit(&leaf);

        // Decide a leaf without the corresponding payload or VID.
        tracing::info!(?leaf, ?qc, "append leaf 1");
        persistence
            .append_decided_leaves(
                leaf.view_number(),
                [(&leaf_info(leaf.clone()), qc)],
                &consumer,
            )
            .await
            .unwrap();

        // Check that we still processed the leaf.
        assert_eq!(leaf, data_source.get_leaf(1).await.await.leaf().clone());
        assert!(data_source.get_vid_common(1).await.is_pending());
        assert!(data_source.get_block(1).await.is_pending());
    }

    fn leaf_info(leaf: Leaf2) -> LeafInfo<SeqTypes> {
        LeafInfo {
            leaf,
            vid_share: None,
            state: Default::default(),
            delta: None,
        }
    }
}

#[cfg(test)]
mod test {
    use committable::{Commitment, Committable};
    use std::{
        collections::{BTreeMap, HashSet},
        time::Duration,
    };
    use tokio::time::sleep;

    use espresso_types::{
        config::PublicHotShotConfig,
        traits::NullEventConsumer,
        v0_1::{UpgradeMode, ViewBasedUpgrade},
<<<<<<< HEAD
        BackoffParams, FeeAccount, FeeAmount, Header, MarketplaceVersion, MockSequencerVersions,
        SequencerVersions, TimeBasedUpgrade, Timestamp, Upgrade, UpgradeType, ValidatedState,
=======
        BackoffParams, EpochVersion, FeeAccount, FeeAmount, FeeVersion, Header, MarketplaceVersion,
        MockSequencerVersions, SequencerVersions, TimeBasedUpgrade, Timestamp, Upgrade,
        UpgradeType, ValidatedState,
>>>>>>> a31db380
    };
    use ethers::utils::Anvil;
    use futures::{
        future::{self, join_all},
        stream::{StreamExt, TryStreamExt},
    };
    use hotshot::types::EventType;
    use hotshot_query_service::{
        availability::{BlockQueryData, LeafQueryData, VidCommonQueryData},
        types::HeightIndexed,
    };
    use hotshot_types::{
        event::LeafInfo,
        traits::{metrics::NoMetrics, node_implementation::ConsensusTime},
        ValidatorConfig,
    };
    use jf_merkle_tree::prelude::{MerkleProof, Sha3Node};
    use portpicker::pick_unused_port;
    use sequencer_utils::{ser::FromStringOrInteger, test_utils::setup_test};
    use surf_disco::Client;
    use test_helpers::{
        catchup_test_helper, spawn_dishonest_peer_catchup_api, state_signature_test_helper,
        status_test_helper, submit_test_helper, TestNetwork, TestNetworkConfigBuilder,
    };
    use tide_disco::{app::AppHealth, error::ServerError, healthcheck::HealthStatus};
    use time::OffsetDateTime;
    use vbs::version::{StaticVersion, StaticVersionType, Version};

    use self::{
        data_source::testing::TestableSequencerDataSource, options::HotshotEvents,
        sql::DataSource as SqlDataSource,
    };
    use super::*;
    use crate::{
        catchup::{NullStateCatchup, StatePeers},
        persistence::no_storage,
        testing::{TestConfig, TestConfigBuilder},
    };
    use espresso_types::EpochVersion;

    #[tokio::test(flavor = "multi_thread")]
    async fn test_healthcheck() {
        setup_test();

        let port = pick_unused_port().expect("No ports free");
        let url = format!("http://localhost:{port}").parse().unwrap();
        let client: Client<ServerError, StaticVersion<0, 1>> = Client::new(url);
        let options = Options::with_port(port);
        let anvil = Anvil::new().spawn();
        let l1 = anvil.endpoint().parse().unwrap();
        let network_config = TestConfigBuilder::default().l1_url(l1).build();
        let config = TestNetworkConfigBuilder::<5, _, NullStateCatchup>::default()
            .api_config(options)
            .network_config(network_config)
            .build();
        let _network = TestNetwork::new(config, MockSequencerVersions::new()).await;

        client.connect(None).await;
        let health = client.get::<AppHealth>("healthcheck").send().await.unwrap();
        assert_eq!(health.status, HealthStatus::Available);
    }

    #[tokio::test(flavor = "multi_thread")]
    async fn status_test_without_query_module() {
        status_test_helper(|opt| opt).await
    }

    #[tokio::test(flavor = "multi_thread")]
    async fn submit_test_without_query_module() {
        submit_test_helper(|opt| opt).await
    }

    #[tokio::test(flavor = "multi_thread")]
    async fn state_signature_test_without_query_module() {
        state_signature_test_helper(|opt| opt).await
    }

    #[tokio::test(flavor = "multi_thread")]
    async fn catchup_test_without_query_module() {
        catchup_test_helper(|opt| opt).await
    }

    #[tokio::test(flavor = "multi_thread")]
    async fn slow_test_merklized_state_api() {
        setup_test();

        let port = pick_unused_port().expect("No ports free");

        let storage = SqlDataSource::create_storage().await;

        let options = SqlDataSource::options(&storage, Options::with_port(port));

        let anvil = Anvil::new().spawn();
        let l1 = anvil.endpoint().parse().unwrap();
        let network_config = TestConfigBuilder::default().l1_url(l1).build();
        let config = TestNetworkConfigBuilder::default()
            .api_config(options)
            .network_config(network_config)
            .build();
        let mut network = TestNetwork::new(config, MockSequencerVersions::new()).await;
        let url = format!("http://localhost:{port}").parse().unwrap();
        let client: Client<ServerError, SequencerApiVersion> = Client::new(url);

        client.connect(Some(Duration::from_secs(15))).await;

        // Wait until some blocks have been decided.
        tracing::info!("waiting for blocks");
        let blocks = client
            .socket("availability/stream/blocks/0")
            .subscribe::<BlockQueryData<SeqTypes>>()
            .await
            .unwrap()
            .take(4)
            .try_collect::<Vec<_>>()
            .await
            .unwrap();

        // sleep for few seconds so that state data is upserted
        tracing::info!("waiting for state to be inserted");
        sleep(Duration::from_secs(5)).await;
        network.stop_consensus().await;

        for block in blocks {
            let i = block.height();
            tracing::info!(i, "get block state");
            let path = client
                .get::<MerkleProof<Commitment<Header>, u64, Sha3Node, 3>>(&format!(
                    "block-state/{}/{i}",
                    i + 1
                ))
                .send()
                .await
                .unwrap();
            assert_eq!(*path.elem().unwrap(), block.hash());

            tracing::info!(i, "get fee state");
            let account = TestConfig::<5>::builder_key().fee_account();
            let path = client
                .get::<MerkleProof<FeeAmount, FeeAccount, Sha3Node, 256>>(&format!(
                    "fee-state/{}/{}",
                    i + 1,
                    account
                ))
                .send()
                .await
                .unwrap();
            assert_eq!(*path.index(), account);
            assert!(*path.elem().unwrap() > 0.into(), "{:?}", path.elem());
        }

        // testing fee_balance api
        let account = TestConfig::<5>::builder_key().fee_account();
        let amount = client
            .get::<Option<FeeAmount>>(&format!("fee-state/fee-balance/latest/{}", account))
            .send()
            .await
            .unwrap()
            .unwrap();
        let expected = ethers::types::U256::max_value();
        assert_eq!(expected, amount.0);
    }

    #[tokio::test(flavor = "multi_thread")]
    async fn test_leaf_only_data_source() {
        setup_test();

        let port = pick_unused_port().expect("No ports free");

        let storage = SqlDataSource::create_storage().await;
        let options =
            SqlDataSource::leaf_only_ds_options(&storage, Options::with_port(port)).unwrap();

        let anvil = Anvil::new().spawn();
        let l1 = anvil.endpoint().parse().unwrap();
        let network_config = TestConfigBuilder::default().l1_url(l1).build();
        let config = TestNetworkConfigBuilder::default()
            .api_config(options)
            .network_config(network_config)
            .build();
        let _network = TestNetwork::new(config, MockSequencerVersions::new()).await;
        let url = format!("http://localhost:{port}").parse().unwrap();
        let client: Client<ServerError, SequencerApiVersion> = Client::new(url);

        tracing::info!("waiting for blocks");
        client.connect(Some(Duration::from_secs(15))).await;
        // Wait until some blocks have been decided.

        let account = TestConfig::<5>::builder_key().fee_account();

        let _headers = client
            .socket("availability/stream/headers/0")
            .subscribe::<Header>()
            .await
            .unwrap()
            .take(10)
            .try_collect::<Vec<_>>()
            .await
            .unwrap();

        for i in 1..5 {
            let leaf = client
                .get::<LeafQueryData<SeqTypes>>(&format!("availability/leaf/{i}"))
                .send()
                .await
                .unwrap();

            assert_eq!(leaf.height(), i);

            let header = client
                .get::<Header>(&format!("availability/header/{i}"))
                .send()
                .await
                .unwrap();

            assert_eq!(header.height(), i);

            let vid = client
                .get::<VidCommonQueryData<SeqTypes>>(&format!("availability/vid/common/{i}"))
                .send()
                .await
                .unwrap();

            assert_eq!(vid.height(), i);

            client
                .get::<MerkleProof<Commitment<Header>, u64, Sha3Node, 3>>(&format!(
                    "block-state/{i}/{}",
                    i - 1
                ))
                .send()
                .await
                .unwrap();

            client
                .get::<MerkleProof<FeeAmount, FeeAccount, Sha3Node, 256>>(&format!(
                    "fee-state/{}/{}",
                    i + 1,
                    account
                ))
                .send()
                .await
                .unwrap();
        }

        // This would fail even though we have processed atleast 10 leaves
        // this is because light weight nodes only support leaves, headers and VID
        client
            .get::<BlockQueryData<SeqTypes>>("availability/block/1")
            .send()
            .await
            .unwrap_err();
    }

    #[tokio::test(flavor = "multi_thread")]
    async fn test_catchup() {
        setup_test();

        // Start a sequencer network, using the query service for catchup.
        let port = pick_unused_port().expect("No ports free");
        let anvil = Anvil::new().spawn();
        let l1 = anvil.endpoint().parse().unwrap();
        const NUM_NODES: usize = 5;
        let config = TestNetworkConfigBuilder::<NUM_NODES, _, _>::with_num_nodes()
            .api_config(Options::with_port(port))
            .network_config(TestConfigBuilder::default().l1_url(l1).build())
            .catchups(std::array::from_fn(|_| {
                StatePeers::<StaticVersion<0, 1>>::from_urls(
                    vec![format!("http://localhost:{port}").parse().unwrap()],
                    Default::default(),
                    &NoMetrics,
                )
            }))
            .build();
        let mut network = TestNetwork::new(config, MockSequencerVersions::new()).await;

        // Wait for replica 0 to reach a (non-genesis) decide, before disconnecting it.
        let mut events = network.peers[0].event_stream().await;
        loop {
            let event = events.next().await.unwrap();
            let EventType::Decide { leaf_chain, .. } = event.event else {
                continue;
            };
            if leaf_chain[0].leaf.height() > 0 {
                break;
            }
        }

        // Shut down and restart replica 0. We don't just stop consensus and restart it; we fully
        // drop the node and recreate it so it loses all of its temporary state and starts off from
        // genesis. It should be able to catch up by listening to proposals and then rebuild its
        // state from its peers.
        tracing::info!("shutting down node");
        network.peers.remove(0);

        // Wait for a few blocks to pass while the node is down, so it falls behind.
        network
            .server
            .event_stream()
            .await
            .filter(|event| future::ready(matches!(event.event, EventType::Decide { .. })))
            .take(3)
            .collect::<Vec<_>>()
            .await;

        tracing::info!("restarting node");
        let node = network
            .cfg
            .init_node(
                1,
                ValidatedState::default(),
                no_storage::Options,
                StatePeers::<StaticVersion<0, 1>>::from_urls(
                    vec![format!("http://localhost:{port}").parse().unwrap()],
                    Default::default(),
                    &NoMetrics,
                ),
                &NoMetrics,
                test_helpers::STAKE_TABLE_CAPACITY_FOR_TEST,
                NullEventConsumer,
                MockSequencerVersions::new(),
                Default::default(),
                "http://localhost".parse().unwrap(),
            )
            .await;
        let mut events = node.event_stream().await;

        // Wait for a (non-genesis) block proposed by each node, to prove that the lagging node has
        // caught up and all nodes are in sync.
        let mut proposers = [false; NUM_NODES];
        loop {
            let event = events.next().await.unwrap();
            let EventType::Decide { leaf_chain, .. } = event.event else {
                continue;
            };
            for LeafInfo { leaf, .. } in leaf_chain.iter().rev() {
                let height = leaf.height();
                let leaf_builder = (leaf.view_number().u64() as usize) % NUM_NODES;
                if height == 0 {
                    continue;
                }

                tracing::info!(
                    "waiting for blocks from {proposers:?}, block {height} is from {leaf_builder}",
                );
                proposers[leaf_builder] = true;
            }

            if proposers.iter().all(|has_proposed| *has_proposed) {
                break;
            }
        }
    }

    #[ignore]
    #[tokio::test(flavor = "multi_thread")]
    async fn test_catchup_epochs() {
        setup_test();

        // Start a sequencer network, using the query service for catchup.
        let port = pick_unused_port().expect("No ports free");
        let anvil = Anvil::new().spawn();
        let l1 = anvil.endpoint().parse().unwrap();
        const EPOCH_HEIGHT: u64 = 5;
        let network_config = TestConfigBuilder::default()
            .l1_url(l1)
            .epoch_height(EPOCH_HEIGHT)
            .build();
        const NUM_NODES: usize = 5;
        let config = TestNetworkConfigBuilder::<NUM_NODES, _, _>::with_num_nodes()
            .api_config(Options::with_port(port))
            .network_config(network_config)
            .catchups(std::array::from_fn(|_| {
                StatePeers::<StaticVersion<0, 1>>::from_urls(
                    vec![format!("http://localhost:{port}").parse().unwrap()],
                    Default::default(),
                    &NoMetrics,
                )
            }))
            .build();
        let mut network = TestNetwork::new(
            config,
            SequencerVersions::<EpochVersion, EpochVersion>::new(),
        )
        .await;

        // Wait for replica 0 to decide in the third epoch.
        let mut events = network.peers[0].event_stream().await;
        loop {
            let event = events.next().await.unwrap();
            let EventType::Decide { leaf_chain, .. } = event.event else {
                continue;
            };
            if leaf_chain[0].leaf.height() > EPOCH_HEIGHT * 3 {
                break;
            }
        }

        // Shut down and restart replica 0. We don't just stop consensus and restart it; we fully
        // drop the node and recreate it so it loses all of its temporary state and starts off from
        // genesis. It should be able to catch up by listening to proposals and then rebuild its
        // state from its peers.
        tracing::info!("shutting down node");
        network.peers.remove(0);

        // Wait for a few blocks to pass while the node is down, so it falls behind.
        network
            .server
            .event_stream()
            .await
            .filter(|event| future::ready(matches!(event.event, EventType::Decide { .. })))
            .take(3)
            .collect::<Vec<_>>()
            .await;

        tracing::info!("restarting node");
        let node = network
            .cfg
            .init_node(
                1,
                ValidatedState::default(),
                no_storage::Options,
                StatePeers::<StaticVersion<0, 1>>::from_urls(
                    vec![format!("http://localhost:{port}").parse().unwrap()],
                    Default::default(),
                    &NoMetrics,
                ),
                &NoMetrics,
                test_helpers::STAKE_TABLE_CAPACITY_FOR_TEST,
                NullEventConsumer,
                MockSequencerVersions::new(),
                Default::default(),
                "http://localhost".parse().unwrap(),
            )
            .await;
        let mut events = node.event_stream().await;

        // Wait for a (non-genesis) block proposed by each node, to prove that the lagging node has
        // caught up and all nodes are in sync.
        let mut proposers = [false; NUM_NODES];
        loop {
            let event = events.next().await.unwrap();
            let EventType::Decide { leaf_chain, .. } = event.event else {
                continue;
            };
            for LeafInfo { leaf, .. } in leaf_chain.iter().rev() {
                let height = leaf.height();
                let leaf_builder = (leaf.view_number().u64() as usize) % NUM_NODES;
                if height == 0 {
                    continue;
                }

                tracing::info!(
                    "waiting for blocks from {proposers:?}, block {height} is from {leaf_builder}",
                );
                proposers[leaf_builder] = true;
            }

            if proposers.iter().all(|has_proposed| *has_proposed) {
                break;
            }
        }
    }

    #[tokio::test(flavor = "multi_thread")]
    async fn test_chain_config_from_instance() {
        // This test uses a ValidatedState which only has the default chain config commitment.
        // The NodeState has the full chain config.
        // Both chain config commitments will match, so the ValidatedState should have the full chain config after a non-genesis block is decided.
        setup_test();

        let port = pick_unused_port().expect("No ports free");
        let anvil = Anvil::new().spawn();
        let l1 = anvil.endpoint().parse().unwrap();

        let chain_config: ChainConfig = ChainConfig::default();

        let state = ValidatedState {
            chain_config: chain_config.commit().into(),
            ..Default::default()
        };

        let states = std::array::from_fn(|_| state.clone());

        let config = TestNetworkConfigBuilder::default()
            .api_config(Options::with_port(port))
            .states(states)
            .catchups(std::array::from_fn(|_| {
                StatePeers::<StaticVersion<0, 1>>::from_urls(
                    vec![format!("http://localhost:{port}").parse().unwrap()],
                    Default::default(),
                    &NoMetrics,
                )
            }))
            .network_config(TestConfigBuilder::default().l1_url(l1).build())
            .build();

        let mut network = TestNetwork::new(config, MockSequencerVersions::new()).await;

        // Wait for few blocks to be decided.
        network
            .server
            .event_stream()
            .await
            .filter(|event| future::ready(matches!(event.event, EventType::Decide { .. })))
            .take(3)
            .collect::<Vec<_>>()
            .await;

        for peer in &network.peers {
            let state = peer.consensus().read().await.decided_state().await;

            assert_eq!(state.chain_config.resolve().unwrap(), chain_config)
        }

        network.server.shut_down().await;
        drop(network);
    }

    #[tokio::test(flavor = "multi_thread")]
    async fn test_chain_config_catchup() {
        // This test uses a ValidatedState with a non-default chain config
        // so it will be different from the NodeState chain config used by the TestNetwork.
        // However, for this test to work, at least one node should have a full chain config
        // to allow other nodes to catch up.

        setup_test();

        let port = pick_unused_port().expect("No ports free");
        let anvil = Anvil::new().spawn();
        let l1 = anvil.endpoint().parse().unwrap();

        let cf = ChainConfig {
            max_block_size: 300.into(),
            base_fee: 1.into(),
            ..Default::default()
        };

        // State1 contains only the chain config commitment
        let state1 = ValidatedState {
            chain_config: cf.commit().into(),
            ..Default::default()
        };

        //state 2 contains the full chain config
        let state2 = ValidatedState {
            chain_config: cf.into(),
            ..Default::default()
        };

        let mut states = std::array::from_fn(|_| state1.clone());
        // only one node has the full chain config
        // all the other nodes should do a catchup to get the full chain config from peer 0
        states[0] = state2;

        const NUM_NODES: usize = 5;
        let config = TestNetworkConfigBuilder::<NUM_NODES, _, _>::with_num_nodes()
            .api_config(Options::from(options::Http {
                port,
                max_connections: None,
            }))
            .states(states)
            .catchups(std::array::from_fn(|_| {
                StatePeers::<StaticVersion<0, 1>>::from_urls(
                    vec![format!("http://localhost:{port}").parse().unwrap()],
                    Default::default(),
                    &NoMetrics,
                )
            }))
            .network_config(TestConfigBuilder::default().l1_url(l1).build())
            .build();

        let mut network = TestNetwork::new(config, MockSequencerVersions::new()).await;

        // Wait for a few blocks to be decided.
        network
            .server
            .event_stream()
            .await
            .filter(|event| future::ready(matches!(event.event, EventType::Decide { .. })))
            .take(3)
            .collect::<Vec<_>>()
            .await;

        for peer in &network.peers {
            let state = peer.consensus().read().await.decided_state().await;

            assert_eq!(state.chain_config.resolve().unwrap(), cf)
        }

        network.server.shut_down().await;
        drop(network);
    }

    #[tokio::test(flavor = "multi_thread")]
    async fn test_chain_config_catchup_dishonest_peer() {
        // This test sets up a network of three nodes, each with the full chain config.
        // One of the nodes is connected to a dishonest peer.
        // When this node makes a chain config catchup request, it will result in an error due to the peer's malicious response.
        // The test also makes a catchup request for another node with an honest peer, which succeeds.
        // The requested chain config is based on the commitment from the validated state's chain config.
        // The dishonest peer responds with an invalid (malicious) chain config
        setup_test();

        const NUM_NODES: usize = 3;

        let (url, handle) = spawn_dishonest_peer_catchup_api().await.unwrap();

        let port = pick_unused_port().expect("No ports free");
        let anvil = Anvil::new().spawn();
        let l1 = anvil.endpoint().parse().unwrap();

        let cf = ChainConfig {
            max_block_size: 300.into(),
            base_fee: 1.into(),
            ..Default::default()
        };

        let state = ValidatedState {
            chain_config: cf.into(),
            ..Default::default()
        };

        let mut peers = std::array::from_fn(|_| {
            StatePeers::<SequencerApiVersion>::from_urls(
                vec![format!("http://localhost:{port}").parse().unwrap()],
                BackoffParams::default(),
                &NoMetrics,
            )
        });

        // one of the node has dishonest peer. This list of peers is for node#1
        peers[2] = StatePeers::<SequencerApiVersion>::from_urls(
            vec![url.clone()],
            BackoffParams::default(),
            &NoMetrics,
        );

        let config = TestNetworkConfigBuilder::<NUM_NODES, _, _>::with_num_nodes()
            .api_config(Options::from(options::Http {
                port,
                max_connections: None,
            }))
            .states(std::array::from_fn(|_| state.clone()))
            .catchups(peers)
            .network_config(TestConfigBuilder::default().l1_url(l1).build())
            .build();

        let mut network = TestNetwork::new(config, MockSequencerVersions::new()).await;

        // Test a catchup request for node #0, which is connected to an honest peer.
        // The catchup should successfully retrieve the correct chain config.
        let node = &network.peers[0];
        let peers = node.node_state().peers;
        peers.try_fetch_chain_config(0, cf.commit()).await.unwrap();

        // Test a catchup request for node #1, which is connected to a dishonest peer.
        // This request will result in an error due to the malicious chain config provided by the peer.
        let node = &network.peers[1];
        let peers = node.node_state().peers;
        peers
            .try_fetch_chain_config(0, cf.commit())
            .await
            .unwrap_err();

        network.server.shut_down().await;
        handle.abort();
    }

    // #[tokio::test(flavor = "multi_thread")]
    // async fn test_pos_upgrade_view_based() {
    //     setup_test();

    //     let mut upgrades = std::collections::BTreeMap::new();
    //     type MySequencerVersions = SequencerVersions<FeeVersion, EpochVersion>;

    //     let mode = UpgradeMode::View(ViewBasedUpgrade {
    //         start_voting_view: None,
    //         stop_voting_view: None,
    //         start_proposing_view: 1,
    //         stop_proposing_view: 10,
    //     });

    //     let upgrade_type = UpgradeType::Epoch {
    //         chain_config: ChainConfig {
    //             max_block_size: 500.into(),
    //             base_fee: 2.into(),
    //             stake_table_contract: Some(Default::default()),
    //             ..Default::default()
    //         },
    //     };

    //     upgrades.insert(
    //         <MySequencerVersions as Versions>::Upgrade::VERSION,
    //         Upgrade { mode, upgrade_type },
    //     );
    //     test_upgrade_helper::<MySequencerVersions>(upgrades, MySequencerVersions::new()).await;
    // }

    #[tokio::test(flavor = "multi_thread")]
    async fn test_marketplace_upgrade_view_based() {
        setup_test();

        let mut upgrades = std::collections::BTreeMap::new();
        type MySequencerVersions = SequencerVersions<EpochVersion, MarketplaceVersion>;

        let mode = UpgradeMode::View(ViewBasedUpgrade {
            start_voting_view: None,
            stop_voting_view: None,
            start_proposing_view: 1,
            stop_proposing_view: 10,
        });

        let upgrade_type = UpgradeType::Marketplace {
            chain_config: ChainConfig {
                max_block_size: 400.into(),
                base_fee: 2.into(),
                bid_recipient: Some(Default::default()),
                ..Default::default()
            },
        };

        upgrades.insert(
            <MySequencerVersions as Versions>::Upgrade::VERSION,
            Upgrade { mode, upgrade_type },
        );
        test_upgrade_helper::<MySequencerVersions>(upgrades, MySequencerVersions::new()).await;
    }

    #[tokio::test(flavor = "multi_thread")]
    async fn test_marketplace_upgrade_time_based() {
        setup_test();

        let now = OffsetDateTime::now_utc().unix_timestamp() as u64;

        let mut upgrades = std::collections::BTreeMap::new();
        type MySequencerVersions = SequencerVersions<EpochVersion, MarketplaceVersion>;

        let mode = UpgradeMode::Time(TimeBasedUpgrade {
            start_proposing_time: Timestamp::from_integer(now).unwrap(),
            stop_proposing_time: Timestamp::from_integer(now + 500).unwrap(),
            start_voting_time: None,
            stop_voting_time: None,
        });

        let upgrade_type = UpgradeType::Marketplace {
            chain_config: ChainConfig {
                max_block_size: 400.into(),
                base_fee: 2.into(),
                bid_recipient: Some(Default::default()),
                ..Default::default()
            },
        };

        upgrades.insert(
            <MySequencerVersions as Versions>::Upgrade::VERSION,
            Upgrade { mode, upgrade_type },
        );
        test_upgrade_helper::<MySequencerVersions>(upgrades, MySequencerVersions::new()).await;
    }

    async fn test_upgrade_helper<MockSeqVersions: Versions>(
        upgrades: BTreeMap<Version, Upgrade>,
        bind_version: MockSeqVersions,
    ) {
        let port = pick_unused_port().expect("No ports free");
        let anvil = Anvil::new().spawn();
        let l1 = anvil.endpoint().parse().unwrap();

        let chain_config_upgrade = upgrades
            .get(&<MockSeqVersions as Versions>::Upgrade::VERSION)
            .unwrap()
            .upgrade_type
            .chain_config()
            .unwrap();

        const NUM_NODES: usize = 5;
        let config = TestNetworkConfigBuilder::<NUM_NODES, _, _>::with_num_nodes()
            .api_config(Options::from(options::Http {
                port,
                max_connections: None,
            }))
            .catchups(std::array::from_fn(|_| {
                StatePeers::<SequencerApiVersion>::from_urls(
                    vec![format!("http://localhost:{port}").parse().unwrap()],
                    Default::default(),
                    &NoMetrics,
                )
            }))
            .network_config(
                TestConfigBuilder::default()
                    .l1_url(l1)
                    .upgrades::<MockSeqVersions>(upgrades)
                    .build(),
            )
            .build();

        let mut network = TestNetwork::new(config, bind_version).await;

        let mut events = network.server.event_stream().await;

        // First loop to get an `UpgradeProposal`. Note that the
        // actual upgrade will take several subsequent views for
        // voting and finally the actual upgrade.
        let new_version_first_view = loop {
            let event = events.next().await.unwrap();
            match event.event {
                EventType::UpgradeProposal { proposal, .. } => {
                    let upgrade = proposal.data.upgrade_proposal;
                    let new_version = upgrade.new_version;
                    assert_eq!(new_version, <MockSeqVersions as Versions>::Upgrade::VERSION);
                    break upgrade.new_version_first_view;
                }
                _ => continue,
            }
        };
        tracing::info!(?new_version_first_view, "seen upgrade proposal");

        let client: Client<ServerError, SequencerApiVersion> =
            Client::new(format!("http://localhost:{port}").parse().unwrap());
        client.connect(None).await;
        tracing::info!(port, "server running");

        // Loop to wait on the upgrade itself.
        loop {
            // Get height as a proxy for view number. Height is always
            // >= to view. Especially when using Anvil, there should be little
            // difference. As a possible alternative we might loop on
            // hotshot events here again and pull the view number off
            // the event.
            let height = client
                .get::<ViewNumber>("status/block-height")
                .send()
                .await
                .unwrap();

            let states: Vec<_> = network
                .peers
                .iter()
                .map(|peer| async { peer.consensus().read().await.decided_state().await })
                .collect();

            let configs: Option<Vec<ChainConfig>> = join_all(states)
                .await
                .iter()
                .map(|state| state.chain_config.resolve())
                .collect();

            tracing::info!(?height, ?new_version_first_view, "checking config");

            // ChainConfigs will eventually be resolved
            if let Some(configs) = configs {
                tracing::info!(?configs, "configs");
                if height > new_version_first_view + 10 {
                    for config in configs {
                        assert_eq!(config, chain_config_upgrade);
                    }
                    break; // if assertion did not panic, we need to exit the loop
                }
            }
            sleep(Duration::from_millis(200)).await;
        }

        network.server.shut_down().await;
    }

    #[tokio::test(flavor = "multi_thread")]
    pub(crate) async fn test_restart() {
        setup_test();

        const NUM_NODES: usize = 5;
        // Initialize nodes.
        let storage = join_all((0..NUM_NODES).map(|_| SqlDataSource::create_storage())).await;
        let persistence: [_; NUM_NODES] = storage
            .iter()
            .map(<SqlDataSource as TestableSequencerDataSource>::persistence_options)
            .collect::<Vec<_>>()
            .try_into()
            .unwrap();
        let port = pick_unused_port().unwrap();
        let anvil = Anvil::new().spawn();
        let l1 = anvil.endpoint().parse().unwrap();

        let config = TestNetworkConfigBuilder::default()
            .api_config(SqlDataSource::options(
                &storage[0],
                Options::with_port(port),
            ))
            .persistences(persistence.clone())
            .network_config(TestConfigBuilder::default().l1_url(l1).build())
            .build();
        let mut network = TestNetwork::new(config, MockSequencerVersions::new()).await;

        // Connect client.
        let client: Client<ServerError, SequencerApiVersion> =
            Client::new(format!("http://localhost:{port}").parse().unwrap());
        client.connect(None).await;
        tracing::info!(port, "server running");

        // Wait until some blocks have been decided.
        client
            .socket("availability/stream/blocks/0")
            .subscribe::<BlockQueryData<SeqTypes>>()
            .await
            .unwrap()
            .take(3)
            .collect::<Vec<_>>()
            .await;

        // Shut down the consensus nodes.
        tracing::info!("shutting down nodes");
        network.stop_consensus().await;

        // Get the block height we reached.
        let height = client
            .get::<usize>("status/block-height")
            .send()
            .await
            .unwrap();
        tracing::info!("decided {height} blocks before shutting down");

        // Get the decided chain, so we can check consistency after the restart.
        let chain: Vec<LeafQueryData<SeqTypes>> = client
            .socket("availability/stream/leaves/0")
            .subscribe()
            .await
            .unwrap()
            .take(height)
            .try_collect()
            .await
            .unwrap();
        let decided_view = chain.last().unwrap().leaf().view_number();

        // Get the most recent state, for catchup.

        let state = network.server.decided_state().await;
        tracing::info!(?decided_view, ?state, "consensus state");

        // Fully shut down the API servers.
        drop(network);

        // Start up again, resuming from the last decided leaf.
        let port = pick_unused_port().expect("No ports free");
        let anvil = Anvil::new().spawn();
        let l1 = anvil.endpoint().parse().unwrap();

        let config = TestNetworkConfigBuilder::default()
            .api_config(SqlDataSource::options(
                &storage[0],
                Options::with_port(port),
            ))
            .persistences(persistence)
            .catchups(std::array::from_fn(|_| {
                // Catchup using node 0 as a peer. Node 0 was running the archival state service
                // before the restart, so it should be able to resume without catching up by loading
                // state from storage.
                StatePeers::<StaticVersion<0, 1>>::from_urls(
                    vec![format!("http://localhost:{port}").parse().unwrap()],
                    Default::default(),
                    &NoMetrics,
                )
            }))
            .network_config(TestConfigBuilder::default().l1_url(l1).build())
            .build();
        let _network = TestNetwork::new(config, MockSequencerVersions::new()).await;
        let client: Client<ServerError, StaticVersion<0, 1>> =
            Client::new(format!("http://localhost:{port}").parse().unwrap());
        client.connect(None).await;
        tracing::info!(port, "server running");

        // Make sure we can decide new blocks after the restart.
        tracing::info!("waiting for decide, height {height}");
        let new_leaf: LeafQueryData<SeqTypes> = client
            .socket(&format!("availability/stream/leaves/{height}"))
            .subscribe()
            .await
            .unwrap()
            .next()
            .await
            .unwrap()
            .unwrap();
        assert_eq!(new_leaf.height(), height as u64);
        assert_eq!(
            new_leaf.leaf().parent_commitment(),
            chain[height - 1].hash()
        );

        // Ensure the new chain is consistent with the old chain.
        let new_chain: Vec<LeafQueryData<SeqTypes>> = client
            .socket("availability/stream/leaves/0")
            .subscribe()
            .await
            .unwrap()
            .take(height)
            .try_collect()
            .await
            .unwrap();
        assert_eq!(chain, new_chain);
    }

    #[tokio::test(flavor = "multi_thread")]
    async fn test_fetch_config() {
        setup_test();

        let port = pick_unused_port().expect("No ports free");
        let url: surf_disco::Url = format!("http://localhost:{port}").parse().unwrap();
        let client: Client<ServerError, StaticVersion<0, 1>> = Client::new(url.clone());

        let options = Options::with_port(port).config(Default::default());
        let anvil = Anvil::new().spawn();
        let l1 = anvil.endpoint().parse().unwrap();
        let network_config = TestConfigBuilder::default().l1_url(l1).build();
        let config = TestNetworkConfigBuilder::default()
            .api_config(options)
            .network_config(network_config)
            .build();
        let network = TestNetwork::new(config, MockSequencerVersions::new()).await;
        client.connect(None).await;

        // Fetch a network config from the API server. The first peer URL is bogus, to test the
        // failure/retry case.
        let peers = StatePeers::<StaticVersion<0, 1>>::from_urls(
            vec!["https://notarealnode.network".parse().unwrap(), url],
            Default::default(),
            &NoMetrics,
        );

        // Fetch the config from node 1, a different node than the one running the service.
        let validator = ValidatorConfig::generated_from_seed_indexed([0; 32], 1, 1, false);
        let config = peers.fetch_config(validator.clone()).await.unwrap();

        // Check the node-specific information in the recovered config is correct.
        assert_eq!(config.node_index, 1);

        // Check the public information is also correct (with respect to the node that actually
        // served the config, for public keys).
        pretty_assertions::assert_eq!(
            serde_json::to_value(PublicHotShotConfig::from(config.config)).unwrap(),
            serde_json::to_value(PublicHotShotConfig::from(
                network.cfg.hotshot_config().clone()
            ))
            .unwrap()
        );
    }

    #[tokio::test(flavor = "multi_thread")]
    async fn test_hotshot_event_streaming() {
        setup_test();

        let hotshot_event_streaming_port =
            pick_unused_port().expect("No ports free for hotshot event streaming");
        let query_service_port = pick_unused_port().expect("No ports free for query service");

        let url = format!("http://localhost:{hotshot_event_streaming_port}")
            .parse()
            .unwrap();

        let hotshot_events = HotshotEvents {
            events_service_port: hotshot_event_streaming_port,
        };

        let client: Client<ServerError, SequencerApiVersion> = Client::new(url);

        let options = Options::with_port(query_service_port).hotshot_events(hotshot_events);

        let anvil = Anvil::new().spawn();
        let l1 = anvil.endpoint().parse().unwrap();
        let network_config = TestConfigBuilder::default().l1_url(l1).build();
        let config = TestNetworkConfigBuilder::default()
            .api_config(options)
            .network_config(network_config)
            .build();
        let _network = TestNetwork::new(config, MockSequencerVersions::new()).await;

        let mut subscribed_events = client
            .socket("hotshot-events/events")
            .subscribe::<Event<SeqTypes>>()
            .await
            .unwrap();

        let total_count = 5;
        // wait for these events to receive on client 1
        let mut receive_count = 0;
        loop {
            let event = subscribed_events.next().await.unwrap();
            dbg!(&event);
            tracing::info!(
                "Received event in hotshot event streaming Client 1: {:?}",
                event
            );
            receive_count += 1;
            if receive_count > total_count {
                tracing::info!("Client Received at least desired events, exiting loop");
                break;
            }
        }
        assert_eq!(receive_count, total_count + 1);
    }
    // TODO unfinished test. the idea is to observe epochs and views
    // are progressing in a sane way
    #[tokio::test(flavor = "multi_thread")]
    async fn test_hotshot_event_streaming_epoch_progression() {
        setup_test();

        let epoch_height = 5;
        type PosVersion = SequencerVersions<StaticVersion<0, 3>, StaticVersion<0, 0>>;

        let hotshot_event_streaming_port =
            pick_unused_port().expect("No ports free for hotshot event streaming");
        let query_service_port = pick_unused_port().expect("No ports free for query service");

        let url = format!("http://localhost:{hotshot_event_streaming_port}")
            .parse()
            .unwrap();

        let hotshot_events = HotshotEvents {
            events_service_port: hotshot_event_streaming_port,
        };

        let client: Client<ServerError, SequencerApiVersion> = Client::new(url);

        let options = Options::with_port(query_service_port).hotshot_events(hotshot_events);

        let anvil = Anvil::new().spawn();
        let l1 = anvil.endpoint().parse().unwrap();
        let network_config = TestConfigBuilder::default()
            .l1_url(l1)
            .with_epoch_height(epoch_height)
            .build();
        let config = TestNetworkConfigBuilder::default()
            .api_config(options)
            .network_config(network_config)
            .build();
        let _network = TestNetwork::new(config, PosVersion::new()).await;

        let mut subscribed_events = client
            .socket("hotshot-events/events")
            .subscribe::<Event<SeqTypes>>()
            .await
            .unwrap();

        // wanted views
        let total_count = epoch_height * 2;
        // wait for these events to receive on client 1
        let mut views = HashSet::new();
        let mut i = 0;
        loop {
            let event = subscribed_events.next().await.unwrap();
            let event = event.unwrap();
            let view_number = event.view_number;
            views.insert(view_number.u64());

            if let hotshot::types::EventType::Decide { .. } = event.event {
                dbg!("got decide");
            }
            if views.contains(&total_count) {
                tracing::info!("Client Received at least desired views, exiting loop");
                break;
            }
            if i > 100 {
                // Timeout
                panic!("Views are not progressing");
            }
            i += 1;
        }
        assert!(views.contains(&total_count));
    }
}<|MERGE_RESOLUTION|>--- conflicted
+++ resolved
@@ -237,14 +237,18 @@
         &self,
         epoch: Option<<SeqTypes as NodeType>::Epoch>,
     ) -> Vec<PeerConfig<<SeqTypes as NodeType>::SignatureKey>> {
-        self.consensus()
+        let Ok(mem) = self
+            .consensus()
             .await
             .read()
             .await
-            .memberships
-            .read()
-            .await
-            .da_stake_table(epoch)
+            .membership_coordinator
+            .membership_for_epoch(epoch)
+            .await
+        else {
+            return vec![];
+        };
+        mem.da_stake_table().await
     }
 
     /// Get the stake table for the current epoch if not provided
@@ -1686,14 +1690,8 @@
         config::PublicHotShotConfig,
         traits::NullEventConsumer,
         v0_1::{UpgradeMode, ViewBasedUpgrade},
-<<<<<<< HEAD
         BackoffParams, FeeAccount, FeeAmount, Header, MarketplaceVersion, MockSequencerVersions,
         SequencerVersions, TimeBasedUpgrade, Timestamp, Upgrade, UpgradeType, ValidatedState,
-=======
-        BackoffParams, EpochVersion, FeeAccount, FeeAmount, FeeVersion, Header, MarketplaceVersion,
-        MockSequencerVersions, SequencerVersions, TimeBasedUpgrade, Timestamp, Upgrade,
-        UpgradeType, ValidatedState,
->>>>>>> a31db380
     };
     use ethers::utils::Anvil;
     use futures::{
