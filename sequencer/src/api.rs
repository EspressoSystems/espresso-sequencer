use self::data_source::StateSignatureDataSource;
use crate::{
    network,
    persistence::SequencerPersistence,
    state::{BlockMerkleTree, FeeAccountProof},
    state_signature::StateSigner,
    Node, NodeState, SeqTypes, SequencerContext, Transaction,
};
use anyhow::Context;
use async_once_cell::Lazy;
use async_std::sync::{Arc, RwLock};
use async_trait::async_trait;
use data_source::{CatchupDataSource, SubmitDataSource};
use derivative::Derivative;
use ethers::prelude::{Address, U256};
use futures::{
    future::{BoxFuture, Future, FutureExt},
    stream::{BoxStream, Stream},
};
use hotshot::types::{Event, SystemContextHandle};
use hotshot_events_service::events_source::{BuilderEvent, EventsSource, EventsStreamer};
use hotshot_query_service::data_source::ExtensibleDataSource;
use hotshot_types::{data::ViewNumber, light_client::StateSignatureRequestBody};
use jf_primitives::merkle_tree::MerkleTreeScheme;
use serde::{Deserialize, Serialize};
use std::pin::Pin;
use vbs::version::StaticVersionType;

pub mod data_source;
pub mod endpoints;
pub mod fs;
pub mod options;
pub mod sql;
mod update;

pub use options::Options;

#[derive(Clone, Debug, Serialize, Deserialize)]
pub struct AccountQueryData {
    pub balance: U256,
    pub proof: FeeAccountProof,
}

impl From<(FeeAccountProof, U256)> for AccountQueryData {
    fn from((proof, balance): (FeeAccountProof, U256)) -> Self {
        Self { balance, proof }
    }
}

pub type BlocksFrontier = <BlockMerkleTree as MerkleTreeScheme>::MembershipProof;

type BoxLazy<T> = Pin<Arc<Lazy<T, BoxFuture<'static, T>>>>;

#[derive(Derivative)]
#[derivative(Debug(bound = ""))]
struct ConsensusState<N: network::Type, P: SequencerPersistence, Ver: StaticVersionType> {
    state_signer: Arc<StateSigner<Ver>>,
    event_streamer: Arc<RwLock<EventsStreamer<SeqTypes>>>,
    node_state: NodeState,

    #[derivative(Debug = "ignore")]
    handle: SystemContextHandle<SeqTypes, Node<N, P>>,
}

impl<N: network::Type, P: SequencerPersistence, Ver: StaticVersionType + 'static>
    From<&SequencerContext<N, P, Ver>> for ConsensusState<N, P, Ver>
{
    fn from(ctx: &SequencerContext<N, P, Ver>) -> Self {
        Self {
            state_signer: ctx.state_signer(),
            event_streamer: ctx.get_event_streamer(),
            node_state: ctx.node_state(),
            handle: ctx.consensus().clone(),
        }
    }
}

#[derive(Derivative)]
#[derivative(Clone(bound = ""), Debug(bound = ""))]
struct ApiState<N: network::Type, P: SequencerPersistence, Ver: StaticVersionType> {
    // The consensus state is initialized lazily so we can start the API (and healthcheck endpoints)
    // before consensus has started. Any endpoint that uses consensus state will wait for
    // initialization to finish, but endpoints that do not require a consensus handle can proceed
    // without waiting.
    #[derivative(Debug = "ignore")]
    consensus: BoxLazy<ConsensusState<N, P, Ver>>,
}

impl<N: network::Type, P: SequencerPersistence, Ver: StaticVersionType + 'static>
    ApiState<N, P, Ver>
{
    fn new(init: impl Future<Output = ConsensusState<N, P, Ver>> + Send + 'static) -> Self {
        Self {
            consensus: Arc::pin(Lazy::from_future(init.boxed())),
        }
    }

    fn event_stream(&self) -> impl Stream<Item = Event<SeqTypes>> + Unpin {
        let state = self.clone();
        async move { state.consensus().await.get_event_stream() }
            .boxed()
            .flatten_stream()
    }

    async fn state_signer(&self) -> &StateSigner<Ver> {
        &self.consensus.as_ref().get().await.get_ref().state_signer
    }

    async fn event_streamer(&self) -> &RwLock<EventsStreamer<SeqTypes>> {
        &self.consensus.as_ref().get().await.get_ref().event_streamer
    }

    async fn consensus(&self) -> &SystemContextHandle<SeqTypes, Node<N, P>> {
        &self.consensus.as_ref().get().await.get_ref().handle
    }

    async fn node_state(&self) -> &NodeState {
        &self.consensus.as_ref().get().await.get_ref().node_state
    }
}

type StorageState<N, P, D, Ver> = ExtensibleDataSource<D, ApiState<N, P, Ver>>;

#[async_trait]
impl<N: network::Type, Ver: StaticVersionType + 'static, P: SequencerPersistence>
    EventsSource<SeqTypes> for ApiState<N, P, Ver>
{
    type EventStream = BoxStream<'static, Arc<BuilderEvent<SeqTypes>>>;

    async fn get_event_stream(&self) -> Self::EventStream {
        self.event_streamer()
            .await
            .read()
            .await
            .get_event_stream()
            .await
    }
}

impl<
        N: network::Type,
        D: Send + Sync,
        Ver: StaticVersionType + 'static,
        P: SequencerPersistence,
    > SubmitDataSource<N, P> for StorageState<N, P, D, Ver>
{
    async fn submit(&self, tx: Transaction) -> anyhow::Result<()> {
        self.as_ref().submit(tx).await
    }
}

impl<N: network::Type, Ver: StaticVersionType + 'static, P: SequencerPersistence>
    SubmitDataSource<N, P> for ApiState<N, P, Ver>
{
    async fn submit(&self, tx: Transaction) -> anyhow::Result<()> {
        self.consensus().await.submit_transaction(tx).await?;
        Ok(())
    }
}

impl<
        N: network::Type,
        Ver: StaticVersionType + 'static,
        P: SequencerPersistence,
        D: CatchupDataSource + Send + Sync,
    > CatchupDataSource for StorageState<N, P, D, Ver>
{
    #[tracing::instrument(skip(self))]
    async fn get_account(
        &self,
        height: u64,
        view: ViewNumber,
        account: Address,
    ) -> anyhow::Result<AccountQueryData> {
        // Check if we have the desired state in memory.
        match self.as_ref().get_account(height, view, account).await {
            Ok(account) => return Ok(account),
            Err(err) => {
                tracing::info!("account is not in memory, trying storage: {err:#}");
            }
        }

        // Try storage.
        self.inner().get_account(height, view, account).await
    }

    #[tracing::instrument(skip(self))]
    async fn get_frontier(&self, height: u64, view: ViewNumber) -> anyhow::Result<BlocksFrontier> {
        // Check if we have the desired state in memory.
        match self.as_ref().get_frontier(height, view).await {
            Ok(frontier) => return Ok(frontier),
            Err(err) => {
                tracing::info!("frontier is not in memory, trying storage: {err:#}");
            }
        }

        // Try storage.
        self.inner().get_frontier(height, view).await
    }
}

impl<N: network::Type, Ver: StaticVersionType + 'static, P: SequencerPersistence> CatchupDataSource
    for ApiState<N, P, Ver>
{
    #[tracing::instrument(skip(self))]
    async fn get_account(
        &self,
        height: u64,
        view: ViewNumber,
        account: Address,
    ) -> anyhow::Result<AccountQueryData> {
        let state = self
            .consensus()
            .await
            .get_state(view)
            .await
            .context(format!(
                "state not available for height {height}, view {view:?}"
            ))?;
        let (proof, balance) = FeeAccountProof::prove(&state.fee_merkle_tree, account).context(
            format!("account {account} not available for height {height}, view {view:?}"),
        )?;
        Ok(AccountQueryData { balance, proof })
    }

    #[tracing::instrument(skip(self))]
    async fn get_frontier(&self, height: u64, view: ViewNumber) -> anyhow::Result<BlocksFrontier> {
        let state = self
            .consensus()
            .await
            .get_state(view)
            .await
            .context(format!(
                "state not available for height {height}, view {view:?}"
            ))?;
        let tree = &state.block_merkle_tree;
        let frontier = tree.lookup(tree.num_leaves() - 1).expect_ok()?.1;
        Ok(frontier)
    }
}

#[async_trait]
impl<N: network::Type, D: Sync, Ver: StaticVersionType + 'static, P: SequencerPersistence>
    StateSignatureDataSource<N> for StorageState<N, P, D, Ver>
{
    async fn get_state_signature(&self, height: u64) -> Option<StateSignatureRequestBody> {
        self.as_ref().get_state_signature(height).await
    }
}

#[async_trait]
impl<N: network::Type, Ver: StaticVersionType + 'static, P: SequencerPersistence>
    StateSignatureDataSource<N> for ApiState<N, P, Ver>
{
    async fn get_state_signature(&self, height: u64) -> Option<StateSignatureRequestBody> {
        self.state_signer().await.get_state_signature(height).await
    }
}

#[cfg(test)]
<<<<<<< HEAD
=======
mod test_helpers {
    use super::*;
    use crate::{
        catchup::{mock::MockStateCatchup, StateCatchup},
        persistence::{no_storage, PersistenceOptions, SequencerPersistence},
        state::{BlockMerkleTree, ValidatedState},
        testing::{run_test_builder, wait_for_decide_on_handle, TestConfig},
    };
    use async_compatibility_layer::logging::{setup_backtrace, setup_logging};
    use async_std::task::sleep;
    use committable::Committable;
    use es_version::{SequencerVersion, SEQUENCER_VERSION};
    use ethers::prelude::Address;
    use futures::{
        future::{join_all, FutureExt},
        stream::StreamExt,
    };
    use hotshot::types::{Event, EventType};

    use hotshot_types::{
        event::LeafInfo,
        traits::{metrics::NoMetrics, node_implementation::ConsensusTime},
    };
    use itertools::izip;
    use jf_primitives::merkle_tree::{MerkleCommitment, MerkleTreeScheme};
    use portpicker::pick_unused_port;
    use std::time::Duration;
    use surf_disco::Client;
    use tide_disco::error::ServerError;

    pub const STAKE_TABLE_CAPACITY_FOR_TEST: usize = 10;

    pub struct TestNetwork<P: SequencerPersistence> {
        pub server: SequencerContext<network::Memory, P, SequencerVersion>,
        pub peers: Vec<SequencerContext<network::Memory, P, SequencerVersion>>,
        pub cfg: TestConfig,
    }

    impl<P: SequencerPersistence> TestNetwork<P> {
        pub async fn with_state(
            opt: Options,
            state: [ValidatedState; TestConfig::NUM_NODES],
            persistence: [impl PersistenceOptions<Persistence = P>; TestConfig::NUM_NODES],
            catchup: [impl StateCatchup + 'static; TestConfig::NUM_NODES],
        ) -> Self {
            let mut cfg = TestConfig::default();

            let (builder_task, builder_url) = run_test_builder().await;

            cfg.set_builder_url(builder_url);

            let mut nodes = join_all(izip!(state, persistence, catchup).enumerate().map(
                |(i, (state, persistence, catchup))| {
                    let opt = opt.clone();
                    let cfg = &cfg;
                    async move {
                        if i == 0 {
                            opt.serve(
                                |metrics| {
                                    let cfg = cfg.clone();
                                    async move {
                                        cfg.init_node(
                                            0,
                                            state,
                                            persistence,
                                            catchup,
                                            &*metrics,
                                            STAKE_TABLE_CAPACITY_FOR_TEST,
                                            SEQUENCER_VERSION,
                                            true,
                                        )
                                        .await
                                    }
                                    .boxed()
                                },
                                SEQUENCER_VERSION,
                            )
                            .await
                            .unwrap()
                        } else {
                            cfg.init_node(
                                i,
                                state,
                                persistence,
                                catchup,
                                &NoMetrics,
                                STAKE_TABLE_CAPACITY_FOR_TEST,
                                SEQUENCER_VERSION,
                                true,
                            )
                            .await
                        }
                    }
                },
            ))
            .await;

            let handle_0 = &nodes[0];

            // Hook the builder up to the event stream from the first node
            if let Some(builder_task) = builder_task {
                builder_task.start(Box::new(handle_0.get_event_stream()));
            }

            for ctx in &nodes {
                ctx.start_consensus().await;
            }

            let server = nodes.remove(0);
            let peers = nodes;

            Self { server, peers, cfg }
        }

        pub async fn new(
            opt: Options,
            persistence: [impl PersistenceOptions<Persistence = P>; TestConfig::NUM_NODES],
        ) -> Self {
            Self::with_state(
                opt,
                Default::default(),
                persistence,
                std::array::from_fn(|_| MockStateCatchup::default()),
            )
            .await
        }

        pub async fn stop_consensus(&mut self) {
            self.server.consensus_mut().shut_down().await;
            for ctx in &mut self.peers {
                ctx.consensus_mut().shut_down().await;
            }
        }
    }

    /// Test the status API with custom options.
    ///
    /// The `opt` function can be used to modify the [`Options`] which are used to start the server.
    /// By default, the options are the minimal required to run this test (configuring a port and
    /// enabling the status API). `opt` may add additional functionality (e.g. adding a query module
    /// to test a different initialization path) but should not remove or modify the existing
    /// functionality (e.g. removing the status module or changing the port).
    pub async fn status_test_helper(opt: impl FnOnce(Options) -> Options) {
        setup_logging();
        setup_backtrace();

        let port = pick_unused_port().expect("No ports free");
        let url = format!("http://localhost:{port}").parse().unwrap();
        let client: Client<ServerError, SequencerVersion> = Client::new(url);

        let options = opt(Options::from(options::Http { port }).status(Default::default()));
        let _network =
            TestNetwork::new(options, [no_storage::Options; TestConfig::NUM_NODES]).await;
        client.connect(None).await;

        // The status API is well tested in the query service repo. Here we are just smoke testing
        // that we set it up correctly. Wait for a (non-genesis) block to be sequenced and then
        // check the success rate metrics.
        while client
            .get::<u64>("status/block-height")
            .send()
            .await
            .unwrap()
            <= 1
        {
            sleep(Duration::from_secs(1)).await;
        }
        let success_rate = client
            .get::<f64>("status/success-rate")
            .send()
            .await
            .unwrap();
        // If metrics are populating correctly, we should get a finite number. If not, we might get
        // NaN or infinity due to division by 0.
        assert!(success_rate.is_finite(), "{success_rate}");
        // We know at least some views have been successful, since we finalized a block.
        assert!(success_rate > 0.0, "{success_rate}");
    }

    /// Test the submit API with custom options.
    ///
    /// The `opt` function can be used to modify the [`Options`] which are used to start the server.
    /// By default, the options are the minimal required to run this test (configuring a port and
    /// enabling the submit API). `opt` may add additional functionality (e.g. adding a query module
    /// to test a different initialization path) but should not remove or modify the existing
    /// functionality (e.g. removing the submit module or changing the port).
    pub async fn submit_test_helper(opt: impl FnOnce(Options) -> Options) {
        setup_logging();
        setup_backtrace();

        let txn = Transaction::new(Default::default(), vec![1, 2, 3, 4]);

        let port = pick_unused_port().expect("No ports free");

        let url = format!("http://localhost:{port}").parse().unwrap();
        let client: Client<ServerError, SequencerVersion> = Client::new(url);

        let options = opt(Options::from(options::Http { port }).submit(Default::default()));
        let network = TestNetwork::new(options, [no_storage::Options; TestConfig::NUM_NODES]).await;
        let mut events = network.server.get_event_stream();

        client.connect(None).await;

        let hash = client
            .post("submit/submit")
            .body_json(&txn)
            .unwrap()
            .send()
            .await
            .unwrap();
        assert_eq!(txn.commit(), hash);

        // Wait for a Decide event containing transaction matching the one we sent
        wait_for_decide_on_handle(&mut events, &txn).await;
    }

    /// Test the state signature API.
    pub async fn state_signature_test_helper(opt: impl FnOnce(Options) -> Options) {
        setup_logging();
        setup_backtrace();

        let port = pick_unused_port().expect("No ports free");

        let url = format!("http://localhost:{port}").parse().unwrap();
        let client: Client<ServerError, SequencerVersion> = Client::new(url);

        let options = opt(Options::from(options::Http { port }));
        let network = TestNetwork::new(options, [no_storage::Options; TestConfig::NUM_NODES]).await;

        let mut height: u64;
        // Wait for block >=2 appears
        // It's waiting for an extra second to make sure that the signature is generated
        loop {
            height = network
                .server
                .consensus()
                .get_decided_leaf()
                .await
                .get_height();
            sleep(std::time::Duration::from_secs(1)).await;
            if height >= 2 {
                break;
            }
        }
        // we cannot verify the signature now, because we don't know the stake table
        client
            .get::<StateSignatureRequestBody>(&format!("state-signature/block/{}", height))
            .send()
            .await
            .unwrap();
    }

    /// Test the catchup API with custom options.
    ///
    /// The `opt` function can be used to modify the [`Options`] which are used to start the server.
    /// By default, the options are the minimal required to run this test (configuring a port and
    /// enabling the catchup API). `opt` may add additional functionality (e.g. adding a query module
    /// to test a different initialization path) but should not remove or modify the existing
    /// functionality (e.g. removing the catchup module or changing the port).
    pub async fn catchup_test_helper(opt: impl FnOnce(Options) -> Options) {
        setup_logging();
        setup_backtrace();

        let port = pick_unused_port().expect("No ports free");
        let url = format!("http://localhost:{port}").parse().unwrap();
        let client: Client<ServerError, SequencerVersion> = Client::new(url);

        let options = opt(Options::from(options::Http { port }).catchup(Default::default()));
        let mut network =
            TestNetwork::new(options, [no_storage::Options; TestConfig::NUM_NODES]).await;
        client.connect(None).await;

        // Wait for a few blocks to be decided.
        let mut events = network.server.get_event_stream();
        loop {
            if let Event {
                event: EventType::Decide { leaf_chain, .. },
                ..
            } = events.next().await.unwrap()
            {
                if leaf_chain
                    .iter()
                    .any(|LeafInfo { leaf, .. }| leaf.get_block_header().height > 2)
                {
                    break;
                }
            }
        }

        // Stop consensus running on the node so we freeze the decided and undecided states.
        network.server.consensus_mut().shut_down().await;

        // Undecided fee state: absent account.
        let leaf = network.server.consensus().get_decided_leaf().await;
        let height = leaf.get_height() + 1;
        let view = leaf.get_view_number() + 1;
        let res = client
            .get::<AccountQueryData>(&format!(
                "catchup/{height}/{}/account/{:x}",
                view.get_u64(),
                Address::default()
            ))
            .send()
            .await
            .unwrap();
        assert_eq!(res.balance, 0.into());
        assert_eq!(
            res.proof
                .verify(
                    &network
                        .server
                        .consensus()
                        .get_state(view)
                        .await
                        .unwrap()
                        .fee_merkle_tree
                        .commitment()
                )
                .unwrap(),
            0.into()
        );

        // Undecided block state.
        let res = client
            .get::<BlocksFrontier>(&format!("catchup/{height}/{}/blocks", view.get_u64()))
            .send()
            .await
            .unwrap();
        let root = &network
            .server
            .consensus()
            .get_state(view)
            .await
            .unwrap()
            .block_merkle_tree
            .commitment();
        BlockMerkleTree::verify(root.digest(), root.size() - 1, res)
            .unwrap()
            .unwrap();
    }
}

#[cfg(test)]
>>>>>>> 45c1d855
#[espresso_macros::generic_tests]
mod api_tests {
    use self::options::HotshotEvents;

    use super::*;
    use crate::test_helpers::{
        state_signature_test_helper, state_test_helper, status_test_helper, submit_test_helper,
        TestNetwork,
    };
    use crate::{
        persistence::no_storage,
        testing::{wait_for_decide_on_handle, TestConfig},
        Header,
    };
    use async_compatibility_layer::logging::{setup_backtrace, setup_logging};
    use committable::Committable;
    use data_source::testing::TestableSequencerDataSource;
    use endpoints::NamespaceProofQueryData;
    use es_version::SequencerVersion;
    use ethers::utils::Anvil;
    use futures::stream::StreamExt;
    use hotshot_query_service::availability::LeafQueryData;
    use hotshot_types::vid::vid_scheme;
    use portpicker::pick_unused_port;
    use surf_disco::Client;
<<<<<<< HEAD
=======
    use test_helpers::{
        catchup_test_helper, state_signature_test_helper, status_test_helper, submit_test_helper,
        TestNetwork,
    };
>>>>>>> 45c1d855
    use tide_disco::error::ServerError;

    #[async_std::test]
    pub(crate) async fn submit_test_with_query_module<D: TestableSequencerDataSource>() {
        let storage = D::create_storage().await;
        submit_test_helper(|opt| D::options(&storage, opt)).await
    }

    #[async_std::test]
    pub(crate) async fn status_test_with_query_module<D: TestableSequencerDataSource>() {
        let storage = D::create_storage().await;
        status_test_helper(|opt| D::options(&storage, opt)).await
    }

    #[async_std::test]
    pub(crate) async fn state_signature_test_with_query_module<D: TestableSequencerDataSource>() {
        let storage = D::create_storage().await;
        state_signature_test_helper(|opt| D::options(&storage, opt)).await
    }

    #[async_std::test]
    pub(crate) async fn test_namespace_query<D: TestableSequencerDataSource>() {
        setup_logging();
        setup_backtrace();

        let vid = vid_scheme(5);
        let txn = Transaction::new(Default::default(), vec![1, 2, 3, 4]);

        // Start query service.
        let port = pick_unused_port().expect("No ports free");
        let storage = D::create_storage().await;
        let anvil = Anvil::new().spawn();
        let l1 = anvil.endpoint().parse().unwrap();
        let network = TestNetwork::new(
            D::options(&storage, options::Http { port }.into()).submit(Default::default()),
<<<<<<< HEAD
            [NoStorage; TestConfig::NUM_NODES],
            l1,
=======
            [no_storage::Options; TestConfig::NUM_NODES],
>>>>>>> 45c1d855
        )
        .await;
        let mut events = network.server.get_event_stream();

        // Connect client.
        let client: Client<ServerError, SequencerVersion> =
            Client::new(format!("http://localhost:{port}").parse().unwrap());
        client.connect(None).await;

        // Wait for at least one empty block to be sequenced (after consensus starts VID).
        client
            .socket("availability/stream/leaves/0")
            .subscribe::<LeafQueryData<SeqTypes>>()
            .await
            .unwrap()
            .next()
            .await
            .unwrap()
            .unwrap();

        let hash = client
            .post("submit/submit")
            .body_json(&txn)
            .unwrap()
            .send()
            .await
            .unwrap();
        assert_eq!(txn.commit(), hash);

        // Wait for a Decide event containing transaction matching the one we sent
        let block_height = wait_for_decide_on_handle(&mut events, &txn).await as usize;
        tracing::info!(block_height, "transaction sequenced");
        let mut found_txn = false;
        let mut found_empty_block = false;
        for block_num in 0..=block_height {
            let header: Header = client
                .get(&format!("availability/header/{block_num}"))
                .send()
                .await
                .unwrap();
            let ns_query_res: NamespaceProofQueryData = client
                .get(&format!("availability/block/{block_num}/namespace/0"))
                .send()
                .await
                .unwrap();
            ns_query_res
                .proof
                .verify(&vid, &header.payload_commitment, &header.ns_table)
                .unwrap();

            found_empty_block = found_empty_block || ns_query_res.transactions.is_empty();

            for txn in ns_query_res.transactions {
                if txn.commit() == hash {
                    // Ensure that we validate an inclusion proof
                    found_txn = true;
                }
            }
        }
        assert!(found_txn);
        assert!(found_empty_block);
    }

    #[async_std::test]
    pub(crate) async fn catchup_test_with_query_module<D: TestableSequencerDataSource>() {
        let storage = D::create_storage().await;
        catchup_test_helper(|opt| D::options(&storage, opt)).await
    }

    #[async_std::test]
    pub(crate) async fn test_hotshot_event_streaming<D: TestableSequencerDataSource>() {
        use hotshot_events_service::events_source::BuilderEvent;
        use HotshotEvents;

        setup_logging();

        setup_backtrace();

        let hotshot_event_streaming_port =
            pick_unused_port().expect("No ports free for hotshot event streaming");
        let query_service_port = pick_unused_port().expect("No ports free for query service");

        let url = format!("http://localhost:{hotshot_event_streaming_port}")
            .parse()
            .unwrap();

        let hotshot_events = HotshotEvents {
            events_service_port: hotshot_event_streaming_port,
        };

        let client: Client<ServerError, SequencerVersion> = Client::new(url);

        let options = Options::from(options::Http {
            port: query_service_port,
        })
        .hotshot_events(hotshot_events);

<<<<<<< HEAD
        let anvil = Anvil::new().spawn();
        let l1 = anvil.endpoint().parse().unwrap();
        let _network = TestNetwork::new(options, [NoStorage; TestConfig::NUM_NODES], l1).await;
=======
        let _network =
            TestNetwork::new(options, [no_storage::Options; TestConfig::NUM_NODES]).await;
>>>>>>> 45c1d855

        let mut subscribed_events = client
            .socket("hotshot-events/events")
            .subscribe::<BuilderEvent<SeqTypes>>()
            .await
            .unwrap();

        let total_count = 5;
        // wait for these events to receive on client 1
        let mut receive_count = 0;
        loop {
            let event = subscribed_events.next().await.unwrap();
            tracing::info!(
                "Received event in hotshot event streaming Client 1: {:?}",
                event
            );
            receive_count += 1;
            if receive_count > total_count {
                tracing::info!("Client Received atleast desired events, exiting loop");
                break;
            }
        }
        // Offset 1 is due to the startup event info
        assert_eq!(receive_count, total_count + 1);
    }
}

#[cfg(test)]
mod test {
    use self::{
        data_source::testing::TestableSequencerDataSource, sql::DataSource as SqlDataSource,
    };
    use super::*;
    use crate::{
        catchup::{mock::MockStateCatchup, StatePeers},
<<<<<<< HEAD
        persistence::no_storage::NoStorage,
        state::{FeeAccount, FeeAmount},
        test_helpers::{
            self, state_signature_test_helper, state_test_helper, status_test_helper,
            submit_test_helper, TestNetwork,
        },
=======
        persistence::no_storage,
        state::{FeeAccount, FeeAmount, ValidatedState},
>>>>>>> 45c1d855
        testing::TestConfig,
        Header,
    };
    use async_compatibility_layer::logging::{setup_backtrace, setup_logging};
    use async_std::task::sleep;
    use committable::Commitment;
    use es_version::{SequencerVersion, SEQUENCER_VERSION};
    use ethers::utils::Anvil;
    use futures::future::{self, join_all};
    use futures::stream::{StreamExt, TryStreamExt};
    use hotshot::types::EventType;
    use hotshot_query_service::{
        availability::{BlockQueryData, LeafQueryData},
        types::HeightIndexed,
    };
    use hotshot_types::{
        event::LeafInfo,
        traits::{metrics::NoMetrics, node_implementation::ConsensusTime},
    };
    use jf_primitives::merkle_tree::prelude::{MerkleProof, Sha3Node};
    use portpicker::pick_unused_port;
    use std::time::Duration;
    use surf_disco::Client;
<<<<<<< HEAD
=======
    use test_helpers::{
        catchup_test_helper, state_signature_test_helper, status_test_helper, submit_test_helper,
        TestNetwork,
    };
>>>>>>> 45c1d855
    use tide_disco::{app::AppHealth, error::ServerError, healthcheck::HealthStatus};

    #[async_std::test]
    async fn test_healthcheck() {
        setup_logging();
        setup_backtrace();

        let port = pick_unused_port().expect("No ports free");
        let url = format!("http://localhost:{port}").parse().unwrap();
        let client: Client<ServerError, SequencerVersion> = Client::new(url);
        let options = Options::from(options::Http { port });
<<<<<<< HEAD
        let anvil = Anvil::new().spawn();
        let l1 = anvil.endpoint().parse().unwrap();
        let _network = TestNetwork::new(options, [NoStorage; TestConfig::NUM_NODES], l1).await;
=======
        let _network =
            TestNetwork::new(options, [no_storage::Options; TestConfig::NUM_NODES]).await;
>>>>>>> 45c1d855

        client.connect(None).await;
        let health = client.get::<AppHealth>("healthcheck").send().await.unwrap();
        assert_eq!(health.status, HealthStatus::Available);
    }

    #[async_std::test]
    async fn status_test_without_query_module() {
        status_test_helper(|opt| opt).await
    }

    #[async_std::test]
    async fn submit_test_without_query_module() {
        submit_test_helper(|opt| opt).await
    }

    #[async_std::test]
    async fn state_signature_test_without_query_module() {
        state_signature_test_helper(|opt| opt).await
    }

    #[async_std::test]
    async fn catchup_test_without_query_module() {
        catchup_test_helper(|opt| opt).await
    }

    #[async_std::test]
    async fn test_merklized_state_api() {
        setup_logging();
        setup_backtrace();

        let port = pick_unused_port().expect("No ports free");

        let storage = SqlDataSource::create_storage().await;
        let options = SqlDataSource::options(
            &storage,
            Options::from(options::Http { port })
                .state(Default::default())
                .status(Default::default()),
        );

<<<<<<< HEAD
        let anvil = Anvil::new().spawn();
        let l1 = anvil.endpoint().parse().unwrap();
        let mut network = TestNetwork::new(options, [NoStorage; TestConfig::NUM_NODES], l1).await;
=======
        let mut network =
            TestNetwork::new(options, [no_storage::Options; TestConfig::NUM_NODES]).await;
>>>>>>> 45c1d855
        let url = format!("http://localhost:{port}").parse().unwrap();
        let client: Client<ServerError, SequencerVersion> = Client::new(url);

        client.connect(None).await;

        // Wait until some blocks have been decided.
        tracing::info!("waiting for blocks");
        let blocks = client
            .socket("availability/stream/blocks/0")
            .subscribe::<BlockQueryData<SeqTypes>>()
            .await
            .unwrap()
            .take(4)
            .try_collect::<Vec<_>>()
            .await
            .unwrap();

        // sleep for few seconds so that state data is upserted
        tracing::info!("waiting for state to be inserted");
        sleep(Duration::from_secs(5)).await;
        network.stop_consensus().await;

        for block in blocks {
            let i = block.height();
            tracing::info!(i, "get block state");
            let path = client
                .get::<MerkleProof<Commitment<Header>, u64, Sha3Node, 3>>(&format!(
                    "block-state/{}/{i}",
                    i + 1
                ))
                .send()
                .await
                .unwrap();
            assert_eq!(*path.elem().unwrap(), block.hash());

            tracing::info!(i, "get fee state");
            let account = TestConfig::builder_key().fee_account();
            let path = client
                .get::<MerkleProof<FeeAmount, FeeAccount, Sha3Node, 256>>(&format!(
                    "fee-state/{}/{}",
                    i + 1,
                    account
                ))
                .send()
                .await
                .unwrap();
            assert_eq!(*path.index(), account);
            assert!(*path.elem().unwrap() > 0.into(), "{:?}", path.elem());
        }
    }

    #[async_std::test]
    async fn test_catchup() {
        setup_logging();
        setup_backtrace();

        // Start a sequencer network, using the query service for catchup.
        let port = pick_unused_port().expect("No ports free");
        let anvil = Anvil::new().spawn();
        let l1 = anvil.endpoint().parse().unwrap();
        let mut network = TestNetwork::with_state(
            Options::from(options::Http { port }).catchup(Default::default()),
            Default::default(),
            [no_storage::Options; TestConfig::NUM_NODES],
            std::array::from_fn(|_| {
                StatePeers::<SequencerVersion>::from_urls(vec![format!("http://localhost:{port}")
                    .parse()
                    .unwrap()])
            }),
            l1,
        )
        .await;

        // Wait for replica 0 to reach a (non-genesis) decide, before disconnecting it.
        let mut events = network.peers[0].get_event_stream();
        loop {
            let event = events.next().await.unwrap();
            let EventType::Decide { leaf_chain, .. } = event.event else {
                continue;
            };
            if leaf_chain[0].leaf.get_height() > 0 {
                break;
            }
        }

        // Shut down and restart replica 0. We don't just stop consensus and restart it; we fully
        // drop the node and recreate it so it loses all of its temporary state and starts off from
        // genesis. It should be able to catch up by listening to proposals and then rebuild its
        // state from its peers.
        tracing::info!("shutting down node");
        network.peers.remove(0);

        // Wait for a few blocks to pass while the node is down, so it falls behind.
        network
            .server
            .get_event_stream()
            .filter(|event| future::ready(matches!(event.event, EventType::Decide { .. })))
            .take(3)
            .collect::<Vec<_>>()
            .await;

        tracing::info!("restarting node");
        let node = network
            .cfg
            .init_node(
                1,
                ValidatedState::default(),
                no_storage::Options,
                StatePeers::<SequencerVersion>::from_urls(vec![format!("http://localhost:{port}")
                    .parse()
                    .unwrap()]),
                &NoMetrics,
                test_helpers::STAKE_TABLE_CAPACITY_FOR_TEST,
                SEQUENCER_VERSION,
                true,
            )
            .await;
        let mut events = node.get_event_stream();

        // Wait for a (non-genesis) block proposed by each node, to prove that the lagging node has
        // caught up and all nodes are in sync.
        let mut proposers = [false; TestConfig::NUM_NODES];
        loop {
            let event = events.next().await.unwrap();
            let EventType::Decide { leaf_chain, .. } = event.event else {
                continue;
            };
            for LeafInfo { leaf, .. } in leaf_chain.iter().rev() {
                let height = leaf.get_height();
                let leaf_builder =
                    (leaf.get_view_number().get_u64() as usize) % TestConfig::NUM_NODES;
                if height == 0 {
                    continue;
                }

                tracing::info!(
                    "waiting for blocks from {proposers:?}, block {height} is from {leaf_builder}",
                );
                proposers[leaf_builder] = true;
            }

            if proposers.iter().all(|has_proposed| *has_proposed) {
                break;
            }
        }
    }

    #[async_std::test]
    pub(crate) async fn test_restart() {
        setup_logging();
        setup_backtrace();

        // Initialize nodes.
        let storage =
            join_all((0..TestConfig::NUM_NODES).map(|_| SqlDataSource::create_storage())).await;
        let persistence = storage
            .iter()
            .map(<SqlDataSource as TestableSequencerDataSource>::persistence_options)
            .collect::<Vec<_>>()
            .try_into()
            .unwrap();
        let port = pick_unused_port().unwrap();
        let anvil = Anvil::new().spawn();
        let l1 = anvil.endpoint().parse().unwrap();
        let mut network = TestNetwork::with_state(
            SqlDataSource::options(&storage[0], options::Http { port }.into())
                .state(Default::default())
                .status(Default::default()),
            Default::default(),
            persistence,
            std::array::from_fn(|_| MockStateCatchup::default()),
            l1,
        )
        .await;

        // Connect client.
        let client: Client<ServerError, SequencerVersion> =
            Client::new(format!("http://localhost:{port}").parse().unwrap());
        client.connect(None).await;
        tracing::info!(port, "server running");

        // Wait until some blocks have been decided.
        client
            .socket("availability/stream/blocks/0")
            .subscribe::<BlockQueryData<SeqTypes>>()
            .await
            .unwrap()
            .take(3)
            .collect::<Vec<_>>()
            .await;

        // Shut down the consensus nodes.
        tracing::info!("shutting down nodes");
        network.stop_consensus().await;

        // Get the block height we reached.
        let height = client
            .get::<usize>("status/block-height")
            .send()
            .await
            .unwrap();
        tracing::info!("decided {height} blocks before shutting down");

        // Get the decided chain, so we can check consistency after the restart.
        let chain: Vec<LeafQueryData<SeqTypes>> = client
            .socket("availability/stream/leaves/0")
            .subscribe()
            .await
            .unwrap()
            .take(height)
            .try_collect()
            .await
            .unwrap();
        let decided_view = chain.last().unwrap().leaf().get_view_number();

        // Get the most recent state, for catchup.
        let state = network.server.consensus().get_decided_state().await;
        tracing::info!(?decided_view, ?state, "consensus state");

        // Fully shut down the API servers.
        drop(network);

        // Start up again, resuming from the last decided leaf.
        let port = pick_unused_port().expect("No ports free");
<<<<<<< HEAD
        let persistence = join_all(
            storage
                .iter()
                .map(<SqlDataSource as TestableSequencerDataSource>::connect),
        )
        .await
        .try_into()
        .unwrap();
        let anvil = Anvil::new().spawn();
        let l1 = anvil.endpoint().parse().unwrap();
=======
        let persistence = storage
            .iter()
            .map(<SqlDataSource as TestableSequencerDataSource>::persistence_options)
            .collect::<Vec<_>>()
            .try_into()
            .unwrap();
>>>>>>> 45c1d855
        let _network = TestNetwork::with_state(
            SqlDataSource::options(&storage[0], options::Http { port }.into())
                .catchup(Default::default()),
            Default::default(),
            persistence,
            std::array::from_fn(|_| {
                // Catchup using node 0 as a peer. Node 0 was running the archival state service
                // before the restart, so it should be able to resume without catching up by loading
                // state from storage.
                StatePeers::<SequencerVersion>::from_urls(vec![format!("http://localhost:{port}")
                    .parse()
                    .unwrap()])
            }),
            l1,
        )
        .await;
        let client: Client<ServerError, SequencerVersion> =
            Client::new(format!("http://localhost:{port}").parse().unwrap());
        client.connect(None).await;
        tracing::info!(port, "server running");

        // Make sure we can decide new blocks after the restart.
        tracing::info!("waiting for decide, height {height}");
        let new_leaf: LeafQueryData<SeqTypes> = client
            .socket(&format!("availability/stream/leaves/{height}"))
            .subscribe()
            .await
            .unwrap()
            .next()
            .await
            .unwrap()
            .unwrap();
        assert_eq!(new_leaf.height(), height as u64);
        assert_eq!(
            new_leaf.leaf().get_parent_commitment(),
            chain[height - 1].hash()
        );

        // Ensure the new chain is consistent with the old chain.
        let new_chain: Vec<LeafQueryData<SeqTypes>> = client
            .socket("availability/stream/leaves/0")
            .subscribe()
            .await
            .unwrap()
            .take(height)
            .try_collect()
            .await
            .unwrap();
        assert_eq!(chain, new_chain);
    }
}<|MERGE_RESOLUTION|>--- conflicted
+++ resolved
@@ -35,6 +35,8 @@
 
 pub use options::Options;
 
+type F = ark_ed_on_bn254::Fq;
+
 #[derive(Clone, Debug, Serialize, Deserialize)]
 pub struct AccountQueryData {
     pub balance: U256,
@@ -257,10 +259,8 @@
     }
 }
 
-#[cfg(test)]
-<<<<<<< HEAD
-=======
-mod test_helpers {
+#[cfg(any(test, feature = "testing"))]
+pub mod test_helpers {
     use super::*;
     use crate::{
         catchup::{mock::MockStateCatchup, StateCatchup},
@@ -272,16 +272,24 @@
     use async_std::task::sleep;
     use committable::Committable;
     use es_version::{SequencerVersion, SEQUENCER_VERSION};
-    use ethers::prelude::Address;
+    use ethers::{prelude::Address, utils::Anvil};
     use futures::{
         future::{join_all, FutureExt},
         stream::StreamExt,
     };
     use hotshot::types::{Event, EventType};
 
+    use hotshot_contract_adapter::{
+        jellyfish::u256_to_field, light_client::ParsedLightClientState,
+    };
     use hotshot_types::{
         event::LeafInfo,
-        traits::{metrics::NoMetrics, node_implementation::ConsensusTime},
+        light_client::GenericPublicInput,
+        traits::{
+            metrics::NoMetrics,
+            node_implementation::ConsensusTime,
+            stake_table::{SnapshotVersion, StakeTableScheme},
+        },
     };
     use itertools::izip;
     use jf_primitives::merkle_tree::{MerkleCommitment, MerkleTreeScheme};
@@ -289,6 +297,7 @@
     use std::time::Duration;
     use surf_disco::Client;
     use tide_disco::error::ServerError;
+    use url::Url;
 
     pub const STAKE_TABLE_CAPACITY_FOR_TEST: usize = 10;
 
@@ -304,8 +313,9 @@
             state: [ValidatedState; TestConfig::NUM_NODES],
             persistence: [impl PersistenceOptions<Persistence = P>; TestConfig::NUM_NODES],
             catchup: [impl StateCatchup + 'static; TestConfig::NUM_NODES],
+            l1: Url,
         ) -> Self {
-            let mut cfg = TestConfig::default();
+            let mut cfg = TestConfig::default_with_l1(l1);
 
             let (builder_task, builder_url) = run_test_builder().await;
 
@@ -377,14 +387,37 @@
         pub async fn new(
             opt: Options,
             persistence: [impl PersistenceOptions<Persistence = P>; TestConfig::NUM_NODES],
+            l1: Url,
         ) -> Self {
             Self::with_state(
                 opt,
                 Default::default(),
                 persistence,
                 std::array::from_fn(|_| MockStateCatchup::default()),
+                l1,
             )
             .await
+        }
+
+        pub fn light_client_genesis(&self) -> ParsedLightClientState {
+            let st = self.cfg.stake_table(STAKE_TABLE_CAPACITY_FOR_TEST);
+            let (bls_comm, schnorr_comm, stake_comm) = st
+                .commitment(SnapshotVersion::LastEpochStart)
+                .expect("Commitment computation shouldn't fail.");
+            let threshold = st.total_stake(SnapshotVersion::LastEpochStart).unwrap() * 2 / 3;
+
+            let pi = vec![
+                u256_to_field(threshold),
+                F::from(0_u64), // Arbitrary value for view number
+                F::from(0_u64), // Arbitrary value for block height
+                F::from(0_u64), // Arbitrary value for state commitment
+                F::from(0_u64), // Arbitrary value for fee ledger commitment
+                bls_comm,
+                schnorr_comm,
+                stake_comm,
+            ];
+            let pi: GenericPublicInput<F> = pi.into();
+            pi.into()
         }
 
         pub async fn stop_consensus(&mut self) {
@@ -411,8 +444,10 @@
         let client: Client<ServerError, SequencerVersion> = Client::new(url);
 
         let options = opt(Options::from(options::Http { port }).status(Default::default()));
+        let anvil = Anvil::new().spawn();
+        let l1 = anvil.endpoint().parse().unwrap();
         let _network =
-            TestNetwork::new(options, [no_storage::Options; TestConfig::NUM_NODES]).await;
+            TestNetwork::new(options, [no_storage::Options; TestConfig::NUM_NODES], l1).await;
         client.connect(None).await;
 
         // The status API is well tested in the query service repo. Here we are just smoke testing
@@ -458,7 +493,10 @@
         let client: Client<ServerError, SequencerVersion> = Client::new(url);
 
         let options = opt(Options::from(options::Http { port }).submit(Default::default()));
-        let network = TestNetwork::new(options, [no_storage::Options; TestConfig::NUM_NODES]).await;
+        let anvil = Anvil::new().spawn();
+        let l1 = anvil.endpoint().parse().unwrap();
+        let network =
+            TestNetwork::new(options, [no_storage::Options; TestConfig::NUM_NODES], l1).await;
         let mut events = network.server.get_event_stream();
 
         client.connect(None).await;
@@ -487,7 +525,10 @@
         let client: Client<ServerError, SequencerVersion> = Client::new(url);
 
         let options = opt(Options::from(options::Http { port }));
-        let network = TestNetwork::new(options, [no_storage::Options; TestConfig::NUM_NODES]).await;
+        let anvil = Anvil::new().spawn();
+        let l1 = anvil.endpoint().parse().unwrap();
+        let network =
+            TestNetwork::new(options, [no_storage::Options; TestConfig::NUM_NODES], l1).await;
 
         let mut height: u64;
         // Wait for block >=2 appears
@@ -528,8 +569,10 @@
         let client: Client<ServerError, SequencerVersion> = Client::new(url);
 
         let options = opt(Options::from(options::Http { port }).catchup(Default::default()));
+        let anvil = Anvil::new().spawn();
+        let l1 = anvil.endpoint().parse().unwrap();
         let mut network =
-            TestNetwork::new(options, [no_storage::Options; TestConfig::NUM_NODES]).await;
+            TestNetwork::new(options, [no_storage::Options; TestConfig::NUM_NODES], l1).await;
         client.connect(None).await;
 
         // Wait for a few blocks to be decided.
@@ -603,16 +646,11 @@
 }
 
 #[cfg(test)]
->>>>>>> 45c1d855
 #[espresso_macros::generic_tests]
 mod api_tests {
     use self::options::HotshotEvents;
 
     use super::*;
-    use crate::test_helpers::{
-        state_signature_test_helper, state_test_helper, status_test_helper, submit_test_helper,
-        TestNetwork,
-    };
     use crate::{
         persistence::no_storage,
         testing::{wait_for_decide_on_handle, TestConfig},
@@ -629,13 +667,10 @@
     use hotshot_types::vid::vid_scheme;
     use portpicker::pick_unused_port;
     use surf_disco::Client;
-<<<<<<< HEAD
-=======
     use test_helpers::{
         catchup_test_helper, state_signature_test_helper, status_test_helper, submit_test_helper,
         TestNetwork,
     };
->>>>>>> 45c1d855
     use tide_disco::error::ServerError;
 
     #[async_std::test]
@@ -671,12 +706,8 @@
         let l1 = anvil.endpoint().parse().unwrap();
         let network = TestNetwork::new(
             D::options(&storage, options::Http { port }.into()).submit(Default::default()),
-<<<<<<< HEAD
-            [NoStorage; TestConfig::NUM_NODES],
+            [no_storage::Options; TestConfig::NUM_NODES],
             l1,
-=======
-            [no_storage::Options; TestConfig::NUM_NODES],
->>>>>>> 45c1d855
         )
         .await;
         let mut events = network.server.get_event_stream();
@@ -774,14 +805,10 @@
         })
         .hotshot_events(hotshot_events);
 
-<<<<<<< HEAD
         let anvil = Anvil::new().spawn();
         let l1 = anvil.endpoint().parse().unwrap();
-        let _network = TestNetwork::new(options, [NoStorage; TestConfig::NUM_NODES], l1).await;
-=======
         let _network =
-            TestNetwork::new(options, [no_storage::Options; TestConfig::NUM_NODES]).await;
->>>>>>> 45c1d855
+            TestNetwork::new(options, [no_storage::Options; TestConfig::NUM_NODES], l1).await;
 
         let mut subscribed_events = client
             .socket("hotshot-events/events")
@@ -817,17 +844,8 @@
     use super::*;
     use crate::{
         catchup::{mock::MockStateCatchup, StatePeers},
-<<<<<<< HEAD
-        persistence::no_storage::NoStorage,
-        state::{FeeAccount, FeeAmount},
-        test_helpers::{
-            self, state_signature_test_helper, state_test_helper, status_test_helper,
-            submit_test_helper, TestNetwork,
-        },
-=======
         persistence::no_storage,
         state::{FeeAccount, FeeAmount, ValidatedState},
->>>>>>> 45c1d855
         testing::TestConfig,
         Header,
     };
@@ -851,13 +869,10 @@
     use portpicker::pick_unused_port;
     use std::time::Duration;
     use surf_disco::Client;
-<<<<<<< HEAD
-=======
     use test_helpers::{
         catchup_test_helper, state_signature_test_helper, status_test_helper, submit_test_helper,
         TestNetwork,
     };
->>>>>>> 45c1d855
     use tide_disco::{app::AppHealth, error::ServerError, healthcheck::HealthStatus};
 
     #[async_std::test]
@@ -869,14 +884,10 @@
         let url = format!("http://localhost:{port}").parse().unwrap();
         let client: Client<ServerError, SequencerVersion> = Client::new(url);
         let options = Options::from(options::Http { port });
-<<<<<<< HEAD
         let anvil = Anvil::new().spawn();
         let l1 = anvil.endpoint().parse().unwrap();
-        let _network = TestNetwork::new(options, [NoStorage; TestConfig::NUM_NODES], l1).await;
-=======
         let _network =
-            TestNetwork::new(options, [no_storage::Options; TestConfig::NUM_NODES]).await;
->>>>>>> 45c1d855
+            TestNetwork::new(options, [no_storage::Options; TestConfig::NUM_NODES], l1).await;
 
         client.connect(None).await;
         let health = client.get::<AppHealth>("healthcheck").send().await.unwrap();
@@ -918,14 +929,10 @@
                 .status(Default::default()),
         );
 
-<<<<<<< HEAD
-        let anvil = Anvil::new().spawn();
+        let anvil: ethers::utils::AnvilInstance = Anvil::new().spawn();
         let l1 = anvil.endpoint().parse().unwrap();
-        let mut network = TestNetwork::new(options, [NoStorage; TestConfig::NUM_NODES], l1).await;
-=======
         let mut network =
-            TestNetwork::new(options, [no_storage::Options; TestConfig::NUM_NODES]).await;
->>>>>>> 45c1d855
+            TestNetwork::new(options, [no_storage::Options; TestConfig::NUM_NODES], l1).await;
         let url = format!("http://localhost:{port}").parse().unwrap();
         let client: Client<ServerError, SequencerVersion> = Client::new(url);
 
@@ -1150,25 +1157,14 @@
 
         // Start up again, resuming from the last decided leaf.
         let port = pick_unused_port().expect("No ports free");
-<<<<<<< HEAD
-        let persistence = join_all(
-            storage
-                .iter()
-                .map(<SqlDataSource as TestableSequencerDataSource>::connect),
-        )
-        .await
-        .try_into()
-        .unwrap();
         let anvil = Anvil::new().spawn();
         let l1 = anvil.endpoint().parse().unwrap();
-=======
         let persistence = storage
             .iter()
             .map(<SqlDataSource as TestableSequencerDataSource>::persistence_options)
             .collect::<Vec<_>>()
             .try_into()
             .unwrap();
->>>>>>> 45c1d855
         let _network = TestNetwork::with_state(
             SqlDataSource::options(&storage[0], options::Http { port }.into())
                 .catchup(Default::default()),
