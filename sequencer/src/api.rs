use std::pin::Pin;

use anyhow::{bail, Context};
use async_once_cell::Lazy;
use async_std::sync::{Arc, RwLock};
use async_trait::async_trait;
use committable::Commitment;
use data_source::{CatchupDataSource, SubmitDataSource};
use derivative::Derivative;
use espresso_types::{
<<<<<<< HEAD
    v0::traits::SequencerPersistence, v0_3::ChainConfig, AccountQueryData, BaseV01UpgradeV02,
    BlockMerkleTree, FeeAccountProof, NodeState, PubKey, Transaction,
=======
    v0::traits::SequencerPersistence, v0_3::ChainConfig, AccountQueryData, BlockMerkleTree,
    FeeAccountProof, NodeState, PubKey, Transaction,
>>>>>>> 443f817c
};
use ethers::prelude::Address;
use futures::{
    future::{BoxFuture, Future, FutureExt},
    stream::{BoxStream, Stream},
};
use hotshot::types::Event;
use hotshot_events_service::events_source::{
    EventFilterSet, EventsSource, EventsStreamer, StartupInfo,
};
use hotshot_orchestrator::config::NetworkConfig;
use hotshot_query_service::data_source::ExtensibleDataSource;
use hotshot_state_prover::service::light_client_genesis_from_stake_table;
use hotshot_types::{
    data::ViewNumber, light_client::StateSignatureRequestBody, traits::network::ConnectedNetwork,
};
use jf_merkle_tree::MerkleTreeScheme;

use self::data_source::{HotShotConfigDataSource, PublicNetworkConfig, StateSignatureDataSource};
use crate::{
<<<<<<< HEAD
    network, persistence::ChainConfigPersistence, state_signature::StateSigner, Node, SeqTypes,
    SequencerApiVersion, SequencerContext,
=======
    context::Consensus, network, persistence::ChainConfigPersistence, state_signature::StateSigner,
    SeqTypes, SequencerContext,
>>>>>>> 443f817c
};

pub mod data_source;
pub mod endpoints;
pub mod fs;
pub mod options;
pub mod sql;
mod update;

pub use options::Options;

pub type BlocksFrontier = <BlockMerkleTree as MerkleTreeScheme>::MembershipProof;

type BoxLazy<T> = Pin<Arc<Lazy<T, BoxFuture<'static, T>>>>;
<<<<<<< HEAD
type HotshotSystemContextHandle<N, V> = Arc<RwLock<SystemContextHandle<SeqTypes, N, V>>>;
=======
>>>>>>> 443f817c

#[derive(Derivative)]
#[derivative(Debug(bound = ""))]
struct ConsensusState<N: ConnectedNetwork<PubKey>, P: SequencerPersistence, V: Versions> {
    state_signer: Arc<StateSigner<SequencerApiVersion>>,
    event_streamer: Arc<RwLock<EventsStreamer<SeqTypes>>>,
    node_state: NodeState,
    config: NetworkConfig<PubKey>,

    #[derivative(Debug = "ignore")]
<<<<<<< HEAD
    handle: HotshotSystemContextHandle<Node<N, P>, V>,
=======
    handle: Arc<RwLock<Consensus<N, P>>>,
>>>>>>> 443f817c
}

impl<N: ConnectedNetwork<PubKey>, P: SequencerPersistence, V: Versions>
    From<&SequencerContext<N, P, V>> for ConsensusState<N, P, V>
{
    fn from(ctx: &SequencerContext<N, P, V>) -> Self {
        Self {
            state_signer: ctx.state_signer(),
            event_streamer: ctx.event_streamer(),
            node_state: ctx.node_state(),
            config: ctx.config(),
            handle: ctx.consensus(),
        }
    }
}

#[derive(Derivative)]
#[derivative(Clone(bound = ""), Debug(bound = ""))]
struct ApiState<N: ConnectedNetwork<PubKey>, P: SequencerPersistence, V: Versions> {
    // The consensus state is initialized lazily so we can start the API (and healthcheck endpoints)
    // before consensus has started. Any endpoint that uses consensus state will wait for
    // initialization to finish, but endpoints that do not require a consensus handle can proceed
    // without waiting.
    #[derivative(Debug = "ignore")]
    consensus: BoxLazy<ConsensusState<N, P, V>>,
}

impl<N: ConnectedNetwork<PubKey>, P: SequencerPersistence, V: Versions> ApiState<N, P, V> {
    fn new(init: impl Future<Output = ConsensusState<N, P, V>> + Send + 'static) -> Self {
        Self {
            consensus: Arc::pin(Lazy::from_future(init.boxed())),
        }
    }

    fn event_stream(&self) -> impl Stream<Item = Event<SeqTypes>> + Unpin {
        let state = self.clone();
        async move { state.consensus().await.read().await.event_stream() }
            .boxed()
            .flatten_stream()
    }

    async fn state_signer(&self) -> &StateSigner<SequencerApiVersion> {
        &self.consensus.as_ref().get().await.get_ref().state_signer
    }

    async fn event_streamer(&self) -> &RwLock<EventsStreamer<SeqTypes>> {
        &self.consensus.as_ref().get().await.get_ref().event_streamer
    }

<<<<<<< HEAD
    async fn consensus(&self) -> Arc<RwLock<SystemContextHandle<SeqTypes, Node<N, P>, V>>> {
=======
    async fn consensus(&self) -> Arc<RwLock<Consensus<N, P>>> {
>>>>>>> 443f817c
        Arc::clone(&self.consensus.as_ref().get().await.get_ref().handle)
    }

    async fn node_state(&self) -> &NodeState {
        &self.consensus.as_ref().get().await.get_ref().node_state
    }

    async fn network_config(&self) -> NetworkConfig<PubKey> {
        self.consensus.as_ref().get().await.get_ref().config.clone()
    }
}

type StorageState<N, P, D, V> = ExtensibleDataSource<D, ApiState<N, P, V>>;

#[async_trait]
impl<N: ConnectedNetwork<PubKey>, P: SequencerPersistence, V: Versions> EventsSource<SeqTypes>
    for ApiState<N, P, V>
{
    type EventStream = BoxStream<'static, Arc<Event<SeqTypes>>>;

    async fn get_event_stream(
        &self,
        _filter: Option<EventFilterSet<SeqTypes>>,
    ) -> Self::EventStream {
        self.event_streamer()
            .await
            .read()
            .await
            .get_event_stream(None)
            .await
    }
    async fn get_startup_info(&self) -> StartupInfo<SeqTypes> {
        self.event_streamer()
            .await
            .read()
            .await
            .get_startup_info()
            .await
    }
}

impl<N: ConnectedNetwork<PubKey>, D: Send + Sync, V: Versions, P: SequencerPersistence>
    SubmitDataSource<N, P> for StorageState<N, P, D, V>
{
    async fn submit(&self, tx: Transaction) -> anyhow::Result<()> {
        self.as_ref().submit(tx).await
    }
}

impl<N: ConnectedNetwork<PubKey>, V: Versions, P: SequencerPersistence> SubmitDataSource<N, P>
    for ApiState<N, P, V>
{
    async fn submit(&self, tx: Transaction) -> anyhow::Result<()> {
        let handle = self.consensus().await;

        let consensus_read_lock = handle.read().await;

        // Fetch full chain config from the validated state, if present.
        // This is necessary because we support chain config upgrades,
        // so the updated chain config is found in the validated state.
        let cf = consensus_read_lock
            .decided_state()
            .await
            .chain_config
            .resolve();

        // Use the chain config from the validated state if available,
        // otherwise, use the node state's chain config
        // The node state's chain config is the node's base version chain config
        let cf = match cf {
            Some(cf) => cf,
            None => self.node_state().await.chain_config,
        };

        let max_block_size: u64 = cf.max_block_size.into();
        let txn_size = tx.payload().len() as u64;

        // reject transaction bigger than block size
        if txn_size > max_block_size {
            bail!("transaction size ({txn_size}) is greater than max_block_size ({max_block_size})")
        }

        consensus_read_lock.submit_transaction(tx).await?;
        Ok(())
    }
}

impl<
        N: ConnectedNetwork<PubKey>,
        V: Versions,
        P: SequencerPersistence,
        D: CatchupDataSource + Send + Sync,
    > CatchupDataSource for StorageState<N, P, D, V>
{
    #[tracing::instrument(skip(self))]
    async fn get_account(
        &self,
        height: u64,
        view: ViewNumber,
        account: Address,
    ) -> anyhow::Result<AccountQueryData> {
        // Check if we have the desired state in memory.
        match self.as_ref().get_account(height, view, account).await {
            Ok(account) => return Ok(account),
            Err(err) => {
                tracing::info!("account is not in memory, trying storage: {err:#}");
            }
        }

        // Try storage.
        self.inner().get_account(height, view, account).await
    }

    #[tracing::instrument(skip(self))]
    async fn get_frontier(&self, height: u64, view: ViewNumber) -> anyhow::Result<BlocksFrontier> {
        // Check if we have the desired state in memory.
        match self.as_ref().get_frontier(height, view).await {
            Ok(frontier) => return Ok(frontier),
            Err(err) => {
                tracing::info!("frontier is not in memory, trying storage: {err:#}");
            }
        }

        // Try storage.
        self.inner().get_frontier(height, view).await
    }

    async fn get_chain_config(
        &self,
        commitment: Commitment<ChainConfig>,
    ) -> anyhow::Result<ChainConfig> {
        // Check if we have the desired state in memory.
        match self.as_ref().get_chain_config(commitment).await {
            Ok(cf) => return Ok(cf),
            Err(err) => {
                tracing::info!("chain config is not in memory, trying storage: {err:#}");
            }
        }

        // Try storage.
        self.inner().get_chain_config(commitment).await
    }
}

#[async_trait]
impl<
        N: ConnectedNetwork<PubKey>,
        V: Versions,
        P: SequencerPersistence,
        D: ChainConfigPersistence + Send + Sync,
    > ChainConfigPersistence for StorageState<N, P, D, V>
{
    async fn insert_chain_config(&mut self, chain_config: ChainConfig) -> anyhow::Result<()> {
        self.inner_mut().insert_chain_config(chain_config).await
    }
    async fn load_chain_config(
        &self,
        commitment: Commitment<ChainConfig>,
    ) -> anyhow::Result<ChainConfig> {
        self.inner().load_chain_config(commitment).await
    }
}

impl<N: ConnectedNetwork<PubKey>, V: Versions, P: SequencerPersistence> CatchupDataSource
    for ApiState<N, P, V>
{
    #[tracing::instrument(skip(self))]
    async fn get_account(
        &self,
        height: u64,
        view: ViewNumber,
        account: Address,
    ) -> anyhow::Result<AccountQueryData> {
        let state = self
            .consensus()
            .await
            .read()
            .await
            .state(view)
            .await
            .context(format!(
                "state not available for height {height}, view {view:?}"
            ))?;
        let (proof, balance) = FeeAccountProof::prove(&state.fee_merkle_tree, account).context(
            format!("account {account} not available for height {height}, view {view:?}"),
        )?;
        Ok(AccountQueryData { balance, proof })
    }

    #[tracing::instrument(skip(self))]
    async fn get_frontier(&self, height: u64, view: ViewNumber) -> anyhow::Result<BlocksFrontier> {
        let state = self
            .consensus()
            .await
            .read()
            .await
            .state(view)
            .await
            .context(format!(
                "state not available for height {height}, view {view:?}"
            ))?;
        let tree = &state.block_merkle_tree;
        let frontier = tree.lookup(tree.num_leaves() - 1).expect_ok()?.1;
        Ok(frontier)
    }

    async fn get_chain_config(
        &self,
        commitment: Commitment<ChainConfig>,
    ) -> anyhow::Result<ChainConfig> {
        let state = self.consensus().await.read().await.decided_state().await;
        let chain_config = state.chain_config;

        if chain_config.commit() == commitment {
            chain_config.resolve().context("chain config found")
        } else {
            bail!("chain config not found")
        }
    }
}

impl<N: ConnectedNetwork<PubKey>, D: Sync, V: Versions, P: SequencerPersistence>
    HotShotConfigDataSource for StorageState<N, P, D, V>
{
    async fn get_config(&self) -> PublicNetworkConfig {
        self.as_ref().network_config().await.into()
    }
}

impl<N: ConnectedNetwork<PubKey>, V: Versions, P: SequencerPersistence> HotShotConfigDataSource
    for ApiState<N, P, V>
{
    async fn get_config(&self) -> PublicNetworkConfig {
        self.network_config().await.into()
    }
}

#[async_trait]
impl<N: ConnectedNetwork<PubKey>, D: Sync, V: Versions, P: SequencerPersistence>
    StateSignatureDataSource<N> for StorageState<N, P, D, V>
{
    async fn get_state_signature(&self, height: u64) -> Option<StateSignatureRequestBody> {
        self.as_ref().get_state_signature(height).await
    }
}

#[async_trait]
impl<N: ConnectedNetwork<PubKey>, V: Versions, P: SequencerPersistence> StateSignatureDataSource<N>
    for ApiState<N, P, V>
{
    async fn get_state_signature(&self, height: u64) -> Option<StateSignatureRequestBody> {
        self.state_signer().await.get_state_signature(height).await
    }
}

#[cfg(any(test, feature = "testing"))]
pub mod test_helpers {
    use std::time::Duration;

    use async_std::task::sleep;
    use committable::Committable;

    use espresso_types::{
        mock::MockStateCatchup,
        v0::traits::{PersistenceOptions, StateCatchup},
<<<<<<< HEAD
        NamespaceId, ValidatedState,
=======
        BaseVersion, NamespaceId, ValidatedState,
>>>>>>> 443f817c
    };
    use ethers::{prelude::Address, utils::Anvil};
    use futures::{
        future::{join_all, FutureExt},
        stream::StreamExt,
    };
    use hotshot::types::{Event, EventType};
    use hotshot_contract_adapter::light_client::ParsedLightClientState;
    use hotshot_types::{
        event::LeafInfo,
        traits::{metrics::NoMetrics, node_implementation::ConsensusTime},
    };
    use itertools::izip;
    use jf_merkle_tree::{MerkleCommitment, MerkleTreeScheme};
    use portpicker::pick_unused_port;
    use sequencer_utils::test_utils::setup_test;
    use surf_disco::Client;
    use tide_disco::error::ServerError;
    use vbs::version::StaticVersion;

    use super::*;
    use crate::{
        persistence::no_storage,
        testing::{run_test_builder, wait_for_decide_on_handle, TestConfig, TestConfigBuilder},
    };

    pub const STAKE_TABLE_CAPACITY_FOR_TEST: u64 = 10;

    pub struct TestNetwork<P: PersistenceOptions, const NUM_NODES: usize, V: Versions> {
        pub server: SequencerContext<network::Memory, P::Persistence, V>,
        pub peers: Vec<SequencerContext<network::Memory, P::Persistence, V>>,
        pub cfg: TestConfig<{ NUM_NODES }>,
    }

    pub struct TestNetworkConfig<const NUM_NODES: usize, P, C>
    where
        P: PersistenceOptions,
        C: StateCatchup + 'static,
    {
        state: [ValidatedState; NUM_NODES],
        persistence: [P; NUM_NODES],
        catchup: [C; NUM_NODES],
        network_config: TestConfig<{ NUM_NODES }>,
        api_config: Options,
    }

    pub struct TestNetworkConfigBuilder<const NUM_NODES: usize, P, C>
    where
        P: PersistenceOptions,
        C: StateCatchup + 'static,
    {
        state: [ValidatedState; NUM_NODES],
        persistence: Option<[P; NUM_NODES]>,
        catchup: Option<[C; NUM_NODES]>,
        api_config: Option<Options>,
        network_config: Option<TestConfig<{ NUM_NODES }>>,
    }

    impl Default for TestNetworkConfigBuilder<5, no_storage::Options, MockStateCatchup> {
        fn default() -> Self {
            TestNetworkConfigBuilder {
                state: std::array::from_fn(|_| ValidatedState::default()),
                persistence: Some([no_storage::Options; 5]),
                catchup: Some(std::array::from_fn(|_| MockStateCatchup::default())),
                network_config: None,
                api_config: None,
            }
        }
    }

    impl<const NUM_NODES: usize>
        TestNetworkConfigBuilder<{ NUM_NODES }, no_storage::Options, MockStateCatchup>
    {
        pub fn with_num_nodes(
        ) -> TestNetworkConfigBuilder<{ NUM_NODES }, no_storage::Options, MockStateCatchup>
        {
            TestNetworkConfigBuilder {
                state: std::array::from_fn(|_| ValidatedState::default()),
                persistence: Some([no_storage::Options; { NUM_NODES }]),
                catchup: Some(std::array::from_fn(|_| MockStateCatchup::default())),
                network_config: None,
                api_config: None,
            }
        }
    }

    impl<const NUM_NODES: usize, P, C> TestNetworkConfigBuilder<{ NUM_NODES }, P, C>
    where
        P: PersistenceOptions,
        C: StateCatchup + 'static,
    {
        pub fn states(mut self, state: [ValidatedState; NUM_NODES]) -> Self {
            self.state = state;
            self
        }

        pub fn persistences<NP: PersistenceOptions>(
            self,
            persistence: [NP; NUM_NODES],
        ) -> TestNetworkConfigBuilder<{ NUM_NODES }, NP, C> {
            TestNetworkConfigBuilder {
                state: self.state,
                catchup: self.catchup,
                network_config: self.network_config,
                api_config: self.api_config,
                persistence: Some(persistence),
            }
        }

        pub fn api_config(mut self, api_config: Options) -> Self {
            self.api_config = Some(api_config);
            self
        }

        pub fn catchups<NC: StateCatchup + 'static>(
            self,
            catchup: [NC; NUM_NODES],
        ) -> TestNetworkConfigBuilder<{ NUM_NODES }, P, NC> {
            TestNetworkConfigBuilder {
                state: self.state,
                catchup: Some(catchup),
                network_config: self.network_config,
                api_config: self.api_config,
                persistence: self.persistence,
            }
        }

        pub fn network_config(mut self, network_config: TestConfig<{ NUM_NODES }>) -> Self {
            self.network_config = Some(network_config);
            self
        }

        pub fn build(self) -> TestNetworkConfig<{ NUM_NODES }, P, C> {
            TestNetworkConfig {
                state: self.state,
                persistence: self.persistence.unwrap(),
                catchup: self.catchup.unwrap(),
                network_config: self.network_config.unwrap(),
                api_config: self.api_config.unwrap(),
            }
        }
    }

    impl<P: PersistenceOptions, const NUM_NODES: usize, V: Versions> TestNetwork<P, { NUM_NODES }, V> {
        pub async fn new<C: StateCatchup + 'static>(
            cfg: TestNetworkConfig<{ NUM_NODES }, P, C>,
            bind_version: V,
        ) -> Self {
            let mut cfg = cfg;
            let (builder_task, builder_url) =
                run_test_builder::<{ NUM_NODES }>(cfg.network_config.builder_port()).await;

            cfg.network_config
                .set_builder_urls(vec1::vec1![builder_url]);

            let mut nodes = join_all(
                izip!(cfg.state, cfg.persistence, cfg.catchup)
                    .enumerate()
                    .map(|(i, (state, persistence, catchup))| {
                        let opt = cfg.api_config.clone();
                        let cfg = &cfg.network_config;
                        let upgrades_map = cfg.upgrades();
                        async move {
                            if i == 0 {
                                opt.serve(|metrics| {
                                    let cfg = cfg.clone();
                                    async move {
                                        cfg.init_node(
                                            0,
                                            state,
                                            persistence,
                                            catchup,
                                            &*metrics,
                                            STAKE_TABLE_CAPACITY_FOR_TEST,
                                            bind_version,
                                            upgrades_map,
                                        )
                                        .await
                                    }
                                    .boxed()
                                })
                                .await
                                .unwrap()
                            } else {
                                cfg.init_node(
                                    i,
                                    state,
                                    persistence,
                                    catchup,
                                    &NoMetrics,
                                    STAKE_TABLE_CAPACITY_FOR_TEST,
                                    bind_version,
                                    upgrades_map,
                                )
                                .await
                            }
                        }
                    }),
            )
            .await;

            let handle_0 = &nodes[0];

            // Hook the builder up to the event stream from the first node
            builder_task.start(Box::new(handle_0.event_stream().await));

            for ctx in &nodes {
                ctx.start_consensus().await;
            }

            let server = nodes.remove(0);
            let peers = nodes;

            Self {
                server,
                peers,
                cfg: cfg.network_config,
            }
        }

        pub fn light_client_genesis(&self) -> ParsedLightClientState {
            let st = self.cfg.stake_table();
            light_client_genesis_from_stake_table(st).unwrap()
        }

        pub async fn stop_consensus(&mut self) {
            self.server.shutdown_consensus().await;

            for ctx in &mut self.peers {
                ctx.shutdown_consensus().await;
            }
        }
    }

    /// Test the status API with custom options.
    ///
    /// The `opt` function can be used to modify the [`Options`] which are used to start the server.
    /// By default, the options are the minimal required to run this test (configuring a port and
    /// enabling the status API). `opt` may add additional functionality (e.g. adding a query module
    /// to test a different initialization path) but should not remove or modify the existing
    /// functionality (e.g. removing the status module or changing the port).
    pub async fn status_test_helper(opt: impl FnOnce(Options) -> Options) {
        setup_test();

        let port = pick_unused_port().expect("No ports free");
        let url = format!("http://localhost:{port}").parse().unwrap();
<<<<<<< HEAD
        let client: Client<ServerError, StaticVersion<0, 1>> = Client::new(url);
=======
        let client: Client<ServerError, BaseVersion> = Client::new(url);
>>>>>>> 443f817c

        let options = opt(Options::with_port(port).status(Default::default()));
        let anvil = Anvil::new().spawn();
        let l1 = anvil.endpoint().parse().unwrap();
        let network_config = TestConfigBuilder::default().l1_url(l1).build();
        let config = TestNetworkConfigBuilder::default()
            .api_config(options)
            .network_config(network_config)
            .build();
<<<<<<< HEAD
        let _network = TestNetwork::new(config, BaseV01UpgradeV02::new()).await;
=======
        let _network = TestNetwork::new(config, BaseVersion::instance()).await;
>>>>>>> 443f817c
        client.connect(None).await;

        // The status API is well tested in the query service repo. Here we are just smoke testing
        // that we set it up correctly. Wait for a (non-genesis) block to be sequenced and then
        // check the success rate metrics.
        while client
            .get::<u64>("status/block-height")
            .send()
            .await
            .unwrap()
            <= 1
        {
            sleep(Duration::from_secs(1)).await;
        }
        let success_rate = client
            .get::<f64>("status/success-rate")
            .send()
            .await
            .unwrap();
        // If metrics are populating correctly, we should get a finite number. If not, we might get
        // NaN or infinity due to division by 0.
        assert!(success_rate.is_finite(), "{success_rate}");
        // We know at least some views have been successful, since we finalized a block.
        assert!(success_rate > 0.0, "{success_rate}");
    }

    /// Test the submit API with custom options.
    ///
    /// The `opt` function can be used to modify the [`Options`] which are used to start the server.
    /// By default, the options are the minimal required to run this test (configuring a port and
    /// enabling the submit API). `opt` may add additional functionality (e.g. adding a query module
    /// to test a different initialization path) but should not remove or modify the existing
    /// functionality (e.g. removing the submit module or changing the port).
    pub async fn submit_test_helper(opt: impl FnOnce(Options) -> Options) {
        setup_test();

        let txn = Transaction::new(NamespaceId::from(1_u32), vec![1, 2, 3, 4]);

        let port = pick_unused_port().expect("No ports free");

        let url = format!("http://localhost:{port}").parse().unwrap();
<<<<<<< HEAD
        let client: Client<ServerError, StaticVersion<0, 1>> = Client::new(url);
=======
        let client: Client<ServerError, BaseVersion> = Client::new(url);
>>>>>>> 443f817c

        let options = opt(Options::with_port(port).submit(Default::default()));
        let anvil = Anvil::new().spawn();
        let l1 = anvil.endpoint().parse().unwrap();
        let network_config = TestConfigBuilder::default().l1_url(l1).build();
        let config = TestNetworkConfigBuilder::default()
            .api_config(options)
            .network_config(network_config)
            .build();
<<<<<<< HEAD
        let network = TestNetwork::new(config, BaseV01UpgradeV02::new()).await;
=======
        let network = TestNetwork::new(config, BaseVersion::instance()).await;
>>>>>>> 443f817c
        let mut events = network.server.event_stream().await;

        client.connect(None).await;

        let hash = client
            .post("submit/submit")
            .body_json(&txn)
            .unwrap()
            .send()
            .await
            .unwrap();
        assert_eq!(txn.commit(), hash);

        // Wait for a Decide event containing transaction matching the one we sent
        wait_for_decide_on_handle(&mut events, &txn).await;
    }

    /// Test the state signature API.
    pub async fn state_signature_test_helper(opt: impl FnOnce(Options) -> Options) {
        setup_test();

        let port = pick_unused_port().expect("No ports free");

        let url = format!("http://localhost:{port}").parse().unwrap();
<<<<<<< HEAD

        let client: Client<ServerError, StaticVersion<0, 1>> = Client::new(url);
=======
        let client: Client<ServerError, BaseVersion> = Client::new(url);
>>>>>>> 443f817c

        let options = opt(Options::with_port(port));
        let anvil = Anvil::new().spawn();
        let l1 = anvil.endpoint().parse().unwrap();
        let network_config = TestConfigBuilder::default().l1_url(l1).build();
        let config = TestNetworkConfigBuilder::default()
            .api_config(options)
            .network_config(network_config)
            .build();
<<<<<<< HEAD
        let network = TestNetwork::new(config, BaseV01UpgradeV02::new()).await;
=======
        let network = TestNetwork::new(config, BaseVersion::instance()).await;
>>>>>>> 443f817c

        let mut height: u64;
        // Wait for block >=2 appears
        // It's waiting for an extra second to make sure that the signature is generated
        loop {
            height = network.server.decided_leaf().await.height();
            sleep(std::time::Duration::from_secs(1)).await;
            if height >= 2 {
                break;
            }
        }
        // we cannot verify the signature now, because we don't know the stake table
        client
            .get::<StateSignatureRequestBody>(&format!("state-signature/block/{}", height))
            .send()
            .await
            .unwrap();
    }

    /// Test the catchup API with custom options.
    ///
    /// The `opt` function can be used to modify the [`Options`] which are used to start the server.
    /// By default, the options are the minimal required to run this test (configuring a port and
    /// enabling the catchup API). `opt` may add additional functionality (e.g. adding a query module
    /// to test a different initialization path) but should not remove or modify the existing
    /// functionality (e.g. removing the catchup module or changing the port).
    pub async fn catchup_test_helper(opt: impl FnOnce(Options) -> Options) {
        setup_test();

        let port = pick_unused_port().expect("No ports free");
        let url = format!("http://localhost:{port}").parse().unwrap();
<<<<<<< HEAD
        let client: Client<ServerError, StaticVersion<0, 1>> = Client::new(url);
=======
        let client: Client<ServerError, BaseVersion> = Client::new(url);
>>>>>>> 443f817c

        let options = opt(Options::with_port(port).catchup(Default::default()));
        let anvil = Anvil::new().spawn();
        let l1 = anvil.endpoint().parse().unwrap();
        let network_config = TestConfigBuilder::default().l1_url(l1).build();
        let config = TestNetworkConfigBuilder::default()
            .api_config(options)
            .network_config(network_config)
            .build();
<<<<<<< HEAD
        let network = TestNetwork::new(config, BaseV01UpgradeV02::new()).await;
=======
        let network = TestNetwork::new(config, BaseVersion::instance()).await;
>>>>>>> 443f817c
        client.connect(None).await;

        // Wait for a few blocks to be decided.
        let mut events = network.server.event_stream().await;
        loop {
            if let Event {
                event: EventType::Decide { leaf_chain, .. },
                ..
            } = events.next().await.unwrap()
            {
                if leaf_chain
                    .iter()
                    .any(|LeafInfo { leaf, .. }| leaf.block_header().height() > 2)
                {
                    break;
                }
            }
        }

        // Stop consensus running on the node so we freeze the decided and undecided states.
        // We'll let it go out of scope here since it's a write lock.
        {
            network.server.shutdown_consensus().await;
        }

        // Undecided fee state: absent account.
        let leaf = network.server.decided_leaf().await;
        let height = leaf.height() + 1;
        let view = leaf.view_number() + 1;
        let res = client
            .get::<AccountQueryData>(&format!(
                "catchup/{height}/{}/account/{:x}",
                view.u64(),
                Address::default()
            ))
            .send()
            .await
            .unwrap();
        assert_eq!(res.balance, 0.into());
        assert_eq!(
            res.proof
                .verify(
                    &network
                        .server
                        .state(view)
                        .await
                        .unwrap()
                        .fee_merkle_tree
                        .commitment()
                )
                .unwrap(),
            0.into()
        );

        // Undecided block state.
        let res = client
            .get::<BlocksFrontier>(&format!("catchup/{height}/{}/blocks", view.u64()))
            .send()
            .await
            .unwrap();
        let root = &network
            .server
            .state(view)
            .await
            .unwrap()
            .block_merkle_tree
            .commitment();
        BlockMerkleTree::verify(root.digest(), root.size() - 1, res)
            .unwrap()
            .unwrap();
    }
}

#[cfg(test)]
#[espresso_macros::generic_tests]
mod api_tests {
    use committable::Committable;
    use data_source::testing::TestableSequencerDataSource;
    use endpoints::NamespaceProofQueryData;

<<<<<<< HEAD
    use espresso_types::{Header, NamespaceId};
=======
    use espresso_types::{BaseVersion, Header, NamespaceId};
>>>>>>> 443f817c
    use ethers::utils::Anvil;
    use futures::stream::StreamExt;
    use hotshot_query_service::availability::{LeafQueryData, VidCommonQueryData};
    use portpicker::pick_unused_port;
    use sequencer_utils::test_utils::setup_test;
    use surf_disco::Client;
    use test_helpers::{
        catchup_test_helper, state_signature_test_helper, status_test_helper, submit_test_helper,
        TestNetwork, TestNetworkConfigBuilder,
    };
    use tide_disco::error::ServerError;
    use vbs::version::StaticVersion;

    use self::options::HotshotEvents;
    use super::*;
    use crate::testing::{wait_for_decide_on_handle, TestConfigBuilder};

    #[async_std::test]
    pub(crate) async fn submit_test_with_query_module<D: TestableSequencerDataSource>() {
        let storage = D::create_storage().await;
        submit_test_helper(|opt| D::options(&storage, opt)).await
    }

    #[async_std::test]
    pub(crate) async fn status_test_with_query_module<D: TestableSequencerDataSource>() {
        let storage = D::create_storage().await;
        status_test_helper(|opt| D::options(&storage, opt)).await
    }

    #[async_std::test]
    pub(crate) async fn state_signature_test_with_query_module<D: TestableSequencerDataSource>() {
        let storage = D::create_storage().await;
        state_signature_test_helper(|opt| D::options(&storage, opt)).await
    }

    #[async_std::test]
    pub(crate) async fn test_namespace_query<D: TestableSequencerDataSource>() {
        setup_test();

        // Arbitrary transaction, arbitrary namespace ID
        let ns_id = NamespaceId::from(42_u32);
        let txn = Transaction::new(ns_id, vec![1, 2, 3, 4]);

        // Start query service.
        let port = pick_unused_port().expect("No ports free");
        let storage = D::create_storage().await;
        let anvil = Anvil::new().spawn();
        let l1 = anvil.endpoint().parse().unwrap();
        let network_config = TestConfigBuilder::default().l1_url(l1).build();
        let config = TestNetworkConfigBuilder::default()
            .api_config(D::options(&storage, Options::with_port(port)).submit(Default::default()))
            .network_config(network_config)
            .build();
<<<<<<< HEAD
        let network = TestNetwork::new(config, BaseV01UpgradeV02::new()).await;
        let mut events = network.server.event_stream().await;

        // Connect client.
        let client: Client<ServerError, StaticVersion<0, 1>> =
=======
        let network = TestNetwork::new(config, BaseVersion::instance()).await;
        let mut events = network.server.event_stream().await;

        // Connect client.
        let client: Client<ServerError, BaseVersion> =
>>>>>>> 443f817c
            Client::new(format!("http://localhost:{port}").parse().unwrap());
        client.connect(None).await;

        // Wait for at least one empty block to be sequenced (after consensus starts VID).
        client
            .socket("availability/stream/leaves/0")
            .subscribe::<LeafQueryData<SeqTypes>>()
            .await
            .unwrap()
            .next()
            .await
            .unwrap()
            .unwrap();

        let hash = client
            .post("submit/submit")
            .body_json(&txn)
            .unwrap()
            .send()
            .await
            .unwrap();
        assert_eq!(txn.commit(), hash);

        // Wait for a Decide event containing transaction matching the one we sent
        let block_height = wait_for_decide_on_handle(&mut events, &txn).await as usize;
        tracing::info!(block_height, "transaction sequenced");
        let mut found_txn = false;
        let mut found_empty_block = false;
        for block_num in 0..=block_height {
            let header: Header = client
                .get(&format!("availability/header/{block_num}"))
                .send()
                .await
                .unwrap();
            let ns_query_res: NamespaceProofQueryData = client
                .get(&format!("availability/block/{block_num}/namespace/{ns_id}"))
                .send()
                .await
                .unwrap();

            // Verify namespace proof if present
            if let Some(ns_proof) = ns_query_res.proof {
                let vid_common: VidCommonQueryData<SeqTypes> = client
                    .get(&format!("availability/vid/common/{block_num}"))
                    .send()
                    .await
                    .unwrap();

                ns_proof
                    .verify(
                        header.ns_table(),
                        &header.payload_commitment(),
                        vid_common.common(),
                    )
                    .unwrap();
            } else {
                // Namespace proof should be present if ns_id exists in ns_table
                assert!(header.ns_table().find_ns_id(&ns_id).is_none());
                assert!(ns_query_res.transactions.is_empty());
            }

            found_empty_block = found_empty_block || ns_query_res.transactions.is_empty();

            for txn in ns_query_res.transactions {
                if txn.commit() == hash {
                    // Ensure that we validate an inclusion proof
                    found_txn = true;
                }
            }
        }
        assert!(found_txn);
        assert!(found_empty_block);
    }

    #[async_std::test]
    pub(crate) async fn catchup_test_with_query_module<D: TestableSequencerDataSource>() {
        let storage = D::create_storage().await;
        catchup_test_helper(|opt| D::options(&storage, opt)).await
    }

    #[async_std::test]
    pub(crate) async fn test_hotshot_event_streaming<D: TestableSequencerDataSource>() {
        use HotshotEvents;

        setup_test();

        let hotshot_event_streaming_port =
            pick_unused_port().expect("No ports free for hotshot event streaming");
        let query_service_port = pick_unused_port().expect("No ports free for query service");

        let url = format!("http://localhost:{hotshot_event_streaming_port}")
            .parse()
            .unwrap();

        let hotshot_events = HotshotEvents {
            events_service_port: hotshot_event_streaming_port,
        };

<<<<<<< HEAD
        let client: Client<ServerError, StaticVersion<0, 1>> = Client::new(url);
=======
        let client: Client<ServerError, BaseVersion> = Client::new(url);
>>>>>>> 443f817c

        let options = Options::with_port(query_service_port).hotshot_events(hotshot_events);

        let anvil = Anvil::new().spawn();
        let l1 = anvil.endpoint().parse().unwrap();
        let network_config = TestConfigBuilder::default().l1_url(l1).build();
        let config = TestNetworkConfigBuilder::default()
            .api_config(options)
            .network_config(network_config)
            .build();
<<<<<<< HEAD
        let _network = TestNetwork::new(config, BaseV01UpgradeV02::new()).await;
=======
        let _network = TestNetwork::new(config, BaseVersion::instance()).await;
>>>>>>> 443f817c

        let mut subscribed_events = client
            .socket("hotshot-events/events")
            .subscribe::<Event<SeqTypes>>()
            .await
            .unwrap();

        let total_count = 5;
        // wait for these events to receive on client 1
        let mut receive_count = 0;
        loop {
            let event = subscribed_events.next().await.unwrap();
            tracing::info!(
                "Received event in hotshot event streaming Client 1: {:?}",
                event
            );
            receive_count += 1;
            if receive_count > total_count {
                tracing::info!("Client Received atleast desired events, exiting loop");
                break;
            }
        }
        assert_eq!(receive_count, total_count + 1);
    }
}

#[cfg(test)]
mod test {
    use std::time::Duration;

    use async_std::task::sleep;
    use committable::{Commitment, Committable};

    use espresso_types::{
        mock::MockStateCatchup,
        v0_1::{UpgradeMode, ViewBasedUpgrade},
<<<<<<< HEAD
        BaseV01UpgradeV02, FeeAccount, FeeAmount, Header, TimeBasedUpgrade, Timestamp, Upgrade,
        UpgradeType, ValidatedState,
=======
        BaseVersion, FeeAccount, FeeAmount, Header, TimeBasedUpgrade, Timestamp, Upgrade,
        UpgradeType, UpgradeVersion, ValidatedState,
>>>>>>> 443f817c
    };
    use ethers::utils::Anvil;
    use futures::{
        future::{self, join_all},
        stream::{StreamExt, TryStreamExt},
    };
    use hotshot::types::EventType;
    use hotshot_query_service::{
        availability::{BlockQueryData, LeafQueryData},
        types::HeightIndexed,
    };
    use hotshot_types::{
        event::LeafInfo,
        traits::{metrics::NoMetrics, node_implementation::ConsensusTime},
        ValidatorConfig,
    };
    use jf_merkle_tree::prelude::{MerkleProof, Sha3Node};
    use portpicker::pick_unused_port;
    use sequencer_utils::{ser::FromStringOrInteger, test_utils::setup_test};
    use surf_disco::Client;
    use test_helpers::{
        catchup_test_helper, state_signature_test_helper, status_test_helper, submit_test_helper,
        TestNetwork, TestNetworkConfigBuilder,
    };
    use tide_disco::{app::AppHealth, error::ServerError, healthcheck::HealthStatus};
    use time::OffsetDateTime;
    use vbs::version::{StaticVersion, StaticVersionType};

    use self::{
        data_source::{testing::TestableSequencerDataSource, PublicHotShotConfig},
        sql::DataSource as SqlDataSource,
    };
    use super::*;
    use crate::{
        catchup::StatePeers,
        persistence::no_storage,
        testing::{TestConfig, TestConfigBuilder},
    };

    #[async_std::test]
    async fn test_healthcheck() {
        setup_test();

        let port = pick_unused_port().expect("No ports free");
        let url = format!("http://localhost:{port}").parse().unwrap();
<<<<<<< HEAD
        let client: Client<ServerError, StaticVersion<0, 1>> = Client::new(url);
=======
        let client: Client<ServerError, BaseVersion> = Client::new(url);
>>>>>>> 443f817c
        let options = Options::with_port(port);
        let anvil = Anvil::new().spawn();
        let l1 = anvil.endpoint().parse().unwrap();
        let network_config = TestConfigBuilder::default().l1_url(l1).build();
        let config = TestNetworkConfigBuilder::<5, _, MockStateCatchup>::default()
            .api_config(options)
            .network_config(network_config)
            .build();
<<<<<<< HEAD
        let _network = TestNetwork::new(config, BaseV01UpgradeV02::new()).await;
=======
        let _network = TestNetwork::new(config, BaseVersion::instance()).await;
>>>>>>> 443f817c

        client.connect(None).await;
        let health = client.get::<AppHealth>("healthcheck").send().await.unwrap();
        assert_eq!(health.status, HealthStatus::Available);
    }

    #[async_std::test]
    async fn status_test_without_query_module() {
        status_test_helper(|opt| opt).await
    }

    #[async_std::test]
    async fn submit_test_without_query_module() {
        submit_test_helper(|opt| opt).await
    }

    #[async_std::test]
    async fn state_signature_test_without_query_module() {
        state_signature_test_helper(|opt| opt).await
    }

    #[async_std::test]
    async fn catchup_test_without_query_module() {
        catchup_test_helper(|opt| opt).await
    }

    #[async_std::test]
    async fn slow_test_merklized_state_api() {
        setup_test();

        let port = pick_unused_port().expect("No ports free");

        let storage = SqlDataSource::create_storage().await;
        let options = SqlDataSource::options(
            &storage,
            Options::with_port(port)
                .state(Default::default())
                .status(Default::default()),
        );

        let anvil = Anvil::new().spawn();
        let l1 = anvil.endpoint().parse().unwrap();
        let network_config = TestConfigBuilder::default().l1_url(l1).build();
        let config = TestNetworkConfigBuilder::default()
            .api_config(options)
            .network_config(network_config)
            .build();
<<<<<<< HEAD
        let mut network = TestNetwork::new(config, BaseV01UpgradeV02::new()).await;
        let url = format!("http://localhost:{port}").parse().unwrap();
        let client: Client<ServerError, SequencerApiVersion> = Client::new(url);
=======
        let mut network = TestNetwork::new(config, BaseVersion::instance()).await;
        let url = format!("http://localhost:{port}").parse().unwrap();
        let client: Client<ServerError, BaseVersion> = Client::new(url);
>>>>>>> 443f817c

        client.connect(None).await;

        // Wait until some blocks have been decided.
        tracing::info!("waiting for blocks");
        let blocks = client
            .socket("availability/stream/blocks/0")
            .subscribe::<BlockQueryData<SeqTypes>>()
            .await
            .unwrap()
            .take(4)
            .try_collect::<Vec<_>>()
            .await
            .unwrap();

        // sleep for few seconds so that state data is upserted
        tracing::info!("waiting for state to be inserted");
        sleep(Duration::from_secs(5)).await;
        network.stop_consensus().await;

        for block in blocks {
            let i = block.height();
            tracing::info!(i, "get block state");
            let path = client
                .get::<MerkleProof<Commitment<Header>, u64, Sha3Node, 3>>(&format!(
                    "block-state/{}/{i}",
                    i + 1
                ))
                .send()
                .await
                .unwrap();
            assert_eq!(*path.elem().unwrap(), block.hash());

            tracing::info!(i, "get fee state");
            let account = TestConfig::<5>::builder_key().fee_account();
            let path = client
                .get::<MerkleProof<FeeAmount, FeeAccount, Sha3Node, 256>>(&format!(
                    "fee-state/{}/{}",
                    i + 1,
                    account
                ))
                .send()
                .await
                .unwrap();
            assert_eq!(*path.index(), account);
            assert!(*path.elem().unwrap() > 0.into(), "{:?}", path.elem());
        }
    }

    #[async_std::test]
    async fn test_catchup() {
        setup_test();

        // Start a sequencer network, using the query service for catchup.
        let port = pick_unused_port().expect("No ports free");
        let anvil = Anvil::new().spawn();
        let l1 = anvil.endpoint().parse().unwrap();
        const NUM_NODES: usize = 5;
        let config = TestNetworkConfigBuilder::<NUM_NODES, _, _>::with_num_nodes()
            .api_config(Options::with_port(port).catchup(Default::default()))
            .network_config(TestConfigBuilder::default().l1_url(l1).build())
            .catchups(std::array::from_fn(|_| {
<<<<<<< HEAD
                StatePeers::<StaticVersion<0, 1>>::from_urls(
=======
                StatePeers::<BaseVersion>::from_urls(
>>>>>>> 443f817c
                    vec![format!("http://localhost:{port}").parse().unwrap()],
                    Default::default(),
                )
            }))
            .build();
<<<<<<< HEAD
        let mut network = TestNetwork::new(config, BaseV01UpgradeV02::new()).await;
=======
        let mut network = TestNetwork::new(config, BaseVersion::instance()).await;
>>>>>>> 443f817c

        // Wait for replica 0 to reach a (non-genesis) decide, before disconnecting it.
        let mut events = network.peers[0].event_stream().await;
        loop {
            let event = events.next().await.unwrap();
            let EventType::Decide { leaf_chain, .. } = event.event else {
                continue;
            };
            if leaf_chain[0].leaf.height() > 0 {
                break;
            }
        }

        // Shut down and restart replica 0. We don't just stop consensus and restart it; we fully
        // drop the node and recreate it so it loses all of its temporary state and starts off from
        // genesis. It should be able to catch up by listening to proposals and then rebuild its
        // state from its peers.
        tracing::info!("shutting down node");
        network.peers.remove(0);

        // Wait for a few blocks to pass while the node is down, so it falls behind.
        network
            .server
            .event_stream()
            .await
            .filter(|event| future::ready(matches!(event.event, EventType::Decide { .. })))
            .take(3)
            .collect::<Vec<_>>()
            .await;

        tracing::info!("restarting node");
        let node = network
            .cfg
            .init_node(
                1,
                ValidatedState::default(),
                no_storage::Options,
<<<<<<< HEAD
                StatePeers::<StaticVersion<0, 1>>::from_urls(
=======
                StatePeers::<BaseVersion>::from_urls(
>>>>>>> 443f817c
                    vec![format!("http://localhost:{port}").parse().unwrap()],
                    Default::default(),
                ),
                &NoMetrics,
                test_helpers::STAKE_TABLE_CAPACITY_FOR_TEST,
<<<<<<< HEAD
                BaseV01UpgradeV02::new(),
=======
                BaseVersion::instance(),
>>>>>>> 443f817c
                Default::default(),
            )
            .await;
        let mut events = node.event_stream().await;

        // Wait for a (non-genesis) block proposed by each node, to prove that the lagging node has
        // caught up and all nodes are in sync.
        let mut proposers = [false; NUM_NODES];
        loop {
            let event = events.next().await.unwrap();
            let EventType::Decide { leaf_chain, .. } = event.event else {
                continue;
            };
            for LeafInfo { leaf, .. } in leaf_chain.iter().rev() {
                let height = leaf.height();
                let leaf_builder = (leaf.view_number().u64() as usize) % NUM_NODES;
                if height == 0 {
                    continue;
                }

                tracing::info!(
                    "waiting for blocks from {proposers:?}, block {height} is from {leaf_builder}",
                );
                proposers[leaf_builder] = true;
            }

            if proposers.iter().all(|has_proposed| *has_proposed) {
                break;
            }
        }
    }

    #[async_std::test]
    async fn test_chain_config_from_instance() {
        // This test uses a ValidatedState which only has the default chain config commitment.
        // The NodeState has the full chain config.
        // Both chain config commitments will match, so the ValidatedState should have the full chain config after a non-genesis block is decided.
        setup_test();

        let port = pick_unused_port().expect("No ports free");
        let anvil = Anvil::new().spawn();
        let l1 = anvil.endpoint().parse().unwrap();

        let chain_config: ChainConfig = ChainConfig::default();

        let state = ValidatedState {
            chain_config: chain_config.commit().into(),
            ..Default::default()
        };

        let states = std::array::from_fn(|_| state.clone());

        let config = TestNetworkConfigBuilder::default()
            .api_config(Options::with_port(port).catchup(Default::default()))
            .states(states)
            .catchups(std::array::from_fn(|_| {
<<<<<<< HEAD
                StatePeers::<StaticVersion<0, 1>>::from_urls(
=======
                StatePeers::<BaseVersion>::from_urls(
>>>>>>> 443f817c
                    vec![format!("http://localhost:{port}").parse().unwrap()],
                    Default::default(),
                )
            }))
            .network_config(TestConfigBuilder::default().l1_url(l1).build())
            .build();

<<<<<<< HEAD
        let mut network = TestNetwork::new(config, BaseV01UpgradeV02::new()).await;
=======
        let mut network = TestNetwork::new(config, BaseVersion::instance()).await;
>>>>>>> 443f817c

        // Wait for few blocks to be decided.
        network
            .server
            .event_stream()
            .await
            .filter(|event| future::ready(matches!(event.event, EventType::Decide { .. })))
            .take(3)
            .collect::<Vec<_>>()
            .await;

        for peer in &network.peers {
            let state = peer.consensus().read().await.decided_state().await;

            assert_eq!(state.chain_config.resolve().unwrap(), chain_config)
        }

        network.server.shut_down().await;
        drop(network);
    }

    #[async_std::test]
    async fn test_chain_config_catchup() {
        // This test uses a ValidatedState with a non-default chain config
        // so it will be different from the NodeState chain config used by the TestNetwork.
        // However, for this test to work, at least one node should have a full chain config
        // to allow other nodes to catch up.

        setup_test();

        let port = pick_unused_port().expect("No ports free");
        let anvil = Anvil::new().spawn();
        let l1 = anvil.endpoint().parse().unwrap();

        let cf = ChainConfig {
            max_block_size: 300.into(),
            base_fee: 1.into(),
            ..Default::default()
        };

        // State1 contains only the chain config commitment
        let state1 = ValidatedState {
            chain_config: cf.commit().into(),
            ..Default::default()
        };

        //state 2 contains the full chain config
        let state2 = ValidatedState {
            chain_config: cf.into(),
            ..Default::default()
        };

        let mut states = std::array::from_fn(|_| state1.clone());
        // only one node has the full chain config
        // all the other nodes should do a catchup to get the full chain config from peer 0
        states[0] = state2;

        const NUM_NODES: usize = 5;
        let config = TestNetworkConfigBuilder::<NUM_NODES, _, _>::with_num_nodes()
            .api_config(
                Options::from(options::Http {
                    port,
                    max_connections: None,
                })
                .catchup(Default::default()),
            )
            .states(states)
            .catchups(std::array::from_fn(|_| {
<<<<<<< HEAD
                StatePeers::<StaticVersion<0, 1>>::from_urls(
=======
                StatePeers::<BaseVersion>::from_urls(
>>>>>>> 443f817c
                    vec![format!("http://localhost:{port}").parse().unwrap()],
                    Default::default(),
                )
            }))
            .network_config(TestConfigBuilder::default().l1_url(l1).build())
            .build();

<<<<<<< HEAD
        let mut network = TestNetwork::new(config, BaseV01UpgradeV02::new()).await;
=======
        let mut network = TestNetwork::new(config, BaseVersion::instance()).await;
>>>>>>> 443f817c

        // Wait for a few blocks to be decided.
        network
            .server
            .event_stream()
            .await
            .filter(|event| future::ready(matches!(event.event, EventType::Decide { .. })))
            .take(3)
            .collect::<Vec<_>>()
            .await;

        for peer in &network.peers {
            let state = peer.consensus().read().await.decided_state().await;

            assert_eq!(state.chain_config.resolve().unwrap(), cf)
        }

        network.server.shut_down().await;
        drop(network);
    }

    #[async_std::test]
    async fn test_fee_upgrade_view_based() {
        setup_test();

        test_fee_upgrade_helper(UpgradeMode::View(ViewBasedUpgrade {
            start_voting_view: None,
            stop_voting_view: None,
            start_proposing_view: 1,
            stop_proposing_view: 10,
        }))
        .await;
    }

    #[async_std::test]
    async fn test_fee_upgrade_time_based() {
        setup_test();

        let now = OffsetDateTime::now_utc().unix_timestamp() as u64;
        test_fee_upgrade_helper(UpgradeMode::Time(TimeBasedUpgrade {
            start_proposing_time: Timestamp::from_integer(now).unwrap(),
            stop_proposing_time: Timestamp::from_integer(now + 500).unwrap(),
            start_voting_time: None,
            stop_voting_time: None,
        }))
        .await;
    }

    async fn test_fee_upgrade_helper(mode: UpgradeMode) {
        let port = pick_unused_port().expect("No ports free");
        let anvil = Anvil::new().spawn();
        let l1 = anvil.endpoint().parse().unwrap();

        let chain_config_upgrade = ChainConfig {
            max_block_size: 300.into(),
            base_fee: 1.into(),
            ..Default::default()
        };
        let mut upgrades = std::collections::BTreeMap::new();

        upgrades.insert(
<<<<<<< HEAD
            StaticVersion::<0, 2>::version(),
=======
            UpgradeVersion::VERSION,
>>>>>>> 443f817c
            Upgrade {
                mode,
                upgrade_type: UpgradeType::Fee {
                    chain_config: chain_config_upgrade,
                },
            },
        );

        let stop_voting_view = u64::MAX;

        const NUM_NODES: usize = 5;
        let config = TestNetworkConfigBuilder::<NUM_NODES, _, _>::with_num_nodes()
            .api_config(
                Options::from(options::Http {
                    port,
                    max_connections: None,
                })
                .catchup(Default::default())
                .status(Default::default()),
            )
            .catchups(std::array::from_fn(|_| {
<<<<<<< HEAD
                StatePeers::<SequencerApiVersion>::from_urls(
=======
                StatePeers::<BaseVersion>::from_urls(
>>>>>>> 443f817c
                    vec![format!("http://localhost:{port}").parse().unwrap()],
                    Default::default(),
                )
            }))
            .network_config(
                TestConfigBuilder::default()
                    .l1_url(l1)
                    .upgrades(upgrades)
                    .build(),
            )
            .build();

<<<<<<< HEAD
        let mut network = TestNetwork::new(config, BaseV01UpgradeV02::new()).await;
=======
        let mut network = TestNetwork::new(config, BaseVersion::instance()).await;
>>>>>>> 443f817c

        let mut events = network.server.event_stream().await;
        loop {
            let event = events.next().await.unwrap();

            match event.event {
                EventType::UpgradeProposal { proposal, .. } => {
                    let upgrade = proposal.data.upgrade_proposal;
                    let new_version = upgrade.new_version;
<<<<<<< HEAD
                    assert_eq!(
                        new_version,
                        <BaseV01UpgradeV02 as Versions>::Upgrade::VERSION
                    );
=======
                    assert_eq!(new_version, UpgradeVersion::VERSION);
>>>>>>> 443f817c
                    break;
                }
                _ => continue,
            }
        }

<<<<<<< HEAD
        let client: Client<ServerError, SequencerApiVersion> =
=======
        let client: Client<ServerError, BaseVersion> =
>>>>>>> 443f817c
            Client::new(format!("http://localhost:{port}").parse().unwrap());
        client.connect(None).await;
        tracing::info!(port, "server running");

        'outer: loop {
            let height = client
                .get::<usize>("status/block-height")
                .send()
                .await
                .unwrap();

            for peer in &network.peers {
                let state = peer.consensus().read().await.decided_state().await;

                match state.chain_config.resolve() {
                    Some(cf) => {
                        if cf != chain_config_upgrade && height as u64 > stop_voting_view {
                            panic!("failed to upgrade chain config");
                        }
                    }
                    None => continue 'outer,
                }
            }

            break;
        }

        network.server.shut_down().await;
        drop(network);
    }

    #[async_std::test]
    pub(crate) async fn test_restart() {
        setup_test();

        const NUM_NODES: usize = 5;
        // Initialize nodes.
        let storage = join_all((0..NUM_NODES).map(|_| SqlDataSource::create_storage())).await;
        let persistence: [_; NUM_NODES] = storage
            .iter()
            .map(<SqlDataSource as TestableSequencerDataSource>::persistence_options)
            .collect::<Vec<_>>()
            .try_into()
            .unwrap();
        let port = pick_unused_port().unwrap();
        let anvil = Anvil::new().spawn();
        let l1 = anvil.endpoint().parse().unwrap();

        let config = TestNetworkConfigBuilder::default()
            .api_config(
                SqlDataSource::options(&storage[0], Options::with_port(port))
                    .state(Default::default())
                    .status(Default::default()),
            )
            .persistences(persistence)
            .network_config(TestConfigBuilder::default().l1_url(l1).build())
            .build();
<<<<<<< HEAD
        let mut network = TestNetwork::new(config, BaseV01UpgradeV02::new()).await;

        // Connect client.
        let client: Client<ServerError, SequencerApiVersion> =
=======
        let mut network = TestNetwork::new(config, BaseVersion::instance()).await;

        // Connect client.
        let client: Client<ServerError, BaseVersion> =
>>>>>>> 443f817c
            Client::new(format!("http://localhost:{port}").parse().unwrap());
        client.connect(None).await;
        tracing::info!(port, "server running");

        // Wait until some blocks have been decided.
        client
            .socket("availability/stream/blocks/0")
            .subscribe::<BlockQueryData<SeqTypes>>()
            .await
            .unwrap()
            .take(3)
            .collect::<Vec<_>>()
            .await;

        // Shut down the consensus nodes.
        tracing::info!("shutting down nodes");
        network.stop_consensus().await;

        // Get the block height we reached.
        let height = client
            .get::<usize>("status/block-height")
            .send()
            .await
            .unwrap();
        tracing::info!("decided {height} blocks before shutting down");

        // Get the decided chain, so we can check consistency after the restart.
        let chain: Vec<LeafQueryData<SeqTypes>> = client
            .socket("availability/stream/leaves/0")
            .subscribe()
            .await
            .unwrap()
            .take(height)
            .try_collect()
            .await
            .unwrap();
        let decided_view = chain.last().unwrap().leaf().view_number();

        // Get the most recent state, for catchup.

        let state = network.server.decided_state().await;
        tracing::info!(?decided_view, ?state, "consensus state");

        // Fully shut down the API servers.
        drop(network);

        // Start up again, resuming from the last decided leaf.
        let port = pick_unused_port().expect("No ports free");
        let anvil = Anvil::new().spawn();
        let l1 = anvil.endpoint().parse().unwrap();
        let persistence: [_; NUM_NODES] = storage
            .iter()
            .map(<SqlDataSource as TestableSequencerDataSource>::persistence_options)
            .collect::<Vec<_>>()
            .try_into()
            .unwrap();
        let config = TestNetworkConfigBuilder::default()
            .api_config(
                SqlDataSource::options(&storage[0], Options::with_port(port))
                    .catchup(Default::default()),
            )
            .persistences(persistence)
            .catchups(std::array::from_fn(|_| {
                // Catchup using node 0 as a peer. Node 0 was running the archival state service
                // before the restart, so it should be able to resume without catching up by loading
                // state from storage.
<<<<<<< HEAD
                StatePeers::<StaticVersion<0, 1>>::from_urls(
=======
                StatePeers::<BaseVersion>::from_urls(
>>>>>>> 443f817c
                    vec![format!("http://localhost:{port}").parse().unwrap()],
                    Default::default(),
                )
            }))
            .network_config(TestConfigBuilder::default().l1_url(l1).build())
            .build();
<<<<<<< HEAD
        let _network = TestNetwork::new(config, BaseV01UpgradeV02::new()).await;
        let client: Client<ServerError, StaticVersion<0, 1>> =
=======
        let _network = TestNetwork::new(config, BaseVersion::instance()).await;
        let client: Client<ServerError, BaseVersion> =
>>>>>>> 443f817c
            Client::new(format!("http://localhost:{port}").parse().unwrap());
        client.connect(None).await;
        tracing::info!(port, "server running");

        // Make sure we can decide new blocks after the restart.
        tracing::info!("waiting for decide, height {height}");
        let new_leaf: LeafQueryData<SeqTypes> = client
            .socket(&format!("availability/stream/leaves/{height}"))
            .subscribe()
            .await
            .unwrap()
            .next()
            .await
            .unwrap()
            .unwrap();
        assert_eq!(new_leaf.height(), height as u64);
        assert_eq!(
            new_leaf.leaf().parent_commitment(),
            chain[height - 1].hash()
        );

        // Ensure the new chain is consistent with the old chain.
        let new_chain: Vec<LeafQueryData<SeqTypes>> = client
            .socket("availability/stream/leaves/0")
            .subscribe()
            .await
            .unwrap()
            .take(height)
            .try_collect()
            .await
            .unwrap();
        assert_eq!(chain, new_chain);
    }

    #[async_std::test]
    async fn test_fetch_config() {
        setup_test();

        let port = pick_unused_port().expect("No ports free");
        let url: surf_disco::Url = format!("http://localhost:{port}").parse().unwrap();
<<<<<<< HEAD
        let client: Client<ServerError, StaticVersion<0, 1>> = Client::new(url.clone());
=======
        let client: Client<ServerError, BaseVersion> = Client::new(url.clone());
>>>>>>> 443f817c

        let options = Options::with_port(port).config(Default::default());
        let anvil = Anvil::new().spawn();
        let l1 = anvil.endpoint().parse().unwrap();
        let network_config = TestConfigBuilder::default().l1_url(l1).build();
        let config = TestNetworkConfigBuilder::default()
            .api_config(options)
            .network_config(network_config)
            .build();
<<<<<<< HEAD
        let network = TestNetwork::new(config, BaseV01UpgradeV02::new()).await;
=======
        let network = TestNetwork::new(config, BaseVersion::instance()).await;
>>>>>>> 443f817c
        client.connect(None).await;

        // Fetch a network config from the API server. The first peer URL is bogus, to test the
        // failure/retry case.
<<<<<<< HEAD
        let peers = StatePeers::<StaticVersion<0, 1>>::from_urls(
=======
        let peers = StatePeers::<BaseVersion>::from_urls(
>>>>>>> 443f817c
            vec!["https://notarealnode.network".parse().unwrap(), url],
            Default::default(),
        );

        // Fetch the config from node 1, a different node than the one running the service.
        let validator = ValidatorConfig::generated_from_seed_indexed([0; 32], 1, 1, false);
        let mut config = peers.fetch_config(validator.clone()).await;

        // Check the node-specific information in the recovered config is correct.
        assert_eq!(config.node_index, 1);
        assert_eq!(
            config.config.my_own_validator_config.public_key,
            validator.public_key
        );
        assert_eq!(
            config.config.my_own_validator_config.private_key,
            validator.private_key
        );

        // Check the public information is also correct (with respect to the node that actually
        // served the config, for public keys).
        config.config.my_own_validator_config =
            ValidatorConfig::generated_from_seed_indexed([0; 32], 0, 1, true);
        pretty_assertions::assert_eq!(
            serde_json::to_value(PublicHotShotConfig::from(config.config)).unwrap(),
            serde_json::to_value(PublicHotShotConfig::from(
                network.cfg.hotshot_config().clone()
            ))
            .unwrap()
        );
    }
}<|MERGE_RESOLUTION|>--- conflicted
+++ resolved
@@ -8,13 +8,8 @@
 use data_source::{CatchupDataSource, SubmitDataSource};
 use derivative::Derivative;
 use espresso_types::{
-<<<<<<< HEAD
     v0::traits::SequencerPersistence, v0_3::ChainConfig, AccountQueryData, BaseV01UpgradeV02,
     BlockMerkleTree, FeeAccountProof, NodeState, PubKey, Transaction,
-=======
-    v0::traits::SequencerPersistence, v0_3::ChainConfig, AccountQueryData, BlockMerkleTree,
-    FeeAccountProof, NodeState, PubKey, Transaction,
->>>>>>> 443f817c
 };
 use ethers::prelude::Address;
 use futures::{
@@ -29,19 +24,16 @@
 use hotshot_query_service::data_source::ExtensibleDataSource;
 use hotshot_state_prover::service::light_client_genesis_from_stake_table;
 use hotshot_types::{
-    data::ViewNumber, light_client::StateSignatureRequestBody, traits::network::ConnectedNetwork,
+    data::ViewNumber,
+    light_client::StateSignatureRequestBody,
+    traits::{network::ConnectedNetwork, node_implementation::Versions},
 };
 use jf_merkle_tree::MerkleTreeScheme;
 
 use self::data_source::{HotShotConfigDataSource, PublicNetworkConfig, StateSignatureDataSource};
 use crate::{
-<<<<<<< HEAD
-    network, persistence::ChainConfigPersistence, state_signature::StateSigner, Node, SeqTypes,
-    SequencerApiVersion, SequencerContext,
-=======
     context::Consensus, network, persistence::ChainConfigPersistence, state_signature::StateSigner,
-    SeqTypes, SequencerContext,
->>>>>>> 443f817c
+    SeqTypes, SequencerApiVersion, SequencerContext,
 };
 
 pub mod data_source;
@@ -56,10 +48,6 @@
 pub type BlocksFrontier = <BlockMerkleTree as MerkleTreeScheme>::MembershipProof;
 
 type BoxLazy<T> = Pin<Arc<Lazy<T, BoxFuture<'static, T>>>>;
-<<<<<<< HEAD
-type HotshotSystemContextHandle<N, V> = Arc<RwLock<SystemContextHandle<SeqTypes, N, V>>>;
-=======
->>>>>>> 443f817c
 
 #[derive(Derivative)]
 #[derivative(Debug(bound = ""))]
@@ -70,11 +58,7 @@
     config: NetworkConfig<PubKey>,
 
     #[derivative(Debug = "ignore")]
-<<<<<<< HEAD
-    handle: HotshotSystemContextHandle<Node<N, P>, V>,
-=======
-    handle: Arc<RwLock<Consensus<N, P>>>,
->>>>>>> 443f817c
+    handle: Arc<RwLock<Consensus<N, P, V>>>,
 }
 
 impl<N: ConnectedNetwork<PubKey>, P: SequencerPersistence, V: Versions>
@@ -124,11 +108,7 @@
         &self.consensus.as_ref().get().await.get_ref().event_streamer
     }
 
-<<<<<<< HEAD
-    async fn consensus(&self) -> Arc<RwLock<SystemContextHandle<SeqTypes, Node<N, P>, V>>> {
-=======
-    async fn consensus(&self) -> Arc<RwLock<Consensus<N, P>>> {
->>>>>>> 443f817c
+    async fn consensus(&self) -> Arc<RwLock<Consensus<N, P, V>>> {
         Arc::clone(&self.consensus.as_ref().get().await.get_ref().handle)
     }
 
@@ -394,11 +374,7 @@
     use espresso_types::{
         mock::MockStateCatchup,
         v0::traits::{PersistenceOptions, StateCatchup},
-<<<<<<< HEAD
         NamespaceId, ValidatedState,
-=======
-        BaseVersion, NamespaceId, ValidatedState,
->>>>>>> 443f817c
     };
     use ethers::{prelude::Address, utils::Anvil};
     use futures::{
@@ -645,11 +621,7 @@
 
         let port = pick_unused_port().expect("No ports free");
         let url = format!("http://localhost:{port}").parse().unwrap();
-<<<<<<< HEAD
         let client: Client<ServerError, StaticVersion<0, 1>> = Client::new(url);
-=======
-        let client: Client<ServerError, BaseVersion> = Client::new(url);
->>>>>>> 443f817c
 
         let options = opt(Options::with_port(port).status(Default::default()));
         let anvil = Anvil::new().spawn();
@@ -659,11 +631,7 @@
             .api_config(options)
             .network_config(network_config)
             .build();
-<<<<<<< HEAD
         let _network = TestNetwork::new(config, BaseV01UpgradeV02::new()).await;
-=======
-        let _network = TestNetwork::new(config, BaseVersion::instance()).await;
->>>>>>> 443f817c
         client.connect(None).await;
 
         // The status API is well tested in the query service repo. Here we are just smoke testing
@@ -705,11 +673,7 @@
         let port = pick_unused_port().expect("No ports free");
 
         let url = format!("http://localhost:{port}").parse().unwrap();
-<<<<<<< HEAD
         let client: Client<ServerError, StaticVersion<0, 1>> = Client::new(url);
-=======
-        let client: Client<ServerError, BaseVersion> = Client::new(url);
->>>>>>> 443f817c
 
         let options = opt(Options::with_port(port).submit(Default::default()));
         let anvil = Anvil::new().spawn();
@@ -719,11 +683,7 @@
             .api_config(options)
             .network_config(network_config)
             .build();
-<<<<<<< HEAD
         let network = TestNetwork::new(config, BaseV01UpgradeV02::new()).await;
-=======
-        let network = TestNetwork::new(config, BaseVersion::instance()).await;
->>>>>>> 443f817c
         let mut events = network.server.event_stream().await;
 
         client.connect(None).await;
@@ -748,12 +708,8 @@
         let port = pick_unused_port().expect("No ports free");
 
         let url = format!("http://localhost:{port}").parse().unwrap();
-<<<<<<< HEAD
 
         let client: Client<ServerError, StaticVersion<0, 1>> = Client::new(url);
-=======
-        let client: Client<ServerError, BaseVersion> = Client::new(url);
->>>>>>> 443f817c
 
         let options = opt(Options::with_port(port));
         let anvil = Anvil::new().spawn();
@@ -763,11 +719,7 @@
             .api_config(options)
             .network_config(network_config)
             .build();
-<<<<<<< HEAD
         let network = TestNetwork::new(config, BaseV01UpgradeV02::new()).await;
-=======
-        let network = TestNetwork::new(config, BaseVersion::instance()).await;
->>>>>>> 443f817c
 
         let mut height: u64;
         // Wait for block >=2 appears
@@ -799,11 +751,7 @@
 
         let port = pick_unused_port().expect("No ports free");
         let url = format!("http://localhost:{port}").parse().unwrap();
-<<<<<<< HEAD
         let client: Client<ServerError, StaticVersion<0, 1>> = Client::new(url);
-=======
-        let client: Client<ServerError, BaseVersion> = Client::new(url);
->>>>>>> 443f817c
 
         let options = opt(Options::with_port(port).catchup(Default::default()));
         let anvil = Anvil::new().spawn();
@@ -813,11 +761,7 @@
             .api_config(options)
             .network_config(network_config)
             .build();
-<<<<<<< HEAD
         let network = TestNetwork::new(config, BaseV01UpgradeV02::new()).await;
-=======
-        let network = TestNetwork::new(config, BaseVersion::instance()).await;
->>>>>>> 443f817c
         client.connect(None).await;
 
         // Wait for a few blocks to be decided.
@@ -898,11 +842,7 @@
     use data_source::testing::TestableSequencerDataSource;
     use endpoints::NamespaceProofQueryData;
 
-<<<<<<< HEAD
     use espresso_types::{Header, NamespaceId};
-=======
-    use espresso_types::{BaseVersion, Header, NamespaceId};
->>>>>>> 443f817c
     use ethers::utils::Anvil;
     use futures::stream::StreamExt;
     use hotshot_query_service::availability::{LeafQueryData, VidCommonQueryData};
@@ -956,19 +896,11 @@
             .api_config(D::options(&storage, Options::with_port(port)).submit(Default::default()))
             .network_config(network_config)
             .build();
-<<<<<<< HEAD
         let network = TestNetwork::new(config, BaseV01UpgradeV02::new()).await;
         let mut events = network.server.event_stream().await;
 
         // Connect client.
         let client: Client<ServerError, StaticVersion<0, 1>> =
-=======
-        let network = TestNetwork::new(config, BaseVersion::instance()).await;
-        let mut events = network.server.event_stream().await;
-
-        // Connect client.
-        let client: Client<ServerError, BaseVersion> =
->>>>>>> 443f817c
             Client::new(format!("http://localhost:{port}").parse().unwrap());
         client.connect(None).await;
 
@@ -1067,11 +999,7 @@
             events_service_port: hotshot_event_streaming_port,
         };
 
-<<<<<<< HEAD
         let client: Client<ServerError, StaticVersion<0, 1>> = Client::new(url);
-=======
-        let client: Client<ServerError, BaseVersion> = Client::new(url);
->>>>>>> 443f817c
 
         let options = Options::with_port(query_service_port).hotshot_events(hotshot_events);
 
@@ -1082,11 +1010,7 @@
             .api_config(options)
             .network_config(network_config)
             .build();
-<<<<<<< HEAD
         let _network = TestNetwork::new(config, BaseV01UpgradeV02::new()).await;
-=======
-        let _network = TestNetwork::new(config, BaseVersion::instance()).await;
->>>>>>> 443f817c
 
         let mut subscribed_events = client
             .socket("hotshot-events/events")
@@ -1123,13 +1047,8 @@
     use espresso_types::{
         mock::MockStateCatchup,
         v0_1::{UpgradeMode, ViewBasedUpgrade},
-<<<<<<< HEAD
         BaseV01UpgradeV02, FeeAccount, FeeAmount, Header, TimeBasedUpgrade, Timestamp, Upgrade,
         UpgradeType, ValidatedState,
-=======
-        BaseVersion, FeeAccount, FeeAmount, Header, TimeBasedUpgrade, Timestamp, Upgrade,
-        UpgradeType, UpgradeVersion, ValidatedState,
->>>>>>> 443f817c
     };
     use ethers::utils::Anvil;
     use futures::{
@@ -1175,11 +1094,7 @@
 
         let port = pick_unused_port().expect("No ports free");
         let url = format!("http://localhost:{port}").parse().unwrap();
-<<<<<<< HEAD
         let client: Client<ServerError, StaticVersion<0, 1>> = Client::new(url);
-=======
-        let client: Client<ServerError, BaseVersion> = Client::new(url);
->>>>>>> 443f817c
         let options = Options::with_port(port);
         let anvil = Anvil::new().spawn();
         let l1 = anvil.endpoint().parse().unwrap();
@@ -1188,11 +1103,7 @@
             .api_config(options)
             .network_config(network_config)
             .build();
-<<<<<<< HEAD
         let _network = TestNetwork::new(config, BaseV01UpgradeV02::new()).await;
-=======
-        let _network = TestNetwork::new(config, BaseVersion::instance()).await;
->>>>>>> 443f817c
 
         client.connect(None).await;
         let health = client.get::<AppHealth>("healthcheck").send().await.unwrap();
@@ -1240,15 +1151,9 @@
             .api_config(options)
             .network_config(network_config)
             .build();
-<<<<<<< HEAD
         let mut network = TestNetwork::new(config, BaseV01UpgradeV02::new()).await;
         let url = format!("http://localhost:{port}").parse().unwrap();
         let client: Client<ServerError, SequencerApiVersion> = Client::new(url);
-=======
-        let mut network = TestNetwork::new(config, BaseVersion::instance()).await;
-        let url = format!("http://localhost:{port}").parse().unwrap();
-        let client: Client<ServerError, BaseVersion> = Client::new(url);
->>>>>>> 443f817c
 
         client.connect(None).await;
 
@@ -1311,21 +1216,13 @@
             .api_config(Options::with_port(port).catchup(Default::default()))
             .network_config(TestConfigBuilder::default().l1_url(l1).build())
             .catchups(std::array::from_fn(|_| {
-<<<<<<< HEAD
                 StatePeers::<StaticVersion<0, 1>>::from_urls(
-=======
-                StatePeers::<BaseVersion>::from_urls(
->>>>>>> 443f817c
                     vec![format!("http://localhost:{port}").parse().unwrap()],
                     Default::default(),
                 )
             }))
             .build();
-<<<<<<< HEAD
         let mut network = TestNetwork::new(config, BaseV01UpgradeV02::new()).await;
-=======
-        let mut network = TestNetwork::new(config, BaseVersion::instance()).await;
->>>>>>> 443f817c
 
         // Wait for replica 0 to reach a (non-genesis) decide, before disconnecting it.
         let mut events = network.peers[0].event_stream().await;
@@ -1363,21 +1260,13 @@
                 1,
                 ValidatedState::default(),
                 no_storage::Options,
-<<<<<<< HEAD
                 StatePeers::<StaticVersion<0, 1>>::from_urls(
-=======
-                StatePeers::<BaseVersion>::from_urls(
->>>>>>> 443f817c
                     vec![format!("http://localhost:{port}").parse().unwrap()],
                     Default::default(),
                 ),
                 &NoMetrics,
                 test_helpers::STAKE_TABLE_CAPACITY_FOR_TEST,
-<<<<<<< HEAD
                 BaseV01UpgradeV02::new(),
-=======
-                BaseVersion::instance(),
->>>>>>> 443f817c
                 Default::default(),
             )
             .await;
@@ -1434,11 +1323,7 @@
             .api_config(Options::with_port(port).catchup(Default::default()))
             .states(states)
             .catchups(std::array::from_fn(|_| {
-<<<<<<< HEAD
                 StatePeers::<StaticVersion<0, 1>>::from_urls(
-=======
-                StatePeers::<BaseVersion>::from_urls(
->>>>>>> 443f817c
                     vec![format!("http://localhost:{port}").parse().unwrap()],
                     Default::default(),
                 )
@@ -1446,11 +1331,7 @@
             .network_config(TestConfigBuilder::default().l1_url(l1).build())
             .build();
 
-<<<<<<< HEAD
         let mut network = TestNetwork::new(config, BaseV01UpgradeV02::new()).await;
-=======
-        let mut network = TestNetwork::new(config, BaseVersion::instance()).await;
->>>>>>> 443f817c
 
         // Wait for few blocks to be decided.
         network
@@ -1519,11 +1400,7 @@
             )
             .states(states)
             .catchups(std::array::from_fn(|_| {
-<<<<<<< HEAD
                 StatePeers::<StaticVersion<0, 1>>::from_urls(
-=======
-                StatePeers::<BaseVersion>::from_urls(
->>>>>>> 443f817c
                     vec![format!("http://localhost:{port}").parse().unwrap()],
                     Default::default(),
                 )
@@ -1531,11 +1408,7 @@
             .network_config(TestConfigBuilder::default().l1_url(l1).build())
             .build();
 
-<<<<<<< HEAD
         let mut network = TestNetwork::new(config, BaseV01UpgradeV02::new()).await;
-=======
-        let mut network = TestNetwork::new(config, BaseVersion::instance()).await;
->>>>>>> 443f817c
 
         // Wait for a few blocks to be decided.
         network
@@ -1597,11 +1470,7 @@
         let mut upgrades = std::collections::BTreeMap::new();
 
         upgrades.insert(
-<<<<<<< HEAD
             StaticVersion::<0, 2>::version(),
-=======
-            UpgradeVersion::VERSION,
->>>>>>> 443f817c
             Upgrade {
                 mode,
                 upgrade_type: UpgradeType::Fee {
@@ -1623,11 +1492,7 @@
                 .status(Default::default()),
             )
             .catchups(std::array::from_fn(|_| {
-<<<<<<< HEAD
                 StatePeers::<SequencerApiVersion>::from_urls(
-=======
-                StatePeers::<BaseVersion>::from_urls(
->>>>>>> 443f817c
                     vec![format!("http://localhost:{port}").parse().unwrap()],
                     Default::default(),
                 )
@@ -1640,11 +1505,7 @@
             )
             .build();
 
-<<<<<<< HEAD
         let mut network = TestNetwork::new(config, BaseV01UpgradeV02::new()).await;
-=======
-        let mut network = TestNetwork::new(config, BaseVersion::instance()).await;
->>>>>>> 443f817c
 
         let mut events = network.server.event_stream().await;
         loop {
@@ -1654,25 +1515,17 @@
                 EventType::UpgradeProposal { proposal, .. } => {
                     let upgrade = proposal.data.upgrade_proposal;
                     let new_version = upgrade.new_version;
-<<<<<<< HEAD
                     assert_eq!(
                         new_version,
                         <BaseV01UpgradeV02 as Versions>::Upgrade::VERSION
                     );
-=======
-                    assert_eq!(new_version, UpgradeVersion::VERSION);
->>>>>>> 443f817c
                     break;
                 }
                 _ => continue,
             }
         }
 
-<<<<<<< HEAD
         let client: Client<ServerError, SequencerApiVersion> =
-=======
-        let client: Client<ServerError, BaseVersion> =
->>>>>>> 443f817c
             Client::new(format!("http://localhost:{port}").parse().unwrap());
         client.connect(None).await;
         tracing::info!(port, "server running");
@@ -1730,17 +1583,10 @@
             .persistences(persistence)
             .network_config(TestConfigBuilder::default().l1_url(l1).build())
             .build();
-<<<<<<< HEAD
         let mut network = TestNetwork::new(config, BaseV01UpgradeV02::new()).await;
 
         // Connect client.
         let client: Client<ServerError, SequencerApiVersion> =
-=======
-        let mut network = TestNetwork::new(config, BaseVersion::instance()).await;
-
-        // Connect client.
-        let client: Client<ServerError, BaseVersion> =
->>>>>>> 443f817c
             Client::new(format!("http://localhost:{port}").parse().unwrap());
         client.connect(None).await;
         tracing::info!(port, "server running");
@@ -1807,24 +1653,15 @@
                 // Catchup using node 0 as a peer. Node 0 was running the archival state service
                 // before the restart, so it should be able to resume without catching up by loading
                 // state from storage.
-<<<<<<< HEAD
                 StatePeers::<StaticVersion<0, 1>>::from_urls(
-=======
-                StatePeers::<BaseVersion>::from_urls(
->>>>>>> 443f817c
                     vec![format!("http://localhost:{port}").parse().unwrap()],
                     Default::default(),
                 )
             }))
             .network_config(TestConfigBuilder::default().l1_url(l1).build())
             .build();
-<<<<<<< HEAD
         let _network = TestNetwork::new(config, BaseV01UpgradeV02::new()).await;
         let client: Client<ServerError, StaticVersion<0, 1>> =
-=======
-        let _network = TestNetwork::new(config, BaseVersion::instance()).await;
-        let client: Client<ServerError, BaseVersion> =
->>>>>>> 443f817c
             Client::new(format!("http://localhost:{port}").parse().unwrap());
         client.connect(None).await;
         tracing::info!(port, "server running");
@@ -1865,11 +1702,7 @@
 
         let port = pick_unused_port().expect("No ports free");
         let url: surf_disco::Url = format!("http://localhost:{port}").parse().unwrap();
-<<<<<<< HEAD
         let client: Client<ServerError, StaticVersion<0, 1>> = Client::new(url.clone());
-=======
-        let client: Client<ServerError, BaseVersion> = Client::new(url.clone());
->>>>>>> 443f817c
 
         let options = Options::with_port(port).config(Default::default());
         let anvil = Anvil::new().spawn();
@@ -1879,20 +1712,12 @@
             .api_config(options)
             .network_config(network_config)
             .build();
-<<<<<<< HEAD
         let network = TestNetwork::new(config, BaseV01UpgradeV02::new()).await;
-=======
-        let network = TestNetwork::new(config, BaseVersion::instance()).await;
->>>>>>> 443f817c
         client.connect(None).await;
 
         // Fetch a network config from the API server. The first peer URL is bogus, to test the
         // failure/retry case.
-<<<<<<< HEAD
         let peers = StatePeers::<StaticVersion<0, 1>>::from_urls(
-=======
-        let peers = StatePeers::<BaseVersion>::from_urls(
->>>>>>> 443f817c
             vec!["https://notarealnode.network".parse().unwrap(), url],
             Default::default(),
         );
