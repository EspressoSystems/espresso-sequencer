--- conflicted
+++ resolved
@@ -411,11 +411,18 @@
         ) -> Self {
             let mut cfg = TestConfig::default_with_l1(l1);
             cfg.builder_port = builder_port;
+            if let Some(upgrades) = upgrades {
+                cfg.set_upgrade_parameters(
+                    upgrades.start_proposing_view,
+                    upgrades.stop_proposing_view,
+                    upgrades.start_voting_view,
+                    upgrades.stop_voting_view,
+                );
+            }
 
             Self::with_state_and_config(api_config, state, persistence, catchup, cfg).await
         }
 
-<<<<<<< HEAD
         pub async fn with_state_and_config(
             api_config: Options,
             state: [ValidatedState; TestConfig::NUM_NODES],
@@ -424,33 +431,13 @@
             mut network_config: TestConfig,
         ) -> Self {
             let (builder_task, builder_url) = run_test_builder(network_config.builder_port).await;
-            network_config.set_hotshot_builder_url(builder_url);
+            network_config.set_builder_urls(vec1::vec1![builder_url]);
 
             let mut nodes = join_all(izip!(state, persistence, catchup).enumerate().map(
                 |(i, (state, persistence, catchup))| {
                     let opt = api_config.clone();
                     let cfg = &network_config;
-=======
-            cfg.set_builder_urls(vec1::vec1![builder_url]);
-
-            let mut upgrades_map = BTreeMap::default();
-            if let Some(upgrades) = upgrades {
-                cfg.set_upgrade_parameters(
-                    upgrades.start_proposing_view,
-                    upgrades.stop_proposing_view,
-                    upgrades.start_voting_view,
-                    upgrades.stop_voting_view,
-                );
-
-                upgrades_map = upgrades.upgrades;
-            }
-
-            let mut nodes = join_all(izip!(state, persistence, catchup).enumerate().map(
-                |(i, (state, persistence, catchup))| {
-                    let opt = opt.clone();
-                    let upgrades_map = upgrades_map.clone();
-                    let cfg = &cfg;
->>>>>>> a507dabb
+                    let upgrades_map = cfg.upgrades.clone().map(|e| e.upgrades).unwrap_or_default();
                     async move {
                         if i == 0 {
                             opt.serve(
