use std::{net::ToSocketAddrs, sync::Arc};

use clap::Parser;
<<<<<<< HEAD
use espresso_types::{SequencerVersions, SolverAuctionResultsProvider, V0_1, V0_2, V0_3};
=======
use espresso_types::{BaseVersion, SolverAuctionResultsProvider};
>>>>>>> 443f817c
use futures::future::FutureExt;
use hotshot::MarketplaceConfig;
use hotshot_types::traits::metrics::NoMetrics;
use sequencer::{
    api::{self, data_source::DataSourceOptions},
    init_node,
    options::{Modules, Options},
    persistence, Genesis, L1Params, NetworkParams,
};
use vbs::version::StaticVersionType;

#[async_std::main]
async fn main() -> anyhow::Result<()> {
    let opt = Options::parse();
    opt.logging.init();

    let modules = opt.modules();
    tracing::warn!(?modules, "sequencer starting up");

    let genesis = Genesis::from_file(&opt.genesis_file)?;
    tracing::info!(?genesis, "genesis");

    let base = genesis.base_version;
    let upgrade = genesis.upgrade_version;

    match (base, upgrade) {
        (V0_1::VERSION, V0_2::VERSION) => {
            run(
                genesis,
                modules,
                opt,
                SequencerVersions::<V0_1, V0_2>::new(),
            )
            .await
        }
        (V0_2::VERSION, V0_3::VERSION) => {
            run(
                genesis,
                modules,
                opt,
                SequencerVersions::<V0_2, V0_3>::new(),
            )
            .await
        }
        _ => panic!(
            "Invalid base ({base}) and upgrade ({upgrade}) versions specified in the toml file."
        ),
    }
}

async fn run<V>(
    genesis: Genesis,
    mut modules: Modules,
    opt: Options,
    versions: V,
) -> anyhow::Result<()>
where
    V: Versions,
{
    if let Some(storage) = modules.storage_fs.take() {
<<<<<<< HEAD
        init_with_storage(genesis, modules, opt, storage, versions).await
    } else if let Some(storage) = modules.storage_sql.take() {
        init_with_storage(genesis, modules, opt, storage, versions).await
=======
        init_with_storage(modules, opt, storage, BaseVersion::instance()).await
    } else if let Some(storage) = modules.storage_sql.take() {
        init_with_storage(modules, opt, storage, BaseVersion::instance()).await
>>>>>>> 443f817c
    } else {
        // Persistence is required. If none is provided, just use the local file system.
        init_with_storage(
            genesis,
            modules,
            opt,
            persistence::fs::Options::default(),
<<<<<<< HEAD
            versions,
=======
            BaseVersion::instance(),
>>>>>>> 443f817c
        )
        .await
    }
}

async fn init_with_storage<S, V>(
    genesis: Genesis,
    modules: Modules,
    opt: Options,
    storage_opt: S,
    versions: V,
) -> anyhow::Result<()>
where
    S: DataSourceOptions,
    V: Versions,
{
    let (private_staking_key, private_state_key) = opt.private_keys()?;
    let l1_params = L1Params {
        url: opt.l1_provider_url,
        events_max_block_range: opt.l1_events_max_block_range,
    };

    // Parse supplied Libp2p addresses to their socket form
    // We expect all nodes to be reachable via IPv4, so we filter out any IPv6 addresses.
    // Downstream in HotShot we pin the IP address to v4, but this can be fixed in the future.
    let libp2p_advertise_address = opt
        .libp2p_advertise_address
        .to_socket_addrs()?
        .find(|x| x.is_ipv4())
        .ok_or(anyhow::anyhow!(
            "Failed to resolve Libp2p advertise address"
        ))?;
    let libp2p_bind_address = opt
        .libp2p_bind_address
        .to_socket_addrs()?
        .find(|x| x.is_ipv4())
        .ok_or(anyhow::anyhow!("Failed to resolve Libp2p bind address"))?;

    let network_params = NetworkParams {
        cdn_endpoint: opt.cdn_endpoint,
        libp2p_advertise_address,
        libp2p_bind_address,
        libp2p_bootstrap_nodes: opt.libp2p_bootstrap_nodes,
        orchestrator_url: opt.orchestrator_url,
        state_relay_server_url: opt.state_relay_server_url,
        public_api_url: opt.public_api_url,
        private_staking_key,
        private_state_key,
        state_peers: opt.state_peers,
        config_peers: opt.config_peers,
        catchup_backoff: opt.catchup_backoff,
    };

    let marketplace_config = MarketplaceConfig {
        auction_results_provider: Arc::new(SolverAuctionResultsProvider {
            url: opt.auction_results_solver_url,
            marketplace_path: opt.marketplace_solver_path,
            results_path: opt.auction_results_path,
        }),
        fallback_builder_url: opt.fallback_builder_url,
    };

    // Initialize HotShot. If the user requested the HTTP module, we must initialize the handle in
    // a special way, in order to populate the API with consensus metrics. Otherwise, we initialize
    // the handle directly, with no metrics.
    let ctx = match modules.http {
        Some(http_opt) => {
            // Add optional API modules as requested.
            let mut http_opt = api::Options::from(http_opt);
            if let Some(query) = modules.query {
                http_opt = storage_opt.enable_query_module(http_opt, query);
            }
            if let Some(submit) = modules.submit {
                http_opt = http_opt.submit(submit);
            }
            if let Some(status) = modules.status {
                http_opt = http_opt.status(status);
            }
            if let Some(state) = modules.state {
                http_opt = http_opt.state(state);
            }
            if let Some(catchup) = modules.catchup {
                http_opt = http_opt.catchup(catchup);
            }

            if let Some(hotshot_events) = modules.hotshot_events {
                http_opt = http_opt.hotshot_events(hotshot_events);
            }
            if let Some(explorer) = modules.explorer {
                http_opt = http_opt.explorer(explorer);
            }
            if let Some(config) = modules.config {
                http_opt = http_opt.config(config);
            }

            http_opt
                .serve(move |metrics| {
                    async move {
                        init_node(
                            genesis,
                            network_params,
                            &*metrics,
                            storage_opt,
                            l1_params,
                            versions,
                            opt.is_da,
                            opt.identity,
                            marketplace_config,
                        )
                        .await
                        .unwrap()
                    }
                    .boxed()
                })
                .await?
        }
        None => {
            init_node(
                genesis,
                network_params,
                &NoMetrics,
                storage_opt,
                l1_params,
                versions,
                opt.is_da,
                opt.identity,
                marketplace_config,
            )
            .await?
        }
    };

    // Start doing consensus.
    ctx.start_consensus().await;
    ctx.join().await;

    Ok(())
}

#[cfg(test)]
mod test {
    use std::time::Duration;

    use async_std::task::spawn;

    use espresso_types::{BaseV01UpgradeV02, PubKey};
    use hotshot_types::{light_client::StateKeyPair, traits::signature_key::SignatureKey};
    use portpicker::pick_unused_port;
    use sequencer::{
        api::options::{Http, Status},
        genesis::StakeTableConfig,
        persistence::fs,
        SequencerApiVersion,
    };
    use sequencer_utils::test_utils::setup_test;
    use surf_disco::{error::ClientError, Client, Url};
    use tempfile::TempDir;
    use vbs::version::Version;

    use super::*;

    #[async_std::test]
    async fn test_startup_before_orchestrator() {
        setup_test();

        let (pub_key, priv_key) = PubKey::generated_from_seed_indexed([0; 32], 0);
        let state_key = StateKeyPair::generate_from_seed_indexed([0; 32], 0);

        let port = pick_unused_port().unwrap();
        let tmp = TempDir::new().unwrap();

        let genesis_file = tmp.path().join("genesis.toml");
        let genesis = Genesis {
            chain_config: Default::default(),
            stake_table: StakeTableConfig { capacity: 10 },
            accounts: Default::default(),
            l1_finalized: Default::default(),
            header: Default::default(),
            upgrades: Default::default(),
            base_version: Version { major: 0, minor: 1 },
            upgrade_version: Version { major: 0, minor: 2 },
        };
        genesis.to_file(&genesis_file).unwrap();

        let modules = Modules {
            http: Some(Http::with_port(port)),
            status: Some(Status),
            ..Default::default()
        };
        let opt = Options::parse_from([
            "sequencer",
            "--private-staking-key",
            &priv_key.to_string(),
            "--private-state-key",
            &state_key.sign_key_ref().to_string(),
            "--genesis-file",
            &genesis_file.display().to_string(),
        ]);

        // Start the sequencer in a background task. This process will not complete, because it will
        // be waiting for the orchestrator, but it should at least start up the API server and
        // populate some metrics.
        tracing::info!(port, "starting sequencer");
        let task = spawn(async move {
            if let Err(err) = init_with_storage(
                genesis,
                modules,
                opt,
                fs::Options::new(tmp.path().into()),
<<<<<<< HEAD
                BaseV01UpgradeV02::new(),
=======
                BaseVersion::instance(),
>>>>>>> 443f817c
            )
            .await
            {
                tracing::error!("failed to start sequencer: {err:#}");
            }
        });

        // The healthcheck should eventually come up even though the node is waiting for the
        // orchestrator.
        tracing::info!("waiting for API to start");
        let url: Url = format!("http://localhost:{port}").parse().unwrap();
<<<<<<< HEAD
        let client = Client::<ClientError, SequencerApiVersion>::new(url.clone());
=======
        let client = Client::<ClientError, BaseVersion>::new(url.clone());
>>>>>>> 443f817c
        assert!(client.connect(Some(Duration::from_secs(60))).await);
        client.get::<()>("healthcheck").send().await.unwrap();

        // The metrics should include information about the node and software version. surf-disco
        // doesn't currently support fetching a plaintext file, so we use a raw reqwest client.
        let res = reqwest::get(url.join("/status/metrics").unwrap())
            .await
            .unwrap();
        assert!(res.status().is_success(), "{}", res.status());
        let metrics = res.text().await.unwrap();
        let lines = metrics.lines().collect::<Vec<_>>();
        assert!(
            lines.contains(&format!("consensus_node{{key=\"{pub_key}\"}} 1").as_str()),
            "{lines:#?}"
        );
        assert!(
            lines.contains(
                &format!(
                    "consensus_version{{desc=\"{}\",rev=\"{}\",timestamp=\"{}\"}} 1",
                    env!("VERGEN_GIT_DESCRIBE"),
                    env!("VERGEN_GIT_SHA"),
                    env!("VERGEN_GIT_COMMIT_TIMESTAMP"),
                )
                .as_str()
            ),
            "{lines:#?}"
        );

        task.cancel().await;
    }
}<|MERGE_RESOLUTION|>--- conflicted
+++ resolved
@@ -1,14 +1,10 @@
 use std::{net::ToSocketAddrs, sync::Arc};
 
 use clap::Parser;
-<<<<<<< HEAD
 use espresso_types::{SequencerVersions, SolverAuctionResultsProvider, V0_1, V0_2, V0_3};
-=======
-use espresso_types::{BaseVersion, SolverAuctionResultsProvider};
->>>>>>> 443f817c
 use futures::future::FutureExt;
 use hotshot::MarketplaceConfig;
-use hotshot_types::traits::metrics::NoMetrics;
+use hotshot_types::traits::{metrics::NoMetrics, node_implementation::Versions};
 use sequencer::{
     api::{self, data_source::DataSourceOptions},
     init_node,
@@ -66,15 +62,9 @@
     V: Versions,
 {
     if let Some(storage) = modules.storage_fs.take() {
-<<<<<<< HEAD
         init_with_storage(genesis, modules, opt, storage, versions).await
     } else if let Some(storage) = modules.storage_sql.take() {
         init_with_storage(genesis, modules, opt, storage, versions).await
-=======
-        init_with_storage(modules, opt, storage, BaseVersion::instance()).await
-    } else if let Some(storage) = modules.storage_sql.take() {
-        init_with_storage(modules, opt, storage, BaseVersion::instance()).await
->>>>>>> 443f817c
     } else {
         // Persistence is required. If none is provided, just use the local file system.
         init_with_storage(
@@ -82,11 +72,7 @@
             modules,
             opt,
             persistence::fs::Options::default(),
-<<<<<<< HEAD
             versions,
-=======
-            BaseVersion::instance(),
->>>>>>> 443f817c
         )
         .await
     }
@@ -296,11 +282,7 @@
                 modules,
                 opt,
                 fs::Options::new(tmp.path().into()),
-<<<<<<< HEAD
                 BaseV01UpgradeV02::new(),
-=======
-                BaseVersion::instance(),
->>>>>>> 443f817c
             )
             .await
             {
@@ -312,11 +294,7 @@
         // orchestrator.
         tracing::info!("waiting for API to start");
         let url: Url = format!("http://localhost:{port}").parse().unwrap();
-<<<<<<< HEAD
         let client = Client::<ClientError, SequencerApiVersion>::new(url.clone());
-=======
-        let client = Client::<ClientError, BaseVersion>::new(url.clone());
->>>>>>> 443f817c
         assert!(client.connect(Some(Duration::from_secs(60))).await);
         client.get::<()>("healthcheck").send().await.unwrap();
 
