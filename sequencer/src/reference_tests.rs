--- conflicted
+++ resolved
@@ -41,20 +41,7 @@
 
 type Serializer = vbs::Serializer<SequencerVersion>;
 
-<<<<<<< HEAD
-fn reference_payload() -> Payload {
-    Payload::from_transactions(vec![reference_transaction()], &Default::default())
-        .unwrap()
-        .0
-}
-
-fn reference_ns_table() -> NsTable {
-    reference_payload().ns_table().clone()
-}
-
-const REFERENCE_NS_TABLE_COMMITMENT: &str = "NSTABLE~OwNTwTqGy4ZTcZdKCvTlgZ8KhNE12gykd6HkT12QZgtF";
-=======
-async fn reference_payload() -> Payload<TxTableEntryWord> {
+async fn reference_payload() -> Payload {
     Payload::from_transactions(
         vec![reference_transaction()],
         &Default::default(),
@@ -65,12 +52,11 @@
     .0
 }
 
-async fn reference_ns_table() -> NameSpaceTable<TxTableEntryWord> {
-    reference_payload().await.get_ns_table().clone()
+async fn reference_ns_table() -> NsTable {
+    reference_payload().await.ns_table().clone()
 }
 
 const REFERENCE_NS_TABLE_COMMITMENT: &str = "NSTABLE~jqBfNUW1lSijWpKpPNc9yxQs28YckB80gFJWnHIwOQMC";
->>>>>>> 8811fc8a
 
 fn reference_l1_block() -> L1BlockInfo {
     L1BlockInfo {
@@ -109,19 +95,14 @@
 async fn reference_header() -> Header {
     let builder_key = FeeAccount::generated_from_seed_indexed(Default::default(), 0).1;
     let fee_info = reference_fee_info();
-<<<<<<< HEAD
-    let ns_table = reference_ns_table();
-    let payload = reference_payload();
-=======
     let payload = reference_payload().await;
-    let ns_table = payload.get_ns_table();
->>>>>>> 8811fc8a
+    let ns_table = payload.ns_table().clone();
     let payload_commitment = vid_commitment(&payload.encode(), 1);
-    let builder_commitment = payload.builder_commitment(ns_table);
+    let builder_commitment = payload.builder_commitment(&ns_table);
     let builder_signature = FeeAccount::sign_fee(
         &builder_key,
         fee_info.amount().as_u64().unwrap(),
-        ns_table,
+        &ns_table,
         &payload_commitment,
     )
     .unwrap();
@@ -135,7 +116,7 @@
         l1_finalized: Some(reference_l1_block()),
         payload_commitment,
         builder_commitment,
-        ns_table: ns_table.clone(),
+        ns_table,
         block_merkle_tree_root: state.block_merkle_tree.commitment(),
         fee_merkle_tree_root: state.fee_merkle_tree.commitment(),
         fee_info,
@@ -144,11 +125,7 @@
     }
 }
 
-<<<<<<< HEAD
-const REFERENCE_HEADER_COMMITMENT: &str = "BLOCK~OruBHYAJrsLaswrdNY9F1mDx4SN6kCcSOn6hQCaKXeAj";
-=======
 const REFERENCE_HEADER_COMMITMENT: &str = "BLOCK~mHlaknD1qKCz0UBtV2GpnqfO6gFqF5yN-9qkmLMRG3rp";
->>>>>>> 8811fc8a
 
 fn reference_transaction() -> Transaction {
     let payload: [u8; 1024] = std::array::from_fn(|i| (i % (u8::MAX as usize)) as u8);
