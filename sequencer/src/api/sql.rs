use anyhow::{bail, ensure, Context};
use async_trait::async_trait;
<<<<<<< HEAD
use committable::{Commitment, Committable};
use espresso_types::{
    get_l1_deposits,
    v0_3::{ChainConfig, IterableFeeInfo},
    BlockMerkleTree, FeeAccount, FeeMerkleTree, Leaf, NodeState, ValidatedState,
};
use hotshot::traits::ValidatedState as _;
=======
use committable::Commitment;

use espresso_types::{v0_3::ChainConfig, BlockMerkleTree, FeeAccountProof, FeeMerkleTree};
use ethers::prelude::Address;
use hotshot_query_service::data_source::storage::sql::Write;
>>>>>>> 0cc5db6c
use hotshot_query_service::{
    availability::LeafId,
    data_source::{
<<<<<<< HEAD
        sql::{postgres::types::ToSql, Config, SqlDataSource, Transaction},
        storage::{AvailabilityStorage, SqlStorage},
        VersionedDataSource,
    },
    merklized_state::{MerklizedStateDataSource, Snapshot},
    node::NodeDataSource,
=======
        sql::{Config, SqlDataSource, Transaction},
        storage::{sql::query_as, MerklizedStateStorage, SqlStorage},
        VersionedDataSource,
    },
    merklized_state::Snapshot,
>>>>>>> 0cc5db6c
    Resolvable,
};
use hotshot_types::{
    data::{QuorumProposal, ViewNumber},
    message::Proposal,
    traits::node_implementation::ConsensusTime,
};
use jf_merkle_tree::{
    prelude::MerkleNode, ForgetableMerkleTreeScheme, ForgetableUniversalMerkleTreeScheme,
    LookupResult, MerkleTreeScheme,
};
use std::collections::{HashSet, VecDeque};

use super::{
    data_source::{Provider, SequencerDataSource},
    BlocksFrontier,
};
use crate::{
<<<<<<< HEAD
    catchup::{CatchupStorage, NullStateCatchup},
    persistence::{
        sql::{sql_param, Options},
        ChainConfigPersistence,
    },
    state::compute_state_update,
=======
    persistence::{sql::Options, ChainConfigPersistence},
>>>>>>> 0cc5db6c
    SeqTypes,
};

pub type DataSource = SqlDataSource<SeqTypes, Provider>;

#[async_trait]
impl SequencerDataSource for DataSource {
    type Options = Options;

    async fn create(opt: Self::Options, provider: Provider, reset: bool) -> anyhow::Result<Self> {
        let fetch_limit = opt.fetch_rate_limit;
        let active_fetch_delay = opt.active_fetch_delay;
        let chunk_fetch_delay = opt.chunk_fetch_delay;
        let mut cfg = Config::try_from(opt)?;

        if reset {
            cfg = cfg.reset_schema();
        }

        let mut builder = cfg.builder(provider).await?;

        if let Some(limit) = fetch_limit {
            builder = builder.with_rate_limit(limit);
        }
        if let Some(delay) = active_fetch_delay {
            builder = builder.with_active_fetch_delay(delay);
        }
        if let Some(delay) = chunk_fetch_delay {
            builder = builder.with_chunk_fetch_delay(delay);
        }

        builder.build().await
    }
}

impl CatchupStorage for SqlStorage {
    async fn get_accounts(
        &self,
        instance: &NodeState,
        height: u64,
        view: ViewNumber,
        accounts: &[FeeAccount],
    ) -> anyhow::Result<(FeeMerkleTree, Leaf)> {
        let tx = self.read().await.context(format!(
            "opening transaction to fetch account {accounts:?}; height {height}"
        ))?;

        let block_height = NodeDataSource::<SeqTypes>::block_height(&*tx)
            .await
            .context("getting block height")? as u64;
        ensure!(
            block_height > 0,
            "cannot get accounts for height {height}: no blocks available"
        );

        // Check if we have the desired state snapshot. If so, we can load the desired accounts
        // directly.
        if height < block_height {
            load_accounts(&tx, height, accounts).await
        } else {
            // If we do not have the exact snapshot we need, we can try going back to the last
            // snapshot we _do_ have and replaying subsequent blocks to compute the desired state.
            let (state, leaf) =
                reconstruct_state(instance, &tx, block_height - 1, view, accounts).await?;
            Ok((state.fee_merkle_tree, leaf))
        }
    }

    async fn get_frontier(
        &self,
        instance: &NodeState,
        height: u64,
        view: ViewNumber,
    ) -> anyhow::Result<BlocksFrontier> {
        let tx = self.read().await.context(format!(
            "opening transaction to fetch frontier at height {height}"
        ))?;

        let block_height = NodeDataSource::<SeqTypes>::block_height(&*tx)
            .await
            .context("getting block height")? as u64;
        ensure!(
            block_height > 0,
            "cannot get frontier for height {height}: no blocks available"
        );

        // Check if we have the desired state snapshot. If so, we can load the desired frontier
        // directly.
        if height < block_height {
            load_frontier(&tx, height).await
        } else {
            // If we do not have the exact snapshot we need, we can try going back to the last
            // snapshot we _do_ have and replaying subsequent blocks to compute the desired state.
            let (state, _) = reconstruct_state(instance, &tx, block_height - 1, view, &[]).await?;
            match state.block_merkle_tree.lookup(height - 1) {
                LookupResult::Ok(_, proof) => Ok(proof),
                _ => {
                    bail!("state snapshot {view:?},{height} was found but does not contain frontier at height {}; this should not be possible", height - 1);
                }
            }
        }
    }

    async fn get_chain_config(
        &self,
        commitment: Commitment<ChainConfig>,
    ) -> anyhow::Result<ChainConfig> {
<<<<<<< HEAD
        let tx = self.read().await.context(format!(
            "opening transaction to fetch chain config {commitment}"
        ))?;
        let query = tx
            .query_one(
                "SELECT * from chain_config where commitment = $1",
                [&commitment.to_string()],
            )
            .await?;
=======
        let mut tx = self.read().await.context(format!(
            "opening transaction to fetch chain config {commitment}"
        ))?;
>>>>>>> 0cc5db6c

        let (data,) = query_as::<(Vec<u8>,)>("SELECT * from chain_config where commitment = $1")
            .bind(commitment.to_string())
            .fetch_one(tx.as_mut())
            .await
            .unwrap();

        bincode::deserialize(&data[..]).context("failed to deserialize")
    }
}

impl CatchupStorage for DataSource {
    async fn get_accounts(
        &self,
        instance: &NodeState,
        height: u64,
        view: ViewNumber,
        accounts: &[FeeAccount],
    ) -> anyhow::Result<(FeeMerkleTree, Leaf)> {
        self.as_ref()
            .get_accounts(instance, height, view, accounts)
            .await
    }

    async fn get_frontier(
        &self,
        instance: &NodeState,
        height: u64,
        view: ViewNumber,
    ) -> anyhow::Result<BlocksFrontier> {
        self.as_ref().get_frontier(instance, height, view).await
    }

    async fn get_chain_config(
        &self,
        commitment: Commitment<ChainConfig>,
    ) -> anyhow::Result<ChainConfig> {
        self.as_ref().get_chain_config(commitment).await
    }
}

#[async_trait]
impl ChainConfigPersistence for Transaction<Write> {
    async fn insert_chain_config(&mut self, chain_config: ChainConfig) -> anyhow::Result<()> {
        let commitment = chain_config.commitment();
        let data = bincode::serialize(&chain_config)?;
        self.upsert(
            "chain_config",
            ["commitment", "data"],
            ["commitment"],
            [(commitment.to_string(), data)],
        )
        .await
        .map_err(Into::into)
    }
}

async fn load_frontier<'a>(tx: &Transaction<'a>, height: u64) -> anyhow::Result<BlocksFrontier> {
    tx.get_path(
        Snapshot::<SeqTypes, BlockMerkleTree, { BlockMerkleTree::ARITY }>::Index(height),
        height - 1,
    )
    .await
    .context(format!("fetching frontier at height {height}"))
}

async fn load_accounts<'a>(
    tx: &Transaction<'a>,
    height: u64,
    accounts: &[FeeAccount],
) -> anyhow::Result<(FeeMerkleTree, Leaf)> {
    let leaf = tx
        .get_leaf(LeafId::<SeqTypes>::from(height as usize))
        .await
        .context(format!("leaf {height} not available"))?;
    let header = leaf.header();

    let mut snapshot = FeeMerkleTree::from_commitment(header.fee_merkle_tree_root());
    for account in accounts {
        let proof = tx
            .get_path(
                Snapshot::<SeqTypes, FeeMerkleTree, { FeeMerkleTree::ARITY }>::Index(
                    header.height(),
                ),
                *account,
            )
            .await
            .context(format!(
                "fetching account {account}; height {}",
                header.height()
            ))?;
        match proof.proof.first().context(format!(
            "empty proof for account {account}; height {}",
            header.height()
        ))? {
            MerkleNode::Leaf { pos, elem, .. } => {
                snapshot.remember(*pos, *elem, proof)?;
            }
            MerkleNode::Empty => {
                snapshot.non_membership_remember(*account, proof)?;
            }
            _ => {
                bail!("Invalid proof");
            }
        }
    }

    Ok((snapshot, leaf.leaf().clone()))
}

#[tracing::instrument(skip(instance, tx))]
async fn reconstruct_state<'a>(
    instance: &NodeState,
    tx: &Transaction<'a>,
    from_height: u64,
    to_view: ViewNumber,
    accounts: &[FeeAccount],
) -> anyhow::Result<(ValidatedState, Leaf)> {
    tracing::info!("attempting to reconstruct fee state");
    let from_leaf = tx
        .get_leaf((from_height as usize).into())
        .await
        .context(format!("leaf {from_height} not available"))?;
    let from_leaf = from_leaf.leaf();
    ensure!(
        from_leaf.view_number() < to_view,
        "state reconstruction: starting state {:?} must be before ending state {to_view:?}",
        from_leaf.view_number(),
    );

    // Get the sequence of headers we will be applying to compute the latest state.
    let mut leaves = VecDeque::new();
    let to_leaf = get_leaf_from_proposal(tx, "view = $1", &(to_view.u64() as i64))
        .await
        .context(format!(
            "unable to reconstruct state because leaf {to_view:?} is not available"
        ))?;
    let mut parent = to_leaf.parent_commitment();
    tracing::debug!(?to_leaf, ?parent, view = ?to_view, "have required leaf");
    leaves.push_front(to_leaf.clone());
    while parent != Committable::commit(from_leaf) {
        let leaf = get_leaf_from_proposal(tx, "leaf_hash = $1", &parent.to_string())
            .await
            .context(format!(
                "unable to reconstruct state because leaf {parent} is not available"
            ))?;
        parent = leaf.parent_commitment();
        tracing::debug!(?leaf, ?parent, "have required leaf");
        leaves.push_front(leaf);
    }

    // Get the initial state.
    let mut parent = from_leaf;
    let mut state = ValidatedState::from_header(parent.block_header());

    // Pre-load the state with the accounts we care about to ensure they will be present in the
    // final state.
    let mut accounts = accounts.iter().copied().collect::<HashSet<_>>();
    // Add in all the accounts we will need to replay any of the headers, to ensure that we don't
    // need to do catchup recursively.
    accounts.extend(fee_account_dependencies(instance, parent, &leaves).await);
    let accounts = accounts.into_iter().collect::<Vec<_>>();
    state.fee_merkle_tree = load_accounts(tx, from_height, &accounts)
        .await
        .context("unable to reconstruct state because accounts are not available at origin")?
        .0;
    ensure!(
        state.fee_merkle_tree.commitment() == parent.block_header().fee_merkle_tree_root(),
        "loaded fee state does not match parent header"
    );

    // We need the blocks frontier as well, to apply the STF.
    let frontier = load_frontier(tx, from_height)
        .await
        .context("unable to reconstruct state because frontier is not available at origin")?;
    match frontier
        .proof
        .first()
        .context("empty proof for frontier at origin")?
    {
        MerkleNode::Leaf { pos, elem, .. } => state
            .block_merkle_tree
            .remember(*pos, *elem, frontier)
            .context("failed to remember frontier")?,
        _ => bail!("invalid frontier proof"),
    }

    // Apply subsequent headers to compute the later state.
    for proposal in &leaves {
        state = compute_state_update(
            &state,
            instance,
            &NullStateCatchup::default(),
            parent,
            proposal,
        )
        .await
        .context(format!(
            "unable to reconstruct state because state update {} failed",
            proposal.height(),
        ))?
        .0;
        parent = proposal;
    }

    tracing::info!(from_height, ?to_view, "successfully reconstructed state");
    Ok((state, to_leaf))
}

/// Get the set of all fee accounts on which the STF depends, applied to the given list of headers.
async fn fee_account_dependencies(
    instance: &NodeState,
    mut parent: &Leaf,
    leaves: impl IntoIterator<Item = &Leaf>,
) -> HashSet<FeeAccount> {
    let mut accounts = HashSet::default();
    accounts.insert(instance.chain_config.fee_recipient);

    for proposal in leaves {
        accounts.extend(
            get_l1_deposits(
                instance,
                proposal.block_header(),
                parent,
                instance.chain_config.fee_contract,
            )
            .await
            .into_iter()
            .map(|fee| fee.account()),
        );
        accounts.extend(proposal.block_header().fee_info().accounts());
        parent = proposal;
    }
    accounts
}

async fn get_leaf_from_proposal<'a>(
    tx: &Transaction<'a>,
    where_clause: &str,
    param: &(dyn ToSql + Sync),
) -> anyhow::Result<Leaf> {
    let row = tx
        .query_one(
            &format!("SELECT data FROM quorum_proposals WHERE {where_clause} LIMIT 1",),
            [param],
        )
        .await?;
    let data: Vec<u8> = row.try_get("data")?;
    let proposal: Proposal<SeqTypes, QuorumProposal<SeqTypes>> = bincode::deserialize(&data)?;
    Ok(Leaf::from_quorum_proposal(&proposal.data))
}

#[cfg(any(test, feature = "testing"))]
mod impl_testable_data_source {

    use hotshot_query_service::data_source::storage::sql::testing::TmpDb;

    use super::*;
    use crate::api::{self, data_source::testing::TestableSequencerDataSource};

    fn tmp_options(db: &TmpDb) -> Options {
        Options {
            port: Some(db.port()),
            host: Some(db.host()),
            user: Some("postgres".into()),
            password: Some("password".into()),
            ..Default::default()
        }
    }

    #[async_trait]
    impl TestableSequencerDataSource for DataSource {
        type Storage = TmpDb;

        async fn create_storage() -> Self::Storage {
            TmpDb::init().await
        }

        fn persistence_options(storage: &Self::Storage) -> Self::Options {
            tmp_options(storage)
        }

        fn options(storage: &Self::Storage, opt: api::Options) -> api::Options {
            opt.query_sql(Default::default(), tmp_options(storage))
        }
    }
}

#[cfg(test)]
mod generic_tests {
    use super::{super::api_tests, DataSource};
    // For some reason this is the only way to import the macro defined in another module of this
    // crate.
    use crate::*;

    instantiate_api_tests!(DataSource);
}<|MERGE_RESOLUTION|>--- conflicted
+++ resolved
@@ -1,6 +1,5 @@
 use anyhow::{bail, ensure, Context};
 use async_trait::async_trait;
-<<<<<<< HEAD
 use committable::{Commitment, Committable};
 use espresso_types::{
     get_l1_deposits,
@@ -8,30 +7,17 @@
     BlockMerkleTree, FeeAccount, FeeMerkleTree, Leaf, NodeState, ValidatedState,
 };
 use hotshot::traits::ValidatedState as _;
-=======
-use committable::Commitment;
-
-use espresso_types::{v0_3::ChainConfig, BlockMerkleTree, FeeAccountProof, FeeMerkleTree};
-use ethers::prelude::Address;
-use hotshot_query_service::data_source::storage::sql::Write;
->>>>>>> 0cc5db6c
 use hotshot_query_service::{
     availability::LeafId,
     data_source::{
-<<<<<<< HEAD
-        sql::{postgres::types::ToSql, Config, SqlDataSource, Transaction},
-        storage::{AvailabilityStorage, SqlStorage},
-        VersionedDataSource,
-    },
-    merklized_state::{MerklizedStateDataSource, Snapshot},
-    node::NodeDataSource,
-=======
         sql::{Config, SqlDataSource, Transaction},
-        storage::{sql::query_as, MerklizedStateStorage, SqlStorage},
+        storage::{
+            sql::{query_as, Db, TransactionMode, Write},
+            AvailabilityStorage, MerklizedStateStorage, NodeStorage, SqlStorage,
+        },
         VersionedDataSource,
     },
     merklized_state::Snapshot,
->>>>>>> 0cc5db6c
     Resolvable,
 };
 use hotshot_types::{
@@ -43,6 +29,7 @@
     prelude::MerkleNode, ForgetableMerkleTreeScheme, ForgetableUniversalMerkleTreeScheme,
     LookupResult, MerkleTreeScheme,
 };
+use sqlx::{Encode, Type};
 use std::collections::{HashSet, VecDeque};
 
 use super::{
@@ -50,16 +37,9 @@
     BlocksFrontier,
 };
 use crate::{
-<<<<<<< HEAD
     catchup::{CatchupStorage, NullStateCatchup},
-    persistence::{
-        sql::{sql_param, Options},
-        ChainConfigPersistence,
-    },
+    persistence::{sql::Options, ChainConfigPersistence},
     state::compute_state_update,
-=======
-    persistence::{sql::Options, ChainConfigPersistence},
->>>>>>> 0cc5db6c
     SeqTypes,
 };
 
@@ -103,11 +83,11 @@
         view: ViewNumber,
         accounts: &[FeeAccount],
     ) -> anyhow::Result<(FeeMerkleTree, Leaf)> {
-        let tx = self.read().await.context(format!(
+        let mut tx = self.read().await.context(format!(
             "opening transaction to fetch account {accounts:?}; height {height}"
         ))?;
 
-        let block_height = NodeDataSource::<SeqTypes>::block_height(&*tx)
+        let block_height = NodeStorage::<SeqTypes>::block_height(&mut tx)
             .await
             .context("getting block height")? as u64;
         ensure!(
@@ -118,12 +98,12 @@
         // Check if we have the desired state snapshot. If so, we can load the desired accounts
         // directly.
         if height < block_height {
-            load_accounts(&tx, height, accounts).await
+            load_accounts(&mut tx, height, accounts).await
         } else {
             // If we do not have the exact snapshot we need, we can try going back to the last
             // snapshot we _do_ have and replaying subsequent blocks to compute the desired state.
             let (state, leaf) =
-                reconstruct_state(instance, &tx, block_height - 1, view, accounts).await?;
+                reconstruct_state(instance, &mut tx, block_height - 1, view, accounts).await?;
             Ok((state.fee_merkle_tree, leaf))
         }
     }
@@ -134,11 +114,11 @@
         height: u64,
         view: ViewNumber,
     ) -> anyhow::Result<BlocksFrontier> {
-        let tx = self.read().await.context(format!(
+        let mut tx = self.read().await.context(format!(
             "opening transaction to fetch frontier at height {height}"
         ))?;
 
-        let block_height = NodeDataSource::<SeqTypes>::block_height(&*tx)
+        let block_height = NodeStorage::<SeqTypes>::block_height(&mut tx)
             .await
             .context("getting block height")? as u64;
         ensure!(
@@ -149,11 +129,12 @@
         // Check if we have the desired state snapshot. If so, we can load the desired frontier
         // directly.
         if height < block_height {
-            load_frontier(&tx, height).await
+            load_frontier(&mut tx, height).await
         } else {
             // If we do not have the exact snapshot we need, we can try going back to the last
             // snapshot we _do_ have and replaying subsequent blocks to compute the desired state.
-            let (state, _) = reconstruct_state(instance, &tx, block_height - 1, view, &[]).await?;
+            let (state, _) =
+                reconstruct_state(instance, &mut tx, block_height - 1, view, &[]).await?;
             match state.block_merkle_tree.lookup(height - 1) {
                 LookupResult::Ok(_, proof) => Ok(proof),
                 _ => {
@@ -167,21 +148,9 @@
         &self,
         commitment: Commitment<ChainConfig>,
     ) -> anyhow::Result<ChainConfig> {
-<<<<<<< HEAD
-        let tx = self.read().await.context(format!(
-            "opening transaction to fetch chain config {commitment}"
-        ))?;
-        let query = tx
-            .query_one(
-                "SELECT * from chain_config where commitment = $1",
-                [&commitment.to_string()],
-            )
-            .await?;
-=======
         let mut tx = self.read().await.context(format!(
             "opening transaction to fetch chain config {commitment}"
         ))?;
->>>>>>> 0cc5db6c
 
         let (data,) = query_as::<(Vec<u8>,)>("SELECT * from chain_config where commitment = $1")
             .bind(commitment.to_string())
@@ -239,7 +208,10 @@
     }
 }
 
-async fn load_frontier<'a>(tx: &Transaction<'a>, height: u64) -> anyhow::Result<BlocksFrontier> {
+async fn load_frontier<Mode: TransactionMode>(
+    tx: &mut Transaction<Mode>,
+    height: u64,
+) -> anyhow::Result<BlocksFrontier> {
     tx.get_path(
         Snapshot::<SeqTypes, BlockMerkleTree, { BlockMerkleTree::ARITY }>::Index(height),
         height - 1,
@@ -248,8 +220,8 @@
     .context(format!("fetching frontier at height {height}"))
 }
 
-async fn load_accounts<'a>(
-    tx: &Transaction<'a>,
+async fn load_accounts<Mode: TransactionMode>(
+    tx: &mut Transaction<Mode>,
     height: u64,
     accounts: &[FeeAccount],
 ) -> anyhow::Result<(FeeMerkleTree, Leaf)> {
@@ -293,9 +265,9 @@
 }
 
 #[tracing::instrument(skip(instance, tx))]
-async fn reconstruct_state<'a>(
+async fn reconstruct_state<Mode: TransactionMode>(
     instance: &NodeState,
-    tx: &Transaction<'a>,
+    tx: &mut Transaction<Mode>,
     from_height: u64,
     to_view: ViewNumber,
     accounts: &[FeeAccount],
@@ -418,18 +390,20 @@
     accounts
 }
 
-async fn get_leaf_from_proposal<'a>(
-    tx: &Transaction<'a>,
+async fn get_leaf_from_proposal<Mode, P>(
+    tx: &mut Transaction<Mode>,
     where_clause: &str,
-    param: &(dyn ToSql + Sync),
-) -> anyhow::Result<Leaf> {
-    let row = tx
-        .query_one(
-            &format!("SELECT data FROM quorum_proposals WHERE {where_clause} LIMIT 1",),
-            [param],
-        )
-        .await?;
-    let data: Vec<u8> = row.try_get("data")?;
+    param: P,
+) -> anyhow::Result<Leaf>
+where
+    P: Type<Db> + for<'q> Encode<'q, Db>,
+{
+    let (data,) = query_as::<(Vec<u8>,)>(&format!(
+        "SELECT data FROM quorum_proposals WHERE {where_clause} LIMIT 1",
+    ))
+    .bind(param)
+    .fetch_one(tx.as_mut())
+    .await?;
     let proposal: Proposal<SeqTypes, QuorumProposal<SeqTypes>> = bincode::deserialize(&data)?;
     Ok(Leaf::from_quorum_proposal(&proposal.data))
 }
