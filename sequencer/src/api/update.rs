//! Update loop for query API state.

use anyhow::bail;
use async_trait::async_trait;
use derivative::Derivative;
use derive_more::From;
use espresso_types::{v0::traits::SequencerPersistence, PubKey};
use hotshot::types::Event;
use hotshot_query_service::data_source::UpdateDataSource;
use hotshot_types::traits::{network::ConnectedNetwork, node_implementation::Versions};
use std::fmt::Debug;
use std::sync::Arc;

use super::{data_source::SequencerDataSource, StorageState};
use crate::{EventConsumer, SeqTypes};

#[derive(Derivative, From)]
#[derivative(Clone(bound = ""), Debug(bound = "D: Debug"))]
pub(crate) struct ApiEventConsumer<N, P, D, V>
where
    N: ConnectedNetwork<PubKey>,
    P: SequencerPersistence,
    V: Versions,
{
    inner: Arc<StorageState<N, P, D, V>>,
}

#[async_trait]
impl<N, P, D, V> EventConsumer for ApiEventConsumer<N, P, D, V>
where
    N: ConnectedNetwork<PubKey>,
    P: SequencerPersistence,
<<<<<<< HEAD
    D: UpdateDataSource<SeqTypes> + SequencerDataSource + Debug + Send + Sync + 'static,
=======
    D: SequencerDataSource + Debug + Send + Sync + 'static,
>>>>>>> 6d85bce9
    V: Versions,
{
    async fn handle_event(&self, event: &Event<SeqTypes>) -> anyhow::Result<()> {
        if let Err(height) = self.inner.update(event).await {
            bail!("failed to update API state after {height}: {event:?}",);
        }
        Ok(())
    }
<<<<<<< HEAD
}

async fn update_state<N, P, D, V: Versions>(
    state: &StorageState<N, P, D, V>,
    event: &Event<SeqTypes>,
) -> anyhow::Result<()>
where
    N: ConnectedNetwork<PubKey>,
    P: SequencerPersistence,
    D: UpdateDataSource<SeqTypes> + SequencerDataSource + Send + Sync,
{
    state.update(event).await;

    Ok(())
=======
>>>>>>> 6d85bce9
}<|MERGE_RESOLUTION|>--- conflicted
+++ resolved
@@ -30,11 +30,7 @@
 where
     N: ConnectedNetwork<PubKey>,
     P: SequencerPersistence,
-<<<<<<< HEAD
-    D: UpdateDataSource<SeqTypes> + SequencerDataSource + Debug + Send + Sync + 'static,
-=======
     D: SequencerDataSource + Debug + Send + Sync + 'static,
->>>>>>> 6d85bce9
     V: Versions,
 {
     async fn handle_event(&self, event: &Event<SeqTypes>) -> anyhow::Result<()> {
@@ -43,21 +39,4 @@
         }
         Ok(())
     }
-<<<<<<< HEAD
-}
-
-async fn update_state<N, P, D, V: Versions>(
-    state: &StorageState<N, P, D, V>,
-    event: &Event<SeqTypes>,
-) -> anyhow::Result<()>
-where
-    N: ConnectedNetwork<PubKey>,
-    P: SequencerPersistence,
-    D: UpdateDataSource<SeqTypes> + SequencerDataSource + Send + Sync,
-{
-    state.update(event).await;
-
-    Ok(())
-=======
->>>>>>> 6d85bce9
 }