//! Sequencer-specific API options and initialization.

<<<<<<< HEAD
=======
use super::{
    data_source::{
        provider, CatchupDataSource, HotShotConfigDataSource, SequencerDataSource,
        StateSignatureDataSource, SubmitDataSource,
    },
    endpoints, fs, sql,
    update::update_loop,
    ApiState, StorageState,
};
use crate::{
    context::{SequencerContext, TaskList},
    persistence::{self, SequencerPersistence},
    state::{update_state_storage_loop, BlockMerkleTree, FeeMerkleTree},
    PubKey,
};
>>>>>>> 8c25dadb
use anyhow::bail;
use async_std::sync::{Arc, RwLock};
use clap::Parser;
use espresso_types::{traits::SequencerPersistence, BlockMerkleTree, FeeMerkleTree};
use futures::{
    channel::oneshot,
    future::{BoxFuture, Future, FutureExt},
};
use hotshot_events_service::events::Error as EventStreamingError;
use hotshot_query_service::{
    data_source::{ExtensibleDataSource, MetricsDataSource},
    status::{self, UpdateStatusData},
    Error,
};
use hotshot_types::traits::{
    metrics::{Metrics, NoMetrics},
    network::ConnectedNetwork,
};
use tide_disco::{
    listener::RateLimitListener,
    method::{ReadState, WriteState},
    App, Url,
};
use vbs::version::StaticVersionType;

use super::{
    data_source::{
        provider, CatchupDataSource, HotShotConfigDataSource, SequencerDataSource,
        StateSignatureDataSource, SubmitDataSource,
    },
    endpoints, fs, sql,
    update::update_loop,
    ApiState, StorageState,
};
use crate::{
    context::{SequencerContext, TaskList},
    network, persistence,
    state::update_state_storage_loop,
};

#[derive(Clone, Debug)]
pub struct Options {
    pub http: Http,
    pub query: Option<Query>,
    pub submit: Option<Submit>,
    pub status: Option<Status>,
    pub catchup: Option<Catchup>,
    pub config: Option<Config>,
    pub state: Option<State>,
    pub hotshot_events: Option<HotshotEvents>,
    pub explorer: Option<Explorer>,
    pub storage_fs: Option<persistence::fs::Options>,
    pub storage_sql: Option<persistence::sql::Options>,
}

impl From<Http> for Options {
    fn from(http: Http) -> Self {
        Self {
            http,
            query: None,
            submit: None,
            status: None,
            catchup: None,
            config: None,
            state: None,
            hotshot_events: None,
            explorer: None,
            storage_fs: None,
            storage_sql: None,
        }
    }
}

impl Options {
    /// Default options for running a web server on the given port.
    pub fn with_port(port: u16) -> Self {
        Http::with_port(port).into()
    }

    /// Add a query API module backed by a Postgres database.
    pub fn query_sql(mut self, query: Query, storage: persistence::sql::Options) -> Self {
        self.query = Some(query);
        self.storage_sql = Some(storage);
        self
    }

    /// Add a query API module backed by the file system.
    pub fn query_fs(mut self, query: Query, storage: persistence::fs::Options) -> Self {
        self.query = Some(query);
        self.storage_fs = Some(storage);
        self
    }

    /// Add a submit API module.
    pub fn submit(mut self, opt: Submit) -> Self {
        self.submit = Some(opt);
        self
    }

    /// Add a status API module.
    pub fn status(mut self, opt: Status) -> Self {
        self.status = Some(opt);
        self
    }

    /// Add a catchup API module.
    pub fn catchup(mut self, opt: Catchup) -> Self {
        self.catchup = Some(opt);
        self
    }

    /// Add a config API module.
    pub fn config(mut self, opt: Config) -> Self {
        self.config = Some(opt);
        self
    }

    /// Add a state API module.
    pub fn state(mut self, opt: State) -> Self {
        self.state = Some(opt);
        self
    }

    /// Add a Hotshot events streaming API module.
    pub fn hotshot_events(mut self, opt: HotshotEvents) -> Self {
        self.hotshot_events = Some(opt);
        self
    }

    /// Add an explorer API module.
    pub fn explorer(mut self, opt: Explorer) -> Self {
        self.explorer = Some(opt);
        self
    }

    /// Whether these options will run the query API.
    pub fn has_query_module(&self) -> bool {
        self.query.is_some() && (self.storage_fs.is_some() || self.storage_sql.is_some())
    }

    /// Start the server.
    ///
    /// The function `init_context` is used to create a sequencer context from a metrics object and
    /// optional saved consensus state. The metrics object is created from the API data source, so
    /// that consensus will populuate metrics that can then be read and served by the API.
    pub async fn serve<N, P, F, Ver: StaticVersionType + 'static>(
        mut self,
        init_context: F,
        bind_version: Ver,
    ) -> anyhow::Result<SequencerContext<N, P, Ver>>
    where
        N: ConnectedNetwork<PubKey>,
        P: SequencerPersistence,
        F: FnOnce(Box<dyn Metrics>) -> BoxFuture<'static, SequencerContext<N, P, Ver>>,
    {
        // Create a channel to send the context to the web server after it is initialized. This
        // allows the web server to start before initialization can complete, since initialization
        // can take a long time (and is dependent on other nodes).
        let (send_ctx, recv_ctx) = oneshot::channel();
        let state = ApiState::new(async move {
            recv_ctx
                .await
                .expect("context initialized and sent over channel")
        });
        let init_context = move |metrics| {
            let fut = init_context(metrics);
            async move {
                let ctx = fut.await;
                if send_ctx.send(super::ConsensusState::from(&ctx)).is_err() {
                    tracing::warn!("API server exited without receiving context");
                }
                ctx
            }
            .boxed()
        };
        let mut tasks = TaskList::default();

        // The server state type depends on whether we are running a query or status API or not, so
        // we handle the two cases differently.
        let metrics = if let Some(query_opt) = self.query.take() {
            if let Some(opt) = self.storage_sql.take() {
                self.init_with_query_module_sql::<N, P, Ver>(
                    query_opt,
                    opt,
                    state,
                    &mut tasks,
                    bind_version,
                )
                .await?
            } else if let Some(opt) = self.storage_fs.take() {
                self.init_with_query_module_fs::<N, P, Ver>(
                    query_opt,
                    opt,
                    state,
                    &mut tasks,
                    bind_version,
                )
                .await?
            } else {
                bail!("query module requested but not storage provided");
            }
        } else if self.status.is_some() {
            // If a status API is requested but no availability API, we use the `MetricsDataSource`,
            // which allows us to run the status API with no persistent storage.
            let ds = MetricsDataSource::default();
            let metrics = ds.populate_metrics();
            let mut app = App::<_, Error>::with_state(Arc::new(RwLock::new(
                ExtensibleDataSource::new(ds, state.clone()),
            )));

            // Initialize status API.
            let status_api = status::define_api(&Default::default(), bind_version)?;
            app.register_module("status", status_api)?;

            self.init_hotshot_modules::<_, _, _, Ver>(&mut app)?;

            if self.hotshot_events.is_some() {
                self.init_and_spawn_hotshot_event_streaming_module(
                    state,
                    &mut tasks,
                    bind_version,
                )?;
            }

            tasks.spawn("API server", self.listen(self.http.port, app, bind_version));

            metrics
        } else {
            // If no status or availability API is requested, we don't need metrics or a query
            // service data source. The only app state is the HotShot handle, which we use to submit
            // transactions.
            //
            // If we have no availability API, we cannot load a saved leaf from local storage, so we
            // better have been provided the leaf ahead of time if we want it at all.
            let mut app = App::<_, Error>::with_state(RwLock::new(state.clone()));

            self.init_hotshot_modules::<_, _, _, Ver>(&mut app)?;

            if self.hotshot_events.is_some() {
                self.init_and_spawn_hotshot_event_streaming_module(
                    state,
                    &mut tasks,
                    bind_version,
                )?;
            }

            tasks.spawn("API server", self.listen(self.http.port, app, bind_version));

            Box::new(NoMetrics)
        };

        Ok(init_context(metrics).await.with_task_list(tasks))
    }

    async fn init_app_modules<N, P, D, Ver: StaticVersionType + 'static>(
        &self,
        ds: D,
        state: ApiState<N, P, Ver>,
        tasks: &mut TaskList,
        bind_version: Ver,
    ) -> anyhow::Result<(
        Box<dyn Metrics>,
        Arc<RwLock<StorageState<N, P, D, Ver>>>,
        App<Arc<RwLock<StorageState<N, P, D, Ver>>>, Error>,
    )>
    where
        N: ConnectedNetwork<PubKey>,
        P: SequencerPersistence,
        D: SequencerDataSource + CatchupDataSource + Send + Sync + 'static,
    {
        let metrics = ds.populate_metrics();
        let ds: endpoints::AvailState<N, P, D, Ver> =
            Arc::new(RwLock::new(ExtensibleDataSource::new(ds, state.clone())));
        let mut app = App::<_, Error>::with_state(ds.clone());

        // Initialize status API
        if self.status.is_some() {
            let status_api = status::define_api::<endpoints::AvailState<N, P, D, Ver>, Ver>(
                &Default::default(),
                bind_version,
            )?;
            app.register_module("status", status_api)?;
        }

        // Initialize availability and node APIs (these both use the same data source).
        app.register_module("availability", endpoints::availability(bind_version)?)?;
        app.register_module("node", endpoints::node(bind_version)?)?;

        self.init_hotshot_modules::<_, _, _, Ver>(&mut app)?;

        tasks.spawn(
            "query storage updater",
            update_loop(ds.clone(), state.event_stream()),
        );

        Ok((metrics, ds, app))
    }

    async fn init_with_query_module_fs<N, P, Ver: StaticVersionType + 'static>(
        &self,
        query_opt: Query,
        mod_opt: persistence::fs::Options,
        state: ApiState<N, P, Ver>,
        tasks: &mut TaskList,
        bind_version: Ver,
    ) -> anyhow::Result<Box<dyn Metrics>>
    where
        N: ConnectedNetwork<PubKey>,
        P: SequencerPersistence,
    {
        let ds = <fs::DataSource as SequencerDataSource>::create(
            mod_opt,
            provider(query_opt.peers, bind_version),
            false,
        )
        .await?;

        let (metrics, _, app) = self
            .init_app_modules(ds, state.clone(), tasks, bind_version)
            .await?;

        if self.hotshot_events.is_some() {
            self.init_and_spawn_hotshot_event_streaming_module(state, tasks, bind_version)?;
        }

        tasks.spawn(
            "API server",
            self.listen(self.http.port, app, Ver::instance()),
        );
        Ok(metrics)
    }

    async fn init_with_query_module_sql<N, P, Ver: StaticVersionType + 'static>(
        self,
        query_opt: Query,
        mod_opt: persistence::sql::Options,
        state: ApiState<N, P, Ver>,
        tasks: &mut TaskList,
        bind_version: Ver,
    ) -> anyhow::Result<Box<dyn Metrics>>
    where
        N: ConnectedNetwork<PubKey>,
        P: SequencerPersistence,
    {
        let ds = sql::DataSource::create(
            mod_opt.clone(),
            provider(query_opt.peers.clone(), bind_version),
            false,
        )
        .await?;
        let (metrics, ds, mut app) = self
            .init_app_modules(ds, state.clone(), tasks, bind_version)
            .await?;

        if self.explorer.is_some() {
            app.register_module("explorer", endpoints::explorer(bind_version)?)?;
        }

        if self.state.is_some() {
            // Initialize merklized state module for block merkle tree
            app.register_module(
                "block-state",
                endpoints::merklized_state::<N, P, _, BlockMerkleTree, _, 3>(bind_version)?,
            )?;
            // Initialize merklized state module for fee merkle tree
            app.register_module(
                "fee-state",
                endpoints::merklized_state::<N, P, _, FeeMerkleTree, _, 256>(bind_version)?,
            )?;

            let state = state.clone();
            let get_node_state = async move { state.node_state().await.clone() };
            tasks.spawn(
                "merklized state storage update loop",
                update_state_storage_loop(ds, get_node_state, Ver::version()),
            );
        }

        if self.hotshot_events.is_some() {
            self.init_and_spawn_hotshot_event_streaming_module(state, tasks, bind_version)?;
        }

        tasks.spawn(
            "API server",
            self.listen(self.http.port, app, Ver::instance()),
        );
        Ok(metrics)
    }

    /// Initialize the modules for interacting with HotShot.
    ///
    /// This function adds the `submit`, `state`, and `state_signature` API modules to the given
    /// app. These modules only require a HotShot handle as state, and thus they work with any data
    /// source, so initialization is the same no matter what mode the service is running in.
    fn init_hotshot_modules<N, P, S, Ver: StaticVersionType + 'static>(
        &self,
        app: &mut App<S, Error>,
    ) -> anyhow::Result<()>
    where
        S: 'static + Send + Sync + ReadState + WriteState,
        P: SequencerPersistence,
        S::State: Send
            + Sync
            + SubmitDataSource<N, P>
            + StateSignatureDataSource<N>
            + CatchupDataSource
            + HotShotConfigDataSource,
        N: ConnectedNetwork<PubKey>,
    {
        let bind_version = Ver::instance();
        // Initialize submit API
        if self.submit.is_some() {
            let submit_api = endpoints::submit::<_, _, _, Ver>()?;
            app.register_module("submit", submit_api)?;
        }

        // Initialize state API.
        if self.catchup.is_some() {
            tracing::info!("initializing state API");
            let catchup_api = endpoints::catchup(bind_version)?;
            app.register_module("catchup", catchup_api)?;
        }

        let state_signature_api = endpoints::state_signature(bind_version)?;
        app.register_module("state-signature", state_signature_api)?;

        if self.config.is_some() {
            app.register_module("config", endpoints::config(bind_version)?)?;
        }

        Ok(())
    }

    // Enable the events streaming api module
    fn init_and_spawn_hotshot_event_streaming_module<
        N,
        P: SequencerPersistence,
        Ver: StaticVersionType + 'static,
    >(
        &self,
        state: ApiState<N, P, Ver>,
        tasks: &mut TaskList,
        bind_version: Ver,
    ) -> anyhow::Result<()>
    where
        N: ConnectedNetwork<PubKey>,
    {
        // Start the event streaming API server if it is enabled.
        // It runs to different port and app because State and Extensible Data source needs to support required
        // EventsSource trait, which is currently intended not to implement to separate hotshot-query-service crate, and
        // hotshot-events-service crate.

        let mut app = App::<_, EventStreamingError>::with_state(RwLock::new(state));

        tracing::info!("initializing hotshot events API");
        let hotshot_events_api = hotshot_events_service::events::define_api(
            &hotshot_events_service::events::Options::default(),
        )?;

        app.register_module::<_, Ver>("hotshot-events", hotshot_events_api)?;

        tasks.spawn(
            "Hotshot Events Streaming API server",
            self.listen(
                self.hotshot_events.unwrap().events_service_port,
                app,
                bind_version,
            ),
        );

        Ok(())
    }

    fn listen<S, E, Ver>(
        &self,
        port: u16,
        app: App<S, E>,
        bind_version: Ver,
    ) -> impl Future<Output = anyhow::Result<()>>
    where
        S: Send + Sync + 'static,
        E: Send + Sync + tide_disco::Error,
        Ver: StaticVersionType + 'static,
    {
        let max_connections = self.http.max_connections;

        async move {
            if let Some(limit) = max_connections {
                app.serve(RateLimitListener::with_port(port, limit), bind_version)
                    .await?;
            } else {
                app.serve(format!("0.0.0.0:{}", port), bind_version).await?;
            }
            Ok(())
        }
    }
}

/// The minimal HTTP API.
///
/// The API automatically includes health and version endpoints. Additional API modules can be
/// added by including the query-api or submit-api modules.
#[derive(Parser, Clone, Copy, Debug)]
pub struct Http {
    /// Port that the HTTP API will use.
    #[clap(long, env = "ESPRESSO_SEQUENCER_API_PORT")]
    pub port: u16,

    /// Maximum number of concurrent HTTP connections the server will allow.
    ///
    /// Connections exceeding this will receive and immediate 429 response and be closed.
    ///
    /// Leave unset for no connection limit.
    #[clap(long, env = "ESPRESSO_SEQUENCER_MAX_CONNECTIONS")]
    pub max_connections: Option<usize>,
}

impl Http {
    /// Default options for running a web server on the given port.
    pub fn with_port(port: u16) -> Self {
        Self {
            port,
            max_connections: None,
        }
    }
}

/// Options for the submission API module.
#[derive(Parser, Clone, Copy, Debug, Default)]
pub struct Submit;

/// Options for the status API module.
#[derive(Parser, Clone, Copy, Debug, Default)]
pub struct Status;

/// Options for the catchup API module.
#[derive(Parser, Clone, Copy, Debug, Default)]
pub struct Catchup;

/// Options for the config API module.
#[derive(Parser, Clone, Copy, Debug, Default)]
pub struct Config;

/// Options for the query API module.
#[derive(Parser, Clone, Debug, Default)]
pub struct Query {
    /// Peers for fetching missing data for the query service.
    #[clap(long, env = "ESPRESSO_SEQUENCER_API_PEERS")]
    pub peers: Vec<Url>,
}

/// Options for the state API module.
#[derive(Parser, Clone, Copy, Debug, Default)]
pub struct State;

/// Options for the Hotshot events streaming API module.
#[derive(Parser, Clone, Copy, Debug, Default)]
pub struct HotshotEvents {
    /// Port that the HTTP Hotshot Event streaming API will use.
    #[clap(long, env = "ESPRESSO_SEQUENCER_HOTSHOT_EVENT_STREAMING_API_PORT")]
    pub events_service_port: u16,
}

/// Options for the explorer API module.
#[derive(Parser, Clone, Copy, Debug, Default)]
pub struct Explorer;<|MERGE_RESOLUTION|>--- conflicted
+++ resolved
@@ -1,27 +1,9 @@
 //! Sequencer-specific API options and initialization.
 
-<<<<<<< HEAD
-=======
-use super::{
-    data_source::{
-        provider, CatchupDataSource, HotShotConfigDataSource, SequencerDataSource,
-        StateSignatureDataSource, SubmitDataSource,
-    },
-    endpoints, fs, sql,
-    update::update_loop,
-    ApiState, StorageState,
-};
-use crate::{
-    context::{SequencerContext, TaskList},
-    persistence::{self, SequencerPersistence},
-    state::{update_state_storage_loop, BlockMerkleTree, FeeMerkleTree},
-    PubKey,
-};
->>>>>>> 8c25dadb
 use anyhow::bail;
 use async_std::sync::{Arc, RwLock};
 use clap::Parser;
-use espresso_types::{traits::SequencerPersistence, BlockMerkleTree, FeeMerkleTree};
+use espresso_types::{traits::SequencerPersistence, BlockMerkleTree, FeeMerkleTree, PubKey};
 use futures::{
     channel::oneshot,
     future::{BoxFuture, Future, FutureExt},
@@ -54,7 +36,7 @@
 };
 use crate::{
     context::{SequencerContext, TaskList},
-    network, persistence,
+    persistence,
     state::update_state_storage_loop,
 };
 
