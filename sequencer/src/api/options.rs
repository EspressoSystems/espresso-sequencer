--- conflicted
+++ resolved
@@ -163,7 +163,7 @@
             let status_api = status::define_api(&Default::default(), bind_version)?;
             app.register_module("status", status_api)?;
 
-            self.init_hotshot_modules::<_, _, Ver>(&mut app)?;
+            self.init_hotshot_modules::<_, _, _, Ver>(&mut app)?;
 
             if self.hotshot_events.is_some() {
                 self.init_and_spawn_hotshot_event_streaming_module(&mut context, bind_version)?;
@@ -185,7 +185,7 @@
             let mut context = init_context(Box::new(NoMetrics)).await;
             let mut app = App::<_, Error>::with_state(RwLock::new(super::State::from(&context)));
 
-            self.init_hotshot_modules::<_, _, Ver>(&mut app)?;
+            self.init_hotshot_modules::<_, _, _, Ver>(&mut app)?;
 
             if self.hotshot_events.is_some() {
                 self.init_and_spawn_hotshot_event_streaming_module(&mut context, bind_version)?;
@@ -206,13 +206,8 @@
         init_context: impl FnOnce(Box<dyn Metrics>) -> BoxFuture<'static, SequencerContext<N, P, Ver>>,
         bind_version: Ver,
     ) -> anyhow::Result<(
-<<<<<<< HEAD
-        SequencerContext<N, Ver>,
-        App<Arc<RwLock<StorageState<N, D, Ver>>>, Error>,
-=======
         SequencerContext<N, P, Ver>,
-        App<Arc<RwLock<StorageState<N, P, D, Ver>>>, Error, Ver>,
->>>>>>> 425f9d69
+        App<Arc<RwLock<StorageState<N, P, D, Ver>>>, Error>,
     )>
     where
         N: network::Type,
@@ -249,7 +244,7 @@
         app.register_module("availability", endpoints::availability(bind_version)?)?;
         app.register_module("node", endpoints::node(bind_version)?)?;
 
-        self.init_hotshot_modules::<_, _, Ver>(&mut app)?;
+        self.init_hotshot_modules::<_, _, _, Ver>(&mut app)?;
 
         context.spawn("query storage updater", update_loop(state, events));
 
@@ -311,20 +306,12 @@
             // Initialize merklized state module for block merkle tree
             app.register_module(
                 "state/blocks",
-<<<<<<< HEAD
-                endpoints::merklized_state::<N, D, BlockMerkleTree, 3, _>(bind_version)?,
-=======
-                endpoints::merklized_state::<N, P, D, BlockMerkleTree, _>(bind_version)?,
->>>>>>> 425f9d69
+                endpoints::merklized_state::<N, P, D, BlockMerkleTree, _, 3>(bind_version)?,
             )?;
             // Initialize merklized state module for fee merkle tree
             app.register_module(
                 "state/fees",
-<<<<<<< HEAD
-                endpoints::merklized_state::<N, D, FeeMerkleTree, 256, _>(bind_version)?,
-=======
-                endpoints::merklized_state::<N, P, D, FeeMerkleTree, _>(bind_version)?,
->>>>>>> 425f9d69
+                endpoints::merklized_state::<N, P, D, FeeMerkleTree, _, 256>(bind_version)?,
             )?;
         }
 
@@ -358,7 +345,7 @@
         let bind_version = Ver::instance();
         // Initialize submit API
         if self.submit.is_some() {
-            let submit_api = endpoints::submit::<_, _, Ver>()?;
+            let submit_api = endpoints::submit::<_, _, _, Ver>()?;
             app.register_module("submit", submit_api)?;
         }
 
