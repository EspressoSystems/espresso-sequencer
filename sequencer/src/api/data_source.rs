--- conflicted
+++ resolved
@@ -1,21 +1,5 @@
 use std::{num::NonZeroUsize, time::Duration};
 
-<<<<<<< HEAD
-use super::{
-    fs,
-    options::{Options, Query},
-    sql, AccountQueryData, BlocksFrontier,
-};
-use crate::{
-    persistence::{self, SequencerPersistence},
-    ChainConfig, PubKey, SeqTypes, Transaction,
-};
-use anyhow::bail;
-use async_trait::async_trait;
-use committable::Commitment;
-use ethers::prelude::Address;
-use futures::future::Future;
-=======
 use anyhow::{bail, Context};
 use async_trait::async_trait;
 use committable::Commitment;
@@ -29,7 +13,6 @@
 use hotshot_orchestrator::config::{
     BuilderType, CombinedNetworkConfig, Libp2pConfig, NetworkConfig, RandomBuilderConfig,
 };
->>>>>>> 4968ecea
 use hotshot_query_service::{
     availability::AvailabilityDataSource,
     data_source::{MetricsDataSource, UpdateDataSource, VersionedDataSource},
@@ -38,15 +21,6 @@
     status::StatusDataSource,
 };
 use hotshot_types::{
-<<<<<<< HEAD
-    data::ViewNumber, light_client::StateSignatureRequestBody, traits::network::ConnectedNetwork,
-    ExecutionType, HotShotConfig, PeerConfig, ValidatorConfig,
-};
-
-use serde::Serialize;
-use tide_disco::Url;
-use vbs::version::StaticVersionType;
-=======
     data::ViewNumber,
     light_client::StateSignatureRequestBody,
     traits::{network::ConnectedNetwork, node_implementation::Versions},
@@ -54,7 +28,6 @@
 };
 use serde::{Deserialize, Serialize};
 use tide_disco::Url;
->>>>>>> 4968ecea
 use vec1::Vec1;
 
 use super::{
@@ -129,11 +102,7 @@
 }
 
 pub(crate) trait HotShotConfigDataSource {
-<<<<<<< HEAD
-    fn get_config(&self) -> impl Send + Future<Output = PublicHotShotConfig>;
-=======
     fn get_config(&self) -> impl Send + Future<Output = PublicNetworkConfig>;
->>>>>>> 4968ecea
 }
 
 #[async_trait]
@@ -198,16 +167,6 @@
 /// This struct defines the public Hotshot validator configuration.
 /// Private key and state key pairs are excluded for security reasons.
 
-<<<<<<< HEAD
-#[derive(Debug, Serialize)]
-pub struct PublicValidatorConfig {
-    pub public_key: PubKey,
-    pub stake_value: u64,
-    pub is_da: bool,
-    pub private_key: &'static str,
-    pub state_public_key: String,
-    pub state_key_pair: &'static str,
-=======
 #[derive(Clone, Debug, Deserialize, Serialize)]
 pub struct PublicValidatorConfig {
     public_key: PubKey,
@@ -216,7 +175,6 @@
     private_key: String,
     state_public_key: String,
     state_key_pair: String,
->>>>>>> 4968ecea
 }
 
 impl From<ValidatorConfig<PubKey>> for PublicValidatorConfig {
@@ -236,13 +194,8 @@
             stake_value,
             is_da,
             state_public_key: state_public_key.to_string(),
-<<<<<<< HEAD
-            private_key: "*****",
-            state_key_pair: "*****",
-=======
             private_key: "*****".into(),
             state_key_pair: "*****".into(),
->>>>>>> 4968ecea
         }
     }
 }
@@ -250,38 +203,6 @@
 /// This struct defines the public Hotshot configuration parameters.
 /// Our config module features a GET endpoint accessible via the route `/hotshot` to display the hotshot config parameters.
 /// Hotshot config has sensitive information like private keys and such fields are excluded from this struct.
-<<<<<<< HEAD
-#[derive(Debug, Serialize)]
-pub struct PublicHotShotConfig {
-    pub execution_type: ExecutionType,
-    pub start_threshold: (u64, u64),
-    pub num_nodes_with_stake: NonZeroUsize,
-    pub num_nodes_without_stake: usize,
-    pub known_nodes_with_stake: Vec<PeerConfig<PubKey>>,
-    pub known_da_nodes: Vec<PeerConfig<PubKey>>,
-    pub known_nodes_without_stake: Vec<PubKey>,
-    pub my_own_validator_config: PublicValidatorConfig,
-    pub da_staked_committee_size: usize,
-    pub da_non_staked_committee_size: usize,
-    pub fixed_leader_for_gpuvid: usize,
-    pub next_view_timeout: u64,
-    pub view_sync_timeout: Duration,
-    pub timeout_ratio: (u64, u64),
-    pub round_start_delay: u64,
-    pub start_delay: u64,
-    pub num_bootstrap: usize,
-    pub builder_timeout: Duration,
-    pub data_request_delay: Duration,
-    pub builder_urls: Vec1<Url>,
-    pub start_proposing_view: u64,
-    pub stop_proposing_view: u64,
-    pub start_voting_view: u64,
-    pub stop_voting_view: u64,
-    pub start_proposing_time: u64,
-    pub stop_proposing_time: u64,
-    pub start_voting_time: u64,
-    pub stop_voting_time: u64,
-=======
 #[derive(Clone, Debug, Deserialize, Serialize)]
 pub struct PublicHotShotConfig {
     execution_type: ExecutionType,
@@ -312,7 +233,6 @@
     stop_proposing_time: u64,
     start_voting_time: u64,
     stop_voting_time: u64,
->>>>>>> 4968ecea
 }
 
 impl From<HotShotConfig<PubKey>> for PublicHotShotConfig {
@@ -382,8 +302,6 @@
             stop_voting_time,
         }
     }
-<<<<<<< HEAD
-=======
 }
 
 impl PublicHotShotConfig {
@@ -516,17 +434,11 @@
             random_builder: self.random_builder,
         })
     }
->>>>>>> 4968ecea
 }
 
 #[cfg(test)]
 pub(crate) mod testing {
-<<<<<<< HEAD
-    use super::super::Options;
-    use super::*;
-=======
     use super::{super::Options, *};
->>>>>>> 4968ecea
 
     #[async_trait]
     pub(crate) trait TestableSequencerDataSource: SequencerDataSource {
