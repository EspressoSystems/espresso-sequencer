use std::{num::NonZeroUsize, time::Duration};

<<<<<<< HEAD
=======
use super::{
    fs,
    options::{Options, Query},
    sql, AccountQueryData, BlocksFrontier,
};
use crate::{
    persistence::{self, SequencerPersistence},
    ChainConfig, PubKey, SeqTypes, Transaction,
};
>>>>>>> 8c25dadb
use anyhow::bail;
use async_trait::async_trait;
use committable::Commitment;
use espresso_types::{
    traits::{PersistenceOptions, SequencerPersistence},
    ChainConfig, PubKey, Transaction,
};
use ethers::prelude::Address;
use futures::future::Future;
use hotshot_query_service::{
    availability::AvailabilityDataSource,
    data_source::{MetricsDataSource, UpdateDataSource, VersionedDataSource},
    fetching::provider::{AnyProvider, QueryServiceProvider},
    node::NodeDataSource,
    status::StatusDataSource,
};
use hotshot_types::{
    data::ViewNumber, light_client::StateSignatureRequestBody, traits::network::ConnectedNetwork,
    ExecutionType, HotShotConfig, PeerConfig, ValidatorConfig,
};
use serde::Serialize;
use tide_disco::Url;
use vbs::version::StaticVersionType;
use vec1::Vec1;

use super::{
    fs,
    options::{Options, Query},
    sql, AccountQueryData, BlocksFrontier,
};
use crate::{
    network,
    persistence::{self},
    SeqTypes,
};

pub trait DataSourceOptions: PersistenceOptions {
    type DataSource: SequencerDataSource<Options = Self>;

    fn enable_query_module(&self, opt: Options, query: Query) -> Options;
}

impl DataSourceOptions for persistence::sql::Options {
    type DataSource = sql::DataSource;

    fn enable_query_module(&self, opt: Options, query: Query) -> Options {
        opt.query_sql(query, self.clone())
    }
}

impl DataSourceOptions for persistence::fs::Options {
    type DataSource = fs::DataSource;

    fn enable_query_module(&self, opt: Options, query: Query) -> Options {
        opt.query_fs(query, self.clone())
    }
}

/// A data source with sequencer-specific functionality.
///
/// This trait extends the generic [`AvailabilityDataSource`] with some additional data needed to
/// provided sequencer-specific endpoints.
#[async_trait]
pub trait SequencerDataSource:
    AvailabilityDataSource<SeqTypes>
    + NodeDataSource<SeqTypes>
    + StatusDataSource
    + UpdateDataSource<SeqTypes>
    + VersionedDataSource
    + Sized
{
    type Options: DataSourceOptions<DataSource = Self>;

    /// Instantiate a data source from command line options.
    async fn create(opt: Self::Options, provider: Provider, reset: bool) -> anyhow::Result<Self>;
}

/// Provider for fetching missing data for the query service.
pub type Provider = AnyProvider<SeqTypes>;

/// Create a provider for fetching missing data from a list of peer query services.
pub fn provider<Ver: StaticVersionType + 'static>(
    peers: impl IntoIterator<Item = Url>,
    bind_version: Ver,
) -> Provider {
    let mut provider = Provider::default();
    for peer in peers {
        tracing::info!("will fetch missing data from {peer}");
        provider = provider.with_provider(QueryServiceProvider::new(peer, bind_version));
    }
    provider
}

pub(crate) trait SubmitDataSource<N: ConnectedNetwork<PubKey>, P: SequencerPersistence> {
    fn submit(&self, tx: Transaction) -> impl Send + Future<Output = anyhow::Result<()>>;
}

pub(crate) trait HotShotConfigDataSource {
    fn get_config(&self) -> impl Send + Future<Output = PublicHotShotConfig>;
}

#[async_trait]
pub(crate) trait StateSignatureDataSource<N: ConnectedNetwork<PubKey>> {
    async fn get_state_signature(&self, height: u64) -> Option<StateSignatureRequestBody>;
}

pub(crate) trait CatchupDataSource {
    /// Get the state of the requested `account`.
    ///
    /// The state is fetched from a snapshot at the given height and view, which _must_ correspond!
    /// `height` is provided to simplify lookups for backends where data is not indexed by view.
    /// This function is intended to be used for catchup, so `view` should be no older than the last
    /// decided view.
    fn get_account(
        &self,
        _height: u64,
        _view: ViewNumber,
        _account: Address,
    ) -> impl Send + Future<Output = anyhow::Result<AccountQueryData>> {
        // Merklized state catchup is only supported by persistence backends that provide merklized
        // state storage. This default implementation is overridden for those that do. Otherwise,
        // catchup can still be provided by fetching undecided merklized state from consensus
        // memory.
        async {
            bail!("merklized state catchup is not supported for this data source");
        }
    }

    /// Get the blocks Merkle tree frontier.
    ///
    /// The state is fetched from a snapshot at the given height and view, which _must_ correspond!
    /// `height` is provided to simplify lookups for backends where data is not indexed by view.
    /// This function is intended to be used for catchup, so `view` should be no older than the last
    /// decided view.
    fn get_frontier(
        &self,
        _height: u64,
        _view: ViewNumber,
    ) -> impl Send + Future<Output = anyhow::Result<BlocksFrontier>> {
        // Merklized state catchup is only supported by persistence backends that provide merklized
        // state storage. This default implementation is overridden for those that do. Otherwise,
        // catchup can still be provided by fetching undecided merklized state from consensus
        // memory.
        async {
            bail!("merklized state catchup is not supported for this data source");
        }
    }

    fn get_chain_config(
        &self,
        _commitment: Commitment<ChainConfig>,
    ) -> impl Send + Future<Output = anyhow::Result<ChainConfig>> {
        async {
            bail!("chain config catchup is not supported for this data source");
        }
    }
}

impl CatchupDataSource for MetricsDataSource {}

/// This struct defines the public Hotshot validator configuration.
/// Private key and state key pairs are excluded for security reasons.

#[derive(Debug, Serialize)]
pub struct PublicValidatorConfig {
    pub public_key: PubKey,
    pub stake_value: u64,
    pub is_da: bool,
    pub private_key: &'static str,
    pub state_public_key: String,
    pub state_key_pair: &'static str,
}

impl From<ValidatorConfig<PubKey>> for PublicValidatorConfig {
    fn from(v: ValidatorConfig<PubKey>) -> Self {
        let ValidatorConfig::<PubKey> {
            public_key,
            private_key: _,
            stake_value,
            state_key_pair,
            is_da,
        } = v;

        let state_public_key = state_key_pair.ver_key();

        Self {
            public_key,
            stake_value,
            is_da,
            state_public_key: state_public_key.to_string(),
            private_key: "*****",
            state_key_pair: "*****",
        }
    }
}

/// This struct defines the public Hotshot configuration parameters.
/// Our config module features a GET endpoint accessible via the route `/hotshot` to display the hotshot config parameters.
/// Hotshot config has sensitive information like private keys and such fields are excluded from this struct.
#[derive(Debug, Serialize)]
pub struct PublicHotShotConfig {
    pub execution_type: ExecutionType,
    pub start_threshold: (u64, u64),
    pub num_nodes_with_stake: NonZeroUsize,
    pub num_nodes_without_stake: usize,
    pub known_nodes_with_stake: Vec<PeerConfig<PubKey>>,
    pub known_da_nodes: Vec<PeerConfig<PubKey>>,
    pub known_nodes_without_stake: Vec<PubKey>,
    pub my_own_validator_config: PublicValidatorConfig,
    pub da_staked_committee_size: usize,
    pub da_non_staked_committee_size: usize,
    pub fixed_leader_for_gpuvid: usize,
    pub next_view_timeout: u64,
    pub view_sync_timeout: Duration,
    pub timeout_ratio: (u64, u64),
    pub round_start_delay: u64,
    pub start_delay: u64,
    pub num_bootstrap: usize,
    pub builder_timeout: Duration,
    pub data_request_delay: Duration,
    pub builder_urls: Vec1<Url>,
    pub start_proposing_view: u64,
    pub stop_proposing_view: u64,
    pub start_voting_view: u64,
    pub stop_voting_view: u64,
    pub start_proposing_time: u64,
    pub stop_proposing_time: u64,
    pub start_voting_time: u64,
    pub stop_voting_time: u64,
}

impl From<HotShotConfig<PubKey>> for PublicHotShotConfig {
    fn from(v: HotShotConfig<PubKey>) -> Self {
        // Destructure all fields from HotShotConfig to return an error
        // if new fields are added to HotShotConfig. This makes sure that we handle
        // all fields appropriately and do not miss any updates.
        let HotShotConfig::<PubKey> {
            execution_type,
            start_threshold,
            num_nodes_with_stake,
            num_nodes_without_stake,
            known_nodes_with_stake,
            known_da_nodes,
            known_nodes_without_stake,
            my_own_validator_config,
            da_staked_committee_size,
            da_non_staked_committee_size,
            fixed_leader_for_gpuvid,
            next_view_timeout,
            view_sync_timeout,
            timeout_ratio,
            round_start_delay,
            start_delay,
            num_bootstrap,
            builder_timeout,
            data_request_delay,
            builder_urls,
            start_proposing_view,
            stop_proposing_view,
            start_voting_view,
            stop_voting_view,
            start_proposing_time,
            stop_proposing_time,
            start_voting_time,
            stop_voting_time,
        } = v;

        Self {
            execution_type,
            start_threshold,
            num_nodes_with_stake,
            num_nodes_without_stake,
            known_nodes_with_stake,
            known_da_nodes,
            known_nodes_without_stake,
            my_own_validator_config: my_own_validator_config.into(),
            da_staked_committee_size,
            da_non_staked_committee_size,
            fixed_leader_for_gpuvid,
            next_view_timeout,
            view_sync_timeout,
            timeout_ratio,
            round_start_delay,
            start_delay,
            num_bootstrap,
            builder_timeout,
            data_request_delay,
            builder_urls,
            start_proposing_view,
            stop_proposing_view,
            start_voting_view,
            stop_voting_view,
            start_proposing_time,
            stop_proposing_time,
            start_voting_time,
            stop_voting_time,
        }
    }
}

#[cfg(test)]
pub(crate) mod testing {
    use super::{super::Options, *};

    #[async_trait]
    pub(crate) trait TestableSequencerDataSource: SequencerDataSource {
        type Storage: Sync;

        async fn create_storage() -> Self::Storage;
        fn persistence_options(storage: &Self::Storage) -> Self::Options;
        fn options(storage: &Self::Storage, opt: Options) -> Options;
    }
}<|MERGE_RESOLUTION|>--- conflicted
+++ resolved
@@ -1,17 +1,5 @@
 use std::{num::NonZeroUsize, time::Duration};
 
-<<<<<<< HEAD
-=======
-use super::{
-    fs,
-    options::{Options, Query},
-    sql, AccountQueryData, BlocksFrontier,
-};
-use crate::{
-    persistence::{self, SequencerPersistence},
-    ChainConfig, PubKey, SeqTypes, Transaction,
-};
->>>>>>> 8c25dadb
 use anyhow::bail;
 use async_trait::async_trait;
 use committable::Commitment;
@@ -43,7 +31,6 @@
     sql, AccountQueryData, BlocksFrontier,
 };
 use crate::{
-    network,
     persistence::{self},
     SeqTypes,
 };
