//! Sequencer-specific API endpoint handlers.

<<<<<<< HEAD
use serde::de::Error as _;
use std::{
    collections::{BTreeSet, HashMap},
    env,
};

use super::{
    data_source::{
        CatchupDataSource, HotShotConfigDataSource, SequencerDataSource, StateSignatureDataSource,
        SubmitDataSource,
    },
    StorageState,
};
use crate::{
    block::NsProof, persistence::SequencerPersistence, NamespaceId, PubKey, SeqTypes, Transaction,
=======
use std::{
    collections::{BTreeSet, HashMap},
    env,
>>>>>>> 4968ecea
};

use anyhow::Result;
use async_std::sync::{Arc, RwLock};
use committable::Committable;
<<<<<<< HEAD
=======
use espresso_types::{NamespaceId, NsProof, PubKey, Transaction};
>>>>>>> 4968ecea
use futures::{try_join, FutureExt};
use hotshot_query_service::{
    availability::{self, AvailabilityDataSource, CustomSnafu, FetchBlockSnafu},
    data_source::storage::ExplorerStorage,
    explorer::{self},
    merklized_state::{
        self, MerklizedState, MerklizedStateDataSource, MerklizedStateHeightPersistence,
    },
    node, Error,
};
use hotshot_types::{
    data::ViewNumber,
<<<<<<< HEAD
    traits::{network::ConnectedNetwork, node_implementation::ConsensusTime},
};
use serde::{Deserialize, Serialize};
=======
    traits::{
        network::ConnectedNetwork,
        node_implementation::{ConsensusTime, Versions},
    },
};
use serde::{de::Error as _, Deserialize, Serialize};
>>>>>>> 4968ecea
use snafu::OptionExt;
use tagged_base64::TaggedBase64;
use tide_disco::{
    method::{ReadState, WriteState},
    Api, Error as _, StatusCode,
};
use vbs::version::StaticVersionType;

use super::{
    data_source::{
        CatchupDataSource, HotShotConfigDataSource, SequencerDataSource, StateSignatureDataSource,
        SubmitDataSource,
    },
    StorageState,
};
use crate::{SeqTypes, SequencerApiVersion, SequencerPersistence};

#[derive(Clone, Debug, Serialize, Deserialize)]
pub struct NamespaceProofQueryData {
    pub proof: Option<NsProof>,
    pub transactions: Vec<Transaction>,
}

<<<<<<< HEAD
pub(super) type AvailState<N, P, D, Ver> = Arc<RwLock<StorageState<N, P, D, Ver>>>;

type AvailabilityApi<N, P, D, Ver> = Api<AvailState<N, P, D, Ver>, availability::Error, Ver>;

pub(super) fn availability<N, P, D, Ver: StaticVersionType + 'static>(
    bind_version: Ver,
) -> Result<AvailabilityApi<N, P, D, Ver>>
=======
pub(super) type AvailState<N, P, D, ApiVer> = Arc<RwLock<StorageState<N, P, D, ApiVer>>>;

type AvailabilityApi<N, P, D, V, ApiVer> = Api<AvailState<N, P, D, V>, availability::Error, ApiVer>;

// TODO (abdul): replace snafu with `this_error` in  hotshot query service
// Snafu has been replaced by `this_error` everywhere.
// However, the query service still uses snafu
pub(super) fn availability<N, P, D, V: Versions>(
) -> Result<AvailabilityApi<N, P, D, V, SequencerApiVersion>>
>>>>>>> 4968ecea
where
    N: ConnectedNetwork<PubKey>,
    D: SequencerDataSource + Send + Sync + 'static,
    P: SequencerPersistence,
{
    let mut options = availability::Options::default();
    let extension = toml::from_str(include_str!("../../api/availability.toml"))?;
    options.extensions.push(extension);
    let timeout = options.fetch_timeout;

    let mut api = availability::define_api::<AvailState<N, P, D, _>, SeqTypes, _>(
        &options,
        SequencerApiVersion::instance(),
    )?;

    api.get("getnamespaceproof", move |req, state| {
        async move {
            let height: usize = req.integer_param("height")?;
            let ns_id = NamespaceId::from(req.integer_param::<_, u32>("namespace")?);
            let (block, common) = try_join!(
                async move {
                    state
                        .get_block(height)
                        .await
                        .with_timeout(timeout)
                        .await
                        .context(FetchBlockSnafu {
                            resource: height.to_string(),
                        })
                },
                async move {
                    state
                        .get_vid_common(height)
                        .await
                        .with_timeout(timeout)
                        .await
                        .context(FetchBlockSnafu {
                            resource: height.to_string(),
                        })
                }
            )?;

            if let Some(ns_index) = block.payload().ns_table().find_ns_id(&ns_id) {
                let proof = NsProof::new(block.payload(), &ns_index, common.common()).context(
                    CustomSnafu {
                        message: format!("failed to make proof for namespace {ns_id}"),
                        status: StatusCode::NOT_FOUND,
                    },
                )?;

                Ok(NamespaceProofQueryData {
                    transactions: proof.export_all_txs(&ns_id),
                    proof: Some(proof),
                })
            } else {
                // ns_id not found in ns_table
                Ok(NamespaceProofQueryData {
                    proof: None,
                    transactions: Vec::new(),
                })
            }
        }
        .boxed()
    })?;

    Ok(api)
}

<<<<<<< HEAD
type ExplorerApi<N, P, D, Ver> = Api<AvailState<N, P, D, Ver>, explorer::Error, Ver>;

pub(super) fn explorer<N, P, D, Ver: StaticVersionType + 'static>(
    bind_version: Ver,
) -> Result<ExplorerApi<N, P, D, Ver>>
=======
type ExplorerApi<N, P, D, V, ApiVer> = Api<AvailState<N, P, D, V>, explorer::Error, ApiVer>;

pub(super) fn explorer<N, P, D, V: Versions>(
) -> Result<ExplorerApi<N, P, D, V, SequencerApiVersion>>
>>>>>>> 4968ecea
where
    N: ConnectedNetwork<PubKey>,
    D: ExplorerStorage<SeqTypes> + Send + Sync + 'static,
    P: SequencerPersistence,
{
<<<<<<< HEAD
    let api = explorer::define_api::<AvailState<N, P, D, Ver>, SeqTypes, Ver>(bind_version)?;
    Ok(api)
}

type NodeApi<N, P, D, Ver> = Api<AvailState<N, P, D, Ver>, node::Error, Ver>;
=======
    let api = explorer::define_api::<AvailState<N, P, D, V>, SeqTypes, _>(
        SequencerApiVersion::instance(),
    )?;
    Ok(api)
}

type NodeApi<N, P, D, V, ApiVer> = Api<AvailState<N, P, D, V>, node::Error, ApiVer>;
>>>>>>> 4968ecea

pub(super) fn node<N, P, D, V: Versions>() -> Result<NodeApi<N, P, D, V, SequencerApiVersion>>
where
    N: ConnectedNetwork<PubKey>,
    D: SequencerDataSource + Send + Sync + 'static,
    P: SequencerPersistence,
{
    let api = node::define_api::<AvailState<N, P, D, V>, SeqTypes, _>(
        &Default::default(),
        SequencerApiVersion::instance(),
    )?;
    Ok(api)
}
pub(super) fn submit<N, P, S, ApiVer: StaticVersionType + 'static>() -> Result<Api<S, Error, ApiVer>>
where
    N: ConnectedNetwork<PubKey>,
    S: 'static + Send + Sync + WriteState,
    P: SequencerPersistence,
    S::State: Send + Sync + SubmitDataSource<N, P>,
{
    let toml = toml::from_str::<toml::Value>(include_str!("../../api/submit.toml"))?;
    let mut api = Api::<S, Error, ApiVer>::new(toml)?;

    api.at("submit", |req, state| {
        async move {
            let tx = req
                .body_auto::<Transaction, ApiVer>(ApiVer::instance())
                .map_err(Error::from_request_error)?;

            let hash = tx.commit();
            state
                .read(|state| state.submit(tx).boxed())
                .await
                .map_err(|err| Error::internal(err.to_string()))?;
            Ok(hash)
        }
        .boxed()
    })?;

    Ok(api)
}

pub(super) fn state_signature<N, S, ApiVer: StaticVersionType + 'static>(
    _: ApiVer,
) -> Result<Api<S, Error, ApiVer>>
where
    N: ConnectedNetwork<PubKey>,
    S: 'static + Send + Sync + ReadState,
    S::State: Send + Sync + StateSignatureDataSource<N>,
{
    let toml = toml::from_str::<toml::Value>(include_str!("../../api/state_signature.toml"))?;
    let mut api = Api::<S, Error, ApiVer>::new(toml)?;

    api.get("get_state_signature", |req, state| {
        async move {
            let height = req
                .integer_param("height")
                .map_err(Error::from_request_error)?;
            state
                .get_state_signature(height)
                .await
                .ok_or(tide_disco::Error::catch_all(
                    StatusCode::NOT_FOUND,
                    "Signature not found.".to_owned(),
                ))
        }
        .boxed()
    })?;

    Ok(api)
}

pub(super) fn catchup<S, ApiVer: StaticVersionType + 'static>(
    _: ApiVer,
) -> Result<Api<S, Error, ApiVer>>
where
    S: 'static + Send + Sync + ReadState,
    S::State: Send + Sync + CatchupDataSource,
{
    let toml = toml::from_str::<toml::Value>(include_str!("../../api/catchup.toml"))?;
<<<<<<< HEAD
    let mut api = Api::<S, Error, Ver>::new(toml)?;
=======
    let mut api = Api::<S, Error, ApiVer>::new(toml)?;
>>>>>>> 4968ecea

    api.get("account", |req, state| {
        async move {
            let height = req
                .integer_param("height")
                .map_err(Error::from_request_error)?;
            let view = req
                .integer_param("view")
                .map_err(Error::from_request_error)?;
            let account = req
                .string_param("address")
                .map_err(Error::from_request_error)?;
            let account = account.parse().map_err(|err| {
                Error::catch_all(
                    StatusCode::BAD_REQUEST,
                    format!("malformed account {account}: {err}"),
                )
            })?;

            state
                .get_account(height, ViewNumber::new(view), account)
                .await
                .map_err(|err| Error::catch_all(StatusCode::NOT_FOUND, format!("{err:#}")))
        }
        .boxed()
    })?
    .get("blocks", |req, state| {
        async move {
            let height = req
                .integer_param("height")
                .map_err(Error::from_request_error)?;
            let view = req
                .integer_param("view")
                .map_err(Error::from_request_error)?;

            state
                .get_frontier(height, ViewNumber::new(view))
                .await
                .map_err(|err| Error::catch_all(StatusCode::NOT_FOUND, format!("{err:#}")))
        }
        .boxed()
    })?
    .get("chainconfig", |req, state| {
        async move {
            let commitment = req
                .blob_param("commitment")
                .map_err(Error::from_request_error)?;

            state
                .get_chain_config(commitment)
                .await
                .map_err(|err| Error::catch_all(StatusCode::NOT_FOUND, format!("{err:#}")))
        }
        .boxed()
    })?;

    Ok(api)
}

type MerklizedStateApi<N, P, D, V, ApiVer> =
    Api<AvailState<N, P, D, V>, merklized_state::Error, ApiVer>;
pub(super) fn merklized_state<N, P, D, S, V: Versions, const ARITY: usize>(
) -> Result<MerklizedStateApi<N, P, D, V, SequencerApiVersion>>
where
    N: ConnectedNetwork<PubKey>,
    D: MerklizedStateDataSource<SeqTypes, S, ARITY>
        + Send
        + Sync
        + MerklizedStateHeightPersistence
        + 'static,
    S: MerklizedState<SeqTypes, ARITY>,
    P: SequencerPersistence,
    for<'a> <S::Commit as TryFrom<&'a TaggedBase64>>::Error: std::fmt::Display,
{
    let api = merklized_state::define_api::<
        AvailState<N, P, D, V>,
        SeqTypes,
        S,
        SequencerApiVersion,
        ARITY,
    >(&Default::default())?;
    Ok(api)
}

<<<<<<< HEAD
pub(super) fn config<S, Ver: StaticVersionType + 'static>(_: Ver) -> Result<Api<S, Error, Ver>>
=======
pub(super) fn config<S, ApiVer: StaticVersionType + 'static>(
    _: ApiVer,
) -> Result<Api<S, Error, ApiVer>>
>>>>>>> 4968ecea
where
    S: 'static + Send + Sync + ReadState,
    S::State: Send + Sync + HotShotConfigDataSource,
{
    let toml = toml::from_str::<toml::Value>(include_str!("../../api/config.toml"))?;
<<<<<<< HEAD
    let mut api = Api::<S, Error, Ver>::new(toml)?;
=======
    let mut api = Api::<S, Error, ApiVer>::new(toml)?;
>>>>>>> 4968ecea

    let env_variables = get_public_env_vars()
        .map_err(|err| Error::catch_all(StatusCode::INTERNAL_SERVER_ERROR, format!("{err:#}")))?;

    api.get("hotshot", |_, state| {
        async move { Ok(state.get_config().await) }.boxed()
    })?
    .get("env", move |_, _| {
        {
            let env_variables = env_variables.clone();
            async move { Ok(env_variables) }
        }
        .boxed()
    })?;

    Ok(api)
}

fn get_public_env_vars() -> Result<Vec<String>> {
    let toml: toml::Value = toml::from_str(include_str!("../../api/public-env-vars.toml"))?;

    let keys = toml
        .get("variables")
        .ok_or_else(|| toml::de::Error::custom("variables not found"))?
        .as_array()
        .ok_or_else(|| toml::de::Error::custom("variables is not an array"))?
        .clone()
        .into_iter()
        .map(|v| v.try_into())
        .collect::<Result<BTreeSet<String>, toml::de::Error>>()?;

    let hashmap: HashMap<String, String> = env::vars().collect();
    let mut public_env_vars: Vec<String> = Vec::new();
    for key in keys {
        let value = hashmap.get(&key).cloned().unwrap_or_default();
        public_env_vars.push(format!("{key}={value}"));
    }

    Ok(public_env_vars)
}<|MERGE_RESOLUTION|>--- conflicted
+++ resolved
@@ -1,35 +1,14 @@
 //! Sequencer-specific API endpoint handlers.
 
-<<<<<<< HEAD
-use serde::de::Error as _;
 use std::{
     collections::{BTreeSet, HashMap},
     env,
 };
 
-use super::{
-    data_source::{
-        CatchupDataSource, HotShotConfigDataSource, SequencerDataSource, StateSignatureDataSource,
-        SubmitDataSource,
-    },
-    StorageState,
-};
-use crate::{
-    block::NsProof, persistence::SequencerPersistence, NamespaceId, PubKey, SeqTypes, Transaction,
-=======
-use std::{
-    collections::{BTreeSet, HashMap},
-    env,
->>>>>>> 4968ecea
-};
-
 use anyhow::Result;
 use async_std::sync::{Arc, RwLock};
 use committable::Committable;
-<<<<<<< HEAD
-=======
 use espresso_types::{NamespaceId, NsProof, PubKey, Transaction};
->>>>>>> 4968ecea
 use futures::{try_join, FutureExt};
 use hotshot_query_service::{
     availability::{self, AvailabilityDataSource, CustomSnafu, FetchBlockSnafu},
@@ -42,18 +21,12 @@
 };
 use hotshot_types::{
     data::ViewNumber,
-<<<<<<< HEAD
-    traits::{network::ConnectedNetwork, node_implementation::ConsensusTime},
-};
-use serde::{Deserialize, Serialize};
-=======
     traits::{
         network::ConnectedNetwork,
         node_implementation::{ConsensusTime, Versions},
     },
 };
 use serde::{de::Error as _, Deserialize, Serialize};
->>>>>>> 4968ecea
 use snafu::OptionExt;
 use tagged_base64::TaggedBase64;
 use tide_disco::{
@@ -77,15 +50,6 @@
     pub transactions: Vec<Transaction>,
 }
 
-<<<<<<< HEAD
-pub(super) type AvailState<N, P, D, Ver> = Arc<RwLock<StorageState<N, P, D, Ver>>>;
-
-type AvailabilityApi<N, P, D, Ver> = Api<AvailState<N, P, D, Ver>, availability::Error, Ver>;
-
-pub(super) fn availability<N, P, D, Ver: StaticVersionType + 'static>(
-    bind_version: Ver,
-) -> Result<AvailabilityApi<N, P, D, Ver>>
-=======
 pub(super) type AvailState<N, P, D, ApiVer> = Arc<RwLock<StorageState<N, P, D, ApiVer>>>;
 
 type AvailabilityApi<N, P, D, V, ApiVer> = Api<AvailState<N, P, D, V>, availability::Error, ApiVer>;
@@ -95,7 +59,6 @@
 // However, the query service still uses snafu
 pub(super) fn availability<N, P, D, V: Versions>(
 ) -> Result<AvailabilityApi<N, P, D, V, SequencerApiVersion>>
->>>>>>> 4968ecea
 where
     N: ConnectedNetwork<PubKey>,
     D: SequencerDataSource + Send + Sync + 'static,
@@ -164,30 +127,15 @@
     Ok(api)
 }
 
-<<<<<<< HEAD
-type ExplorerApi<N, P, D, Ver> = Api<AvailState<N, P, D, Ver>, explorer::Error, Ver>;
-
-pub(super) fn explorer<N, P, D, Ver: StaticVersionType + 'static>(
-    bind_version: Ver,
-) -> Result<ExplorerApi<N, P, D, Ver>>
-=======
 type ExplorerApi<N, P, D, V, ApiVer> = Api<AvailState<N, P, D, V>, explorer::Error, ApiVer>;
 
 pub(super) fn explorer<N, P, D, V: Versions>(
 ) -> Result<ExplorerApi<N, P, D, V, SequencerApiVersion>>
->>>>>>> 4968ecea
 where
     N: ConnectedNetwork<PubKey>,
     D: ExplorerStorage<SeqTypes> + Send + Sync + 'static,
     P: SequencerPersistence,
 {
-<<<<<<< HEAD
-    let api = explorer::define_api::<AvailState<N, P, D, Ver>, SeqTypes, Ver>(bind_version)?;
-    Ok(api)
-}
-
-type NodeApi<N, P, D, Ver> = Api<AvailState<N, P, D, Ver>, node::Error, Ver>;
-=======
     let api = explorer::define_api::<AvailState<N, P, D, V>, SeqTypes, _>(
         SequencerApiVersion::instance(),
     )?;
@@ -195,7 +143,6 @@
 }
 
 type NodeApi<N, P, D, V, ApiVer> = Api<AvailState<N, P, D, V>, node::Error, ApiVer>;
->>>>>>> 4968ecea
 
 pub(super) fn node<N, P, D, V: Versions>() -> Result<NodeApi<N, P, D, V, SequencerApiVersion>>
 where
@@ -276,11 +223,7 @@
     S::State: Send + Sync + CatchupDataSource,
 {
     let toml = toml::from_str::<toml::Value>(include_str!("../../api/catchup.toml"))?;
-<<<<<<< HEAD
-    let mut api = Api::<S, Error, Ver>::new(toml)?;
-=======
     let mut api = Api::<S, Error, ApiVer>::new(toml)?;
->>>>>>> 4968ecea
 
     api.get("account", |req, state| {
         async move {
@@ -365,23 +308,15 @@
     Ok(api)
 }
 
-<<<<<<< HEAD
-pub(super) fn config<S, Ver: StaticVersionType + 'static>(_: Ver) -> Result<Api<S, Error, Ver>>
-=======
 pub(super) fn config<S, ApiVer: StaticVersionType + 'static>(
     _: ApiVer,
 ) -> Result<Api<S, Error, ApiVer>>
->>>>>>> 4968ecea
 where
     S: 'static + Send + Sync + ReadState,
     S::State: Send + Sync + HotShotConfigDataSource,
 {
     let toml = toml::from_str::<toml::Value>(include_str!("../../api/config.toml"))?;
-<<<<<<< HEAD
-    let mut api = Api::<S, Error, Ver>::new(toml)?;
-=======
     let mut api = Api::<S, Error, ApiVer>::new(toml)?;
->>>>>>> 4968ecea
 
     let env_variables = get_public_env_vars()
         .map_err(|err| Error::catch_all(StatusCode::INTERNAL_SERVER_ERROR, format!("{err:#}")))?;
