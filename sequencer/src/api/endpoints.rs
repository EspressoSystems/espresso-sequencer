//! Sequencer-specific API endpoint handlers.

use super::{
    data_source::{
        SequencerDataSource, StateDataSource, StateSignatureDataSource, SubmitDataSource,
    },
    AppState,
};
<<<<<<< HEAD
use crate::{network, Header, SeqTypes, Transaction, VmId};
use ark_bls12_381::Bls12_381;
=======
use crate::{
    network,
    state::{BlockMerkleTree, FeeAccountProof, ValidatedState},
    Header, NamespaceProofType, SeqTypes, Transaction,
};
>>>>>>> f35362e1
use async_std::sync::{Arc, RwLock};
use commit::Committable;
use ethers::prelude::U256;
use futures::FutureExt;
use hotshot_query_service::{
    availability::{self, AvailabilityDataSource, BlockHash, FetchBlockSnafu},
    Error,
};
<<<<<<< HEAD
use jf_primitives::vid::{advz::Advz, VidScheme};
=======
use hotshot_types::{data::ViewNumber, traits::node_implementation::ConsensusTime};
use jf_primitives::merkle_tree::{namespaced_merkle_tree::NamespaceProof, MerkleTreeScheme};
>>>>>>> f35362e1
use serde::{Deserialize, Serialize};
use tide_disco::{
    method::{ReadState, WriteState},
    Api, Error as _, StatusCode,
};

#[derive(Clone, Debug, Serialize, Deserialize)]
pub struct NamespaceProofQueryData {
    pub proof: crate::block::payload::NamespaceProof<Advz<Bls12_381, sha2::Sha256>>,
    pub header: Header,
    pub transactions: Vec<Transaction>,
}

#[derive(Clone, Debug, Default, PartialEq, Eq, Serialize, Deserialize)]
pub struct TimeWindowQueryData {
    pub window: Vec<Header>,
    pub prev: Option<Header>,
    pub next: Option<Header>,
}

impl TimeWindowQueryData {
    /// The block height of the block that starts the window.
    ///
    /// If the window is empty, this is the height of the block that ends the window.
    pub fn from(&self) -> Option<u64> {
        self.window
            .first()
            .or(self.next.as_ref())
            .map(|header| header.height)
    }
}

#[derive(Clone, Debug, Serialize, Deserialize)]
pub struct AccountQueryData {
    pub balance: U256,
    pub proof: FeeAccountProof,
}

pub type BlocksFrontier = <BlockMerkleTree as MerkleTreeScheme>::MembershipProof;

pub(super) type AvailState<N, D> = Arc<RwLock<AppState<N, D>>>;

pub(super) fn availability<N, D>() -> anyhow::Result<Api<AvailState<N, D>, availability::Error>>
where
    N: network::Type,
    D: SequencerDataSource + Send + Sync + 'static,
{
    let mut options = availability::Options::default();
    let extension = toml::from_str(include_str!("../../api/availability.toml"))?;
    options.extensions.push(extension);
    let mut api = availability::define_api::<AvailState<N, D>, SeqTypes>(&options)?;

    api.get("getnamespaceproof", |req, state| {
        async move {
            let height: usize = req.integer_param("height")?;
            let ns_id = VmId(req.integer_param("namespace")?);
            let block = state.get_block(height).await.context(FetchBlockSnafu {
                resource: height.to_string(),
            })?;

            // TODO fake VidScheme construction
            let vid = crate::block::payload::test_vid_factory();
            use hotshot::traits::BlockPayload;
            let disperse_data = vid
                .disperse(block.payload().encode().unwrap().collect::<Vec<u8>>())
                .unwrap();

            let proof = block
                .payload()
                .namespace_with_proof(
                    block.payload().get_ns_table(),
                    ns_id,
                    &vid,
                    disperse_data.common,
                )
                .unwrap();

            // use NamespaceProof::verify to get a Vec<Transactions> for this namespace
            let transactions = proof
                .verify(&vid, &disperse_data.commit, block.payload().get_ns_table())
                .unwrap()
                .0;

            Ok(NamespaceProofQueryData {
                transactions,
                proof,
                header: block.header().clone(),
            })
        }
        .boxed()
    })?
    .get("gettimestampwindow", |req, state| {
        async move {
            let end = req.integer_param("end")?;
            let res = if let Some(height) = req.opt_integer_param("height")? {
                state.inner().window_from::<usize>(height, end).await
            } else if let Some(hash) = req.opt_blob_param("hash")? {
                state
                    .inner()
                    .window_from::<BlockHash<SeqTypes>>(hash, end)
                    .await
            } else {
                let start: u64 = req.integer_param("start")?;
                state.inner().window(start, end).await
            };
            res.map_err(|err| availability::Error::Custom {
                message: err.to_string(),
                status: err.status(),
            })
        }
        .boxed()
    })?;

    Ok(api)
}

pub(super) fn submit<N, S>() -> anyhow::Result<Api<S, Error>>
where
    N: network::Type,
    S: 'static + Send + Sync + WriteState,
    S::State: Send + Sync + SubmitDataSource<N>,
{
    let toml = toml::from_str::<toml::Value>(include_str!("../../api/submit.toml"))?;
    let mut api = Api::<S, Error>::new(toml)?;

    api.post("submit", |req, state| {
        async move {
            let tx = req
                .body_auto::<Transaction>()
                .map_err(Error::from_request_error)?;
            let hash = tx.commit();
            state
                .consensus()
                .submit_transaction(tx)
                .await
                .map_err(|err| Error::internal(err.to_string()))?;
            Ok(hash)
        }
        .boxed()
    })?;

    Ok(api)
}

pub(super) fn state_signature<N, S>() -> anyhow::Result<Api<S, Error>>
where
    N: network::Type,
    S: 'static + Send + Sync + ReadState,
    S::State: Send + Sync + StateSignatureDataSource<N>,
{
    let toml = toml::from_str::<toml::Value>(include_str!("../../api/state_signature.toml"))?;
    let mut api = Api::<S, Error>::new(toml)?;

    api.get("get_state_signature", |req, state| {
        async move {
            let height = req
                .integer_param("height")
                .map_err(Error::from_request_error)?;
            state
                .get_state_signature(height)
                .await
                .ok_or(tide_disco::Error::catch_all(
                    StatusCode::NotFound,
                    "Signature not found.".to_owned(),
                ))
        }
        .boxed()
    })?;

    Ok(api)
}

pub(super) fn state<S>() -> anyhow::Result<Api<S, Error>>
where
    S: 'static + Send + Sync + ReadState,
    S::State: Send + Sync + StateDataSource,
{
    let toml = toml::from_str::<toml::Value>(include_str!("../../api/state.toml"))?;
    let mut api = Api::<S, Error>::new(toml)?;

    async fn get_state<S: StateDataSource>(
        req: &tide_disco::RequestParams,
        state: &S,
    ) -> Result<Arc<ValidatedState>, Error> {
        match req
            .opt_integer_param("view")
            .map_err(Error::from_request_error)?
        {
            Some(view) => state
                .get_undecided_state(ViewNumber::new(view))
                .await
                .ok_or(Error::catch_all(
                    StatusCode::NotFound,
                    format!("state not available for view {view}"),
                )),
            None => Ok(state.get_decided_state().await),
        }
    }

    api.get("account", |req, state| {
        async move {
            let state = get_state(&req, state).await?;
            let account = req
                .string_param("address")
                .map_err(Error::from_request_error)?;
            let account = account.parse().map_err(|err| {
                Error::catch_all(
                    StatusCode::BadRequest,
                    format!("malformed account {account}: {err}"),
                )
            })?;

            let (proof, balance) =
                FeeAccountProof::prove(&state.fee_merkle_tree, account).ok_or(Error::catch_all(
                    StatusCode::NotFound,
                    format!("account {account} is not in memory"),
                ))?;
            Ok(AccountQueryData { balance, proof })
        }
        .boxed()
    })?
    .get("blocks", |req, state| {
        async move {
            let state = get_state(&req, state).await?;

            // Get the frontier of the blocks Merkle tree, if we have it.
            let tree = &state.block_merkle_tree;
            let frontier: BlocksFrontier = tree
                .lookup(tree.num_leaves() - 1)
                .expect_ok()
                .map_err(|err| {
                    Error::catch_all(
                        StatusCode::NotFound,
                        format!("blocks frontier is not in memory: {err}"),
                    )
                })?
                .1;
            Ok(frontier)
        }
        .boxed()
    })?;

    Ok(api)
}<|MERGE_RESOLUTION|>--- conflicted
+++ resolved
@@ -6,16 +6,12 @@
     },
     AppState,
 };
-<<<<<<< HEAD
-use crate::{network, Header, SeqTypes, Transaction, VmId};
-use ark_bls12_381::Bls12_381;
-=======
 use crate::{
     network,
     state::{BlockMerkleTree, FeeAccountProof, ValidatedState},
-    Header, NamespaceProofType, SeqTypes, Transaction,
-};
->>>>>>> f35362e1
+    Header, SeqTypes, Transaction, VmId,
+};
+use ark_bls12_381::Bls12_381;
 use async_std::sync::{Arc, RwLock};
 use commit::Committable;
 use ethers::prelude::U256;
@@ -24,12 +20,11 @@
     availability::{self, AvailabilityDataSource, BlockHash, FetchBlockSnafu},
     Error,
 };
-<<<<<<< HEAD
-use jf_primitives::vid::{advz::Advz, VidScheme};
-=======
 use hotshot_types::{data::ViewNumber, traits::node_implementation::ConsensusTime};
-use jf_primitives::merkle_tree::{namespaced_merkle_tree::NamespaceProof, MerkleTreeScheme};
->>>>>>> f35362e1
+use jf_primitives::{
+    merkle_tree::MerkleTreeScheme,
+    vid::{advz::Advz, VidScheme},
+};
 use serde::{Deserialize, Serialize};
 use tide_disco::{
     method::{ReadState, WriteState},
