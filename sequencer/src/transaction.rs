use ark_serialize::{CanonicalDeserialize, CanonicalSerialize};
use committable::{Commitment, Committable};
use derive_more::Display;
use hotshot_query_service::explorer::ExplorerTransaction;
use hotshot_types::traits::block_contents::Transaction as HotShotTransaction;
use serde::{de::Error, Deserialize, Deserializer, Serialize};

/// TODO [`NamespaceId`] has historical debt to repay:
/// - <https://github.com/EspressoSystems/espresso-sequencer/issues/1574>
/// - It must fit into 4 bytes in order to maintain serialization compatibility
///   for [`crate::block::NsTable`], yet it currently occupies 8 bytes in order
///   to maintain [`serde`] serialization compatibility with [`Transaction`].
/// - Thus, it's a newtype for `u64` that impls `From<u32>` and has a manual
///   impl for [`serde::Deserialize`] that deserializes a `u64` but then returns
///   an error if the value cannot fit into a `u32`. This is ugly. In the future
///   we need to break serialization compatibility so that `NsTable` and
///   `Transaction` can agree on the byte length for `NamespaceId` and all this
///   cruft should be removed.
/// - We should move [`NamespaceId`] to `crate::block::full_payload::ns_table`
///   module because that's where it's byte length is dictated, so that's where
///   it makes the most sense to put serialization. See
///   <https://github.com/EspressoSystems/espresso-sequencer/pull/1499#issuecomment-2134065090>
#[derive(
    Clone,
    Copy,
    Serialize,
    Debug,
    Display,
    PartialEq,
    Eq,
    Hash,
    CanonicalDeserialize,
    CanonicalSerialize,
    PartialOrd,
    Ord,
)]
#[display(fmt = "{_0}")]
pub struct NamespaceId(u64);

impl From<u32> for NamespaceId {
    fn from(value: u32) -> Self {
        Self(value as u64)
    }
}

impl From<NamespaceId> for u32 {
    fn from(value: NamespaceId) -> Self {
        value.0 as Self
    }
}

impl<'de> Deserialize<'de> for NamespaceId {
    fn deserialize<D>(deserializer: D) -> Result<NamespaceId, D::Error>
    where
        D: Deserializer<'de>,
    {
        use serde::de::Unexpected;

        let ns_id = <u64 as Deserialize>::deserialize(deserializer)?;
        if ns_id > u32::MAX as u64 {
            Err(D::Error::invalid_value(
                Unexpected::Unsigned(ns_id),
                &"at most u32::MAX",
            ))
        } else {
            Ok(NamespaceId(ns_id))
        }
    }
}

impl NamespaceId {
    #[cfg(any(test, feature = "testing"))]
    pub fn random(rng: &mut dyn rand::RngCore) -> Self {
        Self(rng.next_u32() as u64)
    }
}

<<<<<<< HEAD
impl Namespace for NamespaceId {
    fn max() -> Self {
        Self(u32::MAX as u64)
    }

    fn min() -> Self {
        Self(u32::MIN as u64)
    }
}

=======
>>>>>>> a507dabb
#[derive(
    Clone,
    Serialize,
    Deserialize,
    Debug,
    PartialEq,
    Eq,
    Hash,
    CanonicalSerialize,
    CanonicalDeserialize,
)]
pub struct Transaction {
    namespace: NamespaceId,
    #[serde(with = "base64_bytes")]
    payload: Vec<u8>,
}

impl Transaction {
    pub fn new(namespace: NamespaceId, payload: Vec<u8>) -> Self {
        Self { namespace, payload }
    }

    pub fn namespace(&self) -> NamespaceId {
        self.namespace
    }

    pub fn payload(&self) -> &[u8] {
        &self.payload
    }

    pub fn into_payload(self) -> Vec<u8> {
        self.payload
    }

    #[cfg(any(test, feature = "testing"))]
    pub fn random(rng: &mut dyn rand::RngCore) -> Self {
        use rand::Rng;
        let len = rng.gen_range(0..100);
        Self::new(
            NamespaceId::random(rng),
            (0..len).map(|_| rand::random::<u8>()).collect::<Vec<_>>(),
        )
    }
    #[cfg(any(test, feature = "testing"))]
    /// Useful for when we want to test size of transaction(s)
    pub fn of_size(len: usize) -> Self {
        Self::new(
            NamespaceId(1),
            (0..len).map(|_| rand::random::<u8>()).collect::<Vec<_>>(),
        )
    }
}

impl HotShotTransaction for Transaction {}

impl Committable for Transaction {
    fn commit(&self) -> Commitment<Self> {
        committable::RawCommitmentBuilder::new("Transaction")
            .u64_field("namespace", self.namespace.0)
            .var_size_bytes(&self.payload)
            .finalize()
    }

    fn tag() -> String {
        "TX".into()
    }
}

impl ExplorerTransaction for Transaction {
    type NamespaceId = NamespaceId;
    fn namespace_id(&self) -> Self::NamespaceId {
        self.namespace
    }
}<|MERGE_RESOLUTION|>--- conflicted
+++ resolved
@@ -75,19 +75,6 @@
     }
 }
 
-<<<<<<< HEAD
-impl Namespace for NamespaceId {
-    fn max() -> Self {
-        Self(u32::MAX as u64)
-    }
-
-    fn min() -> Self {
-        Self(u32::MIN as u64)
-    }
-}
-
-=======
->>>>>>> a507dabb
 #[derive(
     Clone,
     Serialize,
