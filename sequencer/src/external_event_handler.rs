--- conflicted
+++ resolved
@@ -6,16 +6,11 @@
 use espresso_types::{PubKey, SeqTypes};
 use hotshot::types::{BLSPubKey, Message};
 use hotshot_types::{
-<<<<<<< HEAD
-    message::{MessageKind, UpgradeLock},
+    message::MessageKind,
     traits::{
         network::{BroadcastDelay, ConnectedNetwork, Topic},
         node_implementation::Versions,
     },
-=======
-    message::MessageKind,
-    traits::network::{BroadcastDelay, ConnectedNetwork, Topic},
->>>>>>> 443f817c
 };
 use serde::{Deserialize, Serialize};
 use std::{marker::PhantomData, sync::Arc};
@@ -157,15 +152,7 @@
             kind: MessageKind::<SeqTypes>::External(response_bytes),
         };
 
-<<<<<<< HEAD
-        let upgrade_lock = UpgradeLock::<SeqTypes, V>::new();
-
-        let response_bytes = upgrade_lock
-            .serialize(&message)
-            .await
-=======
         let response_bytes = bincode::serialize(&message)
->>>>>>> 443f817c
             .with_context(|| "Failed to serialize roll call response")?;
 
         Ok(response_bytes)
