//! Sequencer node persistence.
//!
//! This module implements the persistence required for a sequencer node to rejoin the network and
//! resume participating in consensus, in the event that its process crashes or is killed and loses
//! all in-memory state.
//!
//! This is distinct from the query service persistent storage found in the `api` module, which is
//! an extension that node operators can opt into. This module defines the minimum level of
//! persistence which is _required_ to run a node.

use crate::{
    ChainConfig, Leaf, NodeState, PubKey, SeqTypes, StateCatchup, ValidatedState, ViewNumber,
};
use anyhow::{bail, ensure, Context};
use async_std::sync::Arc;
use async_trait::async_trait;
use committable::{Commitment, Committable};
use hotshot::{
    traits::ValidatedState as _,
    types::{Event, EventType},
    HotShotInitializer,
};
use hotshot_types::{
    consensus::CommitmentMap,
    data::{DaProposal, VidDisperseShare},
    event::{HotShotAction, LeafInfo},
    message::Proposal,
    simple_certificate::QuorumCertificate,
    traits::node_implementation::ConsensusTime,
    utils::View,
};
use std::{cmp::max, collections::BTreeMap};

pub mod fs;
pub mod no_storage;
pub mod sql;

pub type NetworkConfig = hotshot_orchestrator::config::NetworkConfig<PubKey>;

#[async_trait]
pub trait PersistenceOptions: Clone + Send + Sync + 'static {
    type Persistence: SequencerPersistence;

    async fn create(self) -> anyhow::Result<Self::Persistence>;
    async fn reset(self) -> anyhow::Result<()>;

    async fn create_catchup_provider(self) -> anyhow::Result<Arc<dyn StateCatchup>> {
        self.create().await?.into_catchup_provider()
    }
}

#[async_trait]
pub trait SequencerPersistence: Sized + Send + Sync + 'static {
    /// Use this storage as a state catchup backend, if supported.
    fn into_catchup_provider(self) -> anyhow::Result<Arc<dyn StateCatchup>> {
        bail!("state catchup is not implemented for this persistence type");
    }

    /// Load the orchestrator config from storage.
    ///
    /// Returns `None` if no config exists (we are joining a network for the first time). Fails with
    /// `Err` if it could not be determined whether a config exists or not.
    async fn load_config(&self) -> anyhow::Result<Option<NetworkConfig>>;

    /// Save the orchestrator config to storage.
    async fn save_config(&mut self, cfg: &NetworkConfig) -> anyhow::Result<()>;

    async fn collect_garbage(&mut self, view: ViewNumber) -> anyhow::Result<()>;

    /// Saves the latest decided leaf.
    ///
    /// If the height of the new leaf is not greater than the height of the previous decided leaf,
    /// storage is not updated.
    async fn save_anchor_leaf(
        &mut self,
        leaf: &Leaf,
        qc: &QuorumCertificate<SeqTypes>,
    ) -> anyhow::Result<()>;

    /// Load the highest view saved with [`save_voted_view`](Self::save_voted_view).
    async fn load_latest_acted_view(&self) -> anyhow::Result<Option<ViewNumber>>;

    /// Load the latest leaf saved with [`save_anchor_leaf`](Self::save_anchor_leaf).
    async fn load_anchor_leaf(&self)
        -> anyhow::Result<Option<(Leaf, QuorumCertificate<SeqTypes>)>>;

    /// Load undecided state saved by consensus before we shut down.
    async fn load_undecided_state(
        &self,
    ) -> anyhow::Result<Option<(CommitmentMap<Leaf>, BTreeMap<ViewNumber, View<SeqTypes>>)>>;

    async fn load_vid_share(
        &self,
        view: ViewNumber,
    ) -> anyhow::Result<Option<Proposal<SeqTypes, VidDisperseShare<SeqTypes>>>>;
    async fn load_da_proposal(
        &self,
        view: ViewNumber,
    ) -> anyhow::Result<Option<Proposal<SeqTypes, DaProposal<SeqTypes>>>>;

    /// Load the latest known consensus state.
    ///
    /// Returns an initializer to resume HotShot from the latest saved state (or start from genesis,
    /// if there is no saved state).
    async fn load_consensus_state(
        &self,
        state: NodeState,
    ) -> anyhow::Result<HotShotInitializer<SeqTypes>> {
        let genesis_validated_state = ValidatedState::genesis(&state).0;
<<<<<<< HEAD

=======
>>>>>>> c34c2fb7
        let highest_voted_view = match self
            .load_latest_acted_view()
            .await
            .context("loading last voted view")?
        {
            Some(view) => {
                tracing::info!(?view, "starting from saved view");
                view
            }
            None => {
                tracing::info!("no saved view, starting from genesis");
                ViewNumber::genesis()
            }
        };
        let (leaf, high_qc) = match self
            .load_anchor_leaf()
            .await
            .context("loading anchor leaf")?
        {
            Some((leaf, high_qc)) => {
                tracing::info!(?leaf, ?high_qc, "starting from saved leaf");
                ensure!(
                    leaf.view_number() == high_qc.view_number,
                    format!(
                        "loaded anchor leaf from view {:?}, but high QC is from view {:?}",
                        leaf.view_number(),
                        high_qc.view_number
                    )
                );
                (leaf, high_qc)
            }
            None => {
                tracing::info!("no saved leaf, starting from genesis leaf");
                (
                    Leaf::genesis(&genesis_validated_state, &state).await,
                    QuorumCertificate::genesis(&genesis_validated_state, &state).await,
                )
            }
        };
        let validated_state = if leaf.block_header().height == 0 {
            // If we are starting from genesis, we can provide the full state.
            Some(Arc::new(genesis_validated_state))
        } else {
            // Otherwise, we will have to construct a sparse state and fetch missing data during
            // catchup.
            None
        };

        // If we are not starting from genesis, we start from the view following the maximum view
        // between `highest_voted_view` and `leaf.view_number`. This prevents double votes from
        // starting in a view in which we had already voted before the restart, and prevents
        // unnecessary catchup from starting in a view earlier than the anchor leaf.
        let mut view = max(highest_voted_view, leaf.view_number());
        if view != ViewNumber::genesis() {
            view += 1;
        }

        let (undecided_leaves, undecided_state) = self
            .load_undecided_state()
            .await
            .context("loading undecided state")?
            .unwrap_or_default();

        tracing::info!(
            ?leaf,
            ?view,
            ?high_qc,
            ?validated_state,
            ?undecided_leaves,
            ?undecided_state,
            "loaded consensus state"
        );
        Ok(HotShotInitializer::from_reload(
            leaf,
            state,
            validated_state,
            view,
            high_qc,
            undecided_leaves.into_values().collect(),
            undecided_state,
        ))
    }

    /// Update storage based on an event from consensus.
    async fn handle_event(&mut self, event: &Event<SeqTypes>) {
        if let EventType::Decide { leaf_chain, qc, .. } = &event.event {
            if let Some(LeafInfo { leaf, .. }) = leaf_chain.first() {
                if qc.view_number != leaf.view_number() {
                    tracing::error!(
                        leaf_view = ?leaf.view_number(),
                        qc_view = ?qc.view_number,
                        "latest leaf and QC are from different views!",
                    );
                    return;
                }
                if let Err(err) = self.save_anchor_leaf(leaf, qc).await {
                    tracing::error!(
                        ?leaf,
                        hash = %leaf.commit(),
                        "Failed to save anchor leaf. When restarting make sure anchor leaf is at least as recent as this leaf. {err:#}",
                    );
                }

                if let Err(err) = self.collect_garbage(leaf.view_number()).await {
                    tracing::error!("Failed to garbage collect. {err:#}",);
                }
            }
        }
    }

    async fn append_vid(
        &mut self,
        proposal: &Proposal<SeqTypes, VidDisperseShare<SeqTypes>>,
    ) -> anyhow::Result<()>;
    async fn append_da(
        &mut self,
        proposal: &Proposal<SeqTypes, DaProposal<SeqTypes>>,
    ) -> anyhow::Result<()>;
    async fn record_action(
        &mut self,
        view: ViewNumber,
        action: HotShotAction,
    ) -> anyhow::Result<()>;
    async fn update_undecided_state(
        &mut self,
        leaves: CommitmentMap<Leaf>,
        state: BTreeMap<ViewNumber, View<SeqTypes>>,
    ) -> anyhow::Result<()>;
}

#[async_trait]
pub trait ChainConfigPersistence: Sized + Send + Sync + 'static {
    async fn insert_chain_config(&mut self, chain_config: ChainConfig) -> anyhow::Result<()>;
    async fn load_chain_config(
        &self,
        commitment: Commitment<ChainConfig>,
    ) -> anyhow::Result<ChainConfig>;
}

#[cfg(test)]
mod testing {

    use super::*;

    #[async_trait]
    pub trait TestablePersistence: SequencerPersistence {
        type Storage;

        async fn tmp_storage() -> Self::Storage;
        async fn connect(storage: &Self::Storage) -> Self;
    }
}

#[cfg(test)]
#[espresso_macros::generic_tests]
mod persistence_tests {

    use super::*;
    use crate::{NodeState, Transaction};
    use async_compatibility_layer::logging::{setup_backtrace, setup_logging};

    use hotshot::types::BLSPubKey;
    use hotshot::types::SignatureKey;
    use hotshot_types::traits::EncodeBytes;
    use hotshot_types::{event::HotShotAction, vid::vid_scheme};
    use jf_vid::VidScheme;
    use rand::{RngCore, SeedableRng};
    use sha2::{Digest, Sha256};
    use testing::TestablePersistence;

    #[async_std::test]
    pub async fn test_anchor_leaf<P: TestablePersistence>() {
        setup_logging();
        setup_backtrace();

        let tmp = P::tmp_storage().await;
        let mut storage = P::connect(&tmp).await;

        // Initially, there is no saved leaf.
        assert_eq!(storage.load_anchor_leaf().await.unwrap(), None);

        // Store a leaf.
        let leaf1 = Leaf::genesis(&ValidatedState::default(), &NodeState::mock()).await;
        let qc1 = QuorumCertificate::genesis(&ValidatedState::default(), &NodeState::mock()).await;
        storage.save_anchor_leaf(&leaf1, &qc1).await.unwrap();
        assert_eq!(
            storage.load_anchor_leaf().await.unwrap().unwrap(),
            (leaf1.clone(), qc1.clone())
        );

        // Store a newer leaf, make sure storage gets updated.
        let mut leaf2 = leaf1.clone();
        leaf2.block_header_mut().height += 1;
        let mut qc2 = qc1.clone();
        qc2.data.leaf_commit = leaf2.commit();
        qc2.vote_commitment = qc2.data.commit();
        storage.save_anchor_leaf(&leaf2, &qc2).await.unwrap();
        assert_eq!(
            storage.load_anchor_leaf().await.unwrap().unwrap(),
            (leaf2.clone(), qc2.clone())
        );

        // Store an old leaf, make sure storage is unchanged.
        storage.save_anchor_leaf(&leaf1, &qc1).await.unwrap();
        assert_eq!(
            storage.load_anchor_leaf().await.unwrap().unwrap(),
            (leaf2, qc2)
        );
    }

    #[async_std::test]
    pub async fn test_voted_view<P: TestablePersistence>() {
        setup_logging();
        setup_backtrace();

        let tmp = P::tmp_storage().await;
        let mut storage = P::connect(&tmp).await;

        // Initially, there is no saved view.
        assert_eq!(storage.load_latest_acted_view().await.unwrap(), None);

        // Store a view.
        let view1 = ViewNumber::genesis();
        storage
            .record_action(view1, HotShotAction::Vote)
            .await
            .unwrap();
        assert_eq!(
            storage.load_latest_acted_view().await.unwrap().unwrap(),
            view1
        );

        // Store a newer view, make sure storage gets updated.
        let view2 = view1 + 1;
        storage
            .record_action(view2, HotShotAction::Vote)
            .await
            .unwrap();
        assert_eq!(
            storage.load_latest_acted_view().await.unwrap().unwrap(),
            view2
        );

        // Store an old view, make sure storage is unchanged.
        storage
            .record_action(view1, HotShotAction::Vote)
            .await
            .unwrap();
        assert_eq!(
            storage.load_latest_acted_view().await.unwrap().unwrap(),
            view2
        );
    }

    #[async_std::test]
    pub async fn test_append_and_collect_garbage<P: TestablePersistence>() {
        setup_logging();
        setup_backtrace();

        let tmp = P::tmp_storage().await;
        let mut storage = P::connect(&tmp).await;

        // Test append VID
        assert_eq!(
            storage.load_vid_share(ViewNumber::new(0)).await.unwrap(),
            None
        );

        let leaf = Leaf::genesis(&ValidatedState::default(), &NodeState::mock()).await;
        let payload = leaf.block_payload().unwrap();
        let bytes = payload.encode().to_vec();
        let disperse = vid_scheme(2).disperse(bytes).unwrap();
        let (pubkey, privkey) = BLSPubKey::generated_from_seed_indexed([0; 32], 1);
        let mut vid = VidDisperseShare::<SeqTypes> {
            view_number: ViewNumber::new(1),
            payload_commitment: Default::default(),
            share: disperse.shares[0].clone(),
            common: disperse.common,
            recipient_key: pubkey,
        };

        let vid_share1 = vid.clone().to_proposal(&privkey).unwrap().clone();

        storage.append_vid(&vid_share1).await.unwrap();

        assert_eq!(
            storage.load_vid_share(ViewNumber::new(1)).await.unwrap(),
            Some(vid_share1)
        );

        vid.view_number = ViewNumber::new(2);

        let vid_share2 = vid.clone().to_proposal(&privkey).unwrap().clone();
        storage.append_vid(&vid_share2).await.unwrap();

        assert_eq!(
            storage.load_vid_share(vid.view_number).await.unwrap(),
            Some(vid_share2)
        );

        vid.view_number = ViewNumber::new(3);

        let vid_share3 = vid.clone().to_proposal(&privkey).unwrap().clone();
        storage.append_vid(&vid_share3).await.unwrap();

        assert_eq!(
            storage.load_vid_share(vid.view_number).await.unwrap(),
            Some(vid_share3.clone())
        );

        let mut seed = [0u8; 32];
        let mut rng = rand_chacha::ChaChaRng::from_entropy();
        rng.fill_bytes(&mut seed);

        let tx = Transaction::random(&mut rng);
        let tx_hash = Sha256::digest(tx.payload()).to_vec();
        let block_payload_signature =
            BLSPubKey::sign(&privkey, &tx_hash).expect("Failed to sign tx hash");

        let da_proposal_inner = DaProposal::<SeqTypes> {
            encoded_transactions: Arc::from(tx_hash),
            metadata: Default::default(),
            view_number: ViewNumber::new(1),
        };

        let da_proposal = Proposal {
            data: da_proposal_inner,
            signature: block_payload_signature,
            _pd: Default::default(),
        };

        storage.append_da(&da_proposal).await.unwrap();

        assert_eq!(
            storage.load_da_proposal(ViewNumber::new(1)).await.unwrap(),
            Some(da_proposal.clone())
        );

        let mut da_proposal2 = da_proposal.clone();
        da_proposal2.data.view_number = ViewNumber::new(2);
        storage.append_da(&da_proposal2.clone()).await.unwrap();

        assert_eq!(
            storage
                .load_da_proposal(da_proposal2.data.view_number)
                .await
                .unwrap(),
            Some(da_proposal2.clone())
        );

        let mut da_proposal3 = da_proposal2.clone();
        da_proposal3.data.view_number = ViewNumber::new(3);
        storage.append_da(&da_proposal3.clone()).await.unwrap();

        assert_eq!(
            storage
                .load_da_proposal(da_proposal3.data.view_number)
                .await
                .unwrap(),
            Some(da_proposal3.clone())
        );

        // Test garbage collection
        // Deleting da proposals and vid shares with view number <=2
        storage.collect_garbage(ViewNumber::new(2)).await.unwrap();

        for i in 0..=2 {
            assert_eq!(
                storage.load_da_proposal(ViewNumber::new(i)).await.unwrap(),
                None
            );

            assert_eq!(
                storage.load_vid_share(ViewNumber::new(i)).await.unwrap(),
                None
            );
        }

        assert_eq!(
            storage.load_da_proposal(ViewNumber::new(3)).await.unwrap(),
            Some(da_proposal3)
        );

        assert_eq!(
            storage.load_vid_share(ViewNumber::new(3)).await.unwrap(),
            Some(vid_share3)
        );
    }
}<|MERGE_RESOLUTION|>--- conflicted
+++ resolved
@@ -107,10 +107,6 @@
         state: NodeState,
     ) -> anyhow::Result<HotShotInitializer<SeqTypes>> {
         let genesis_validated_state = ValidatedState::genesis(&state).0;
-<<<<<<< HEAD
-
-=======
->>>>>>> c34c2fb7
         let highest_voted_view = match self
             .load_latest_acted_view()
             .await
