//! Sequencer node persistence.
//!
//! This module implements the persistence required for a sequencer node to rejoin the network and
//! resume participating in consensus, in the event that its process crashes or is killed and loses
//! all in-memory state.
//!
//! This is distinct from the query service persistent storage found in the `api` module, which is
//! an extension that node operators can opt into. This module defines the minimum level of
//! persistence which is _required_ to run a node.

use async_trait::async_trait;
use espresso_types::v0_99::ChainConfig;

pub mod fs;
pub mod no_storage;
pub mod sql;

#[async_trait]
pub trait ChainConfigPersistence: Sized + Send + Sync {
    async fn insert_chain_config(&mut self, chain_config: ChainConfig) -> anyhow::Result<()>;
}

#[cfg(any(test, feature = "testing"))]
mod testing {

    use espresso_types::v0::traits::{PersistenceOptions, SequencerPersistence};

    use super::*;
    #[allow(dead_code)]
    #[async_trait]
    pub trait TestablePersistence: SequencerPersistence {
        type Storage: Sync;

        async fn tmp_storage() -> Self::Storage;
        fn options(storage: &Self::Storage) -> impl PersistenceOptions<Persistence = Self>;

        async fn connect(storage: &Self::Storage) -> Self {
            Self::options(storage).create().await.unwrap()
        }
    }
}

#[cfg(test)]
#[espresso_macros::generic_tests]
mod persistence_tests {
    use std::{collections::BTreeMap, marker::PhantomData};
    use vbs::version::StaticVersionType;

    use anyhow::bail;
    use async_lock::RwLock;
    use committable::{Commitment, Committable};
    use espresso_types::{
        traits::{EventConsumer, NullEventConsumer, PersistenceOptions},
        Event, Leaf, Leaf2, NodeState, PubKey, SeqTypes, ValidatedState,
    };
    use hotshot::types::{BLSPubKey, SignatureKey};
    use hotshot_example_types::node_types::TestVersions;
    use hotshot_query_service::testing::mocks::MockVersions;
    use hotshot_types::{
        data::{
<<<<<<< HEAD
            vid_disperse::VidDisperseShare2, DaProposal2, EpochNumber, QuorumProposal2,
            QuorumProposalWrapper, VidDisperseShare, ViewNumber,
=======
            vid_commitment, vid_disperse::ADVZDisperseShare, DaProposal, EpochNumber,
            QuorumProposal2, QuorumProposalWrapper, VidDisperseShare, ViewNumber,
>>>>>>> a3128726
        },
        event::{EventType, HotShotAction, LeafInfo},
        message::{Proposal, UpgradeLock},
        simple_certificate::{
            NextEpochQuorumCertificate2, QuorumCertificate, QuorumCertificate2, UpgradeCertificate,
        },
        simple_vote::{NextEpochQuorumData2, QuorumData2, UpgradeProposalData, VersionedVoteData},
        traits::{
            block_contents::BlockHeader,
            node_implementation::{ConsensusTime, Versions},
            EncodeBytes,
        },
<<<<<<< HEAD
        vid::advz_scheme,
        vote::HasViewNumber,
=======
        vid::advz::advz_scheme,
>>>>>>> a3128726
    };
    use jf_vid::VidScheme;
    use sequencer_utils::test_utils::setup_test;
    use std::sync::Arc;
    use testing::TestablePersistence;
    use vbs::version::Version;

    use super::*;

    #[derive(Clone, Debug, Default)]
    struct EventCollector {
        events: Arc<RwLock<Vec<Event>>>,
    }

    impl EventCollector {
        async fn leaf_chain(&self) -> Vec<LeafInfo<SeqTypes>> {
            self.events
                .read()
                .await
                .iter()
                .flat_map(|event| {
                    let EventType::Decide { leaf_chain, .. } = &event.event else {
                        panic!("expected decide event, got {event:?}");
                    };
                    leaf_chain.iter().cloned().rev()
                })
                .collect::<Vec<_>>()
        }
    }

    #[async_trait]
    impl EventConsumer for EventCollector {
        async fn handle_event(&self, event: &Event) -> anyhow::Result<()> {
            self.events.write().await.push(event.clone());
            Ok(())
        }
    }

    #[tokio::test(flavor = "multi_thread")]
    pub async fn test_voted_view<P: TestablePersistence>() {
        setup_test();

        let tmp = P::tmp_storage().await;
        let storage = P::connect(&tmp).await;

        // Initially, there is no saved view.
        assert_eq!(storage.load_latest_acted_view().await.unwrap(), None);

        // Store a view.
        let view1 = ViewNumber::genesis();
        storage
            .record_action(view1, None, HotShotAction::Vote)
            .await
            .unwrap();
        assert_eq!(
            storage.load_latest_acted_view().await.unwrap().unwrap(),
            view1
        );

        // Store a newer view, make sure storage gets updated.
        let view2 = view1 + 1;
        storage
            .record_action(view2, None, HotShotAction::Vote)
            .await
            .unwrap();
        assert_eq!(
            storage.load_latest_acted_view().await.unwrap().unwrap(),
            view2
        );

        // Store an old view, make sure storage is unchanged.
        storage
            .record_action(view1, None, HotShotAction::Vote)
            .await
            .unwrap();
        assert_eq!(
            storage.load_latest_acted_view().await.unwrap().unwrap(),
            view2
        );
    }

    fn leaf_info(leaf: Leaf2) -> LeafInfo<SeqTypes> {
        LeafInfo {
            leaf,
            vid_share: None,
            state: Default::default(),
            delta: None,
        }
    }

    #[tokio::test(flavor = "multi_thread")]
    pub async fn test_append_and_decide<P: TestablePersistence>() {
        setup_test();

        let tmp = P::tmp_storage().await;
        let storage = P::connect(&tmp).await;

        // Test append VID
        assert_eq!(
            storage.load_vid_share(ViewNumber::new(0)).await.unwrap(),
            None
        );

        let leaf: Leaf2 =
            Leaf2::genesis::<TestVersions>(&ValidatedState::default(), &NodeState::mock()).await;
        let leaf_payload = leaf.block_payload().unwrap();
        let leaf_payload_bytes_arc = leaf_payload.encode();
        let disperse = advz_scheme(2)
            .disperse(leaf_payload_bytes_arc.clone())
            .unwrap();
        let (pubkey, privkey) = BLSPubKey::generated_from_seed_indexed([0; 32], 1);
        let signature = PubKey::sign(&privkey, &[]).unwrap();
        let mut vid: VidDisperseShare<_> = VidDisperseShare2::<SeqTypes> {
            view_number: ViewNumber::new(0),
            payload_commitment: Default::default(),
            share: disperse.shares[0].clone(),
            common: disperse.common,
            recipient_key: pubkey,
            epoch: Some(EpochNumber::new(0)),
            target_epoch: Some(EpochNumber::new(0)),
            data_epoch_payload_commitment: None,
        }
        .into();
        let mut quorum_proposal = Proposal {
            data: QuorumProposalWrapper::<SeqTypes> {
                proposal: QuorumProposal2::<SeqTypes> {
                    epoch: None,
                    block_header: leaf.block_header().clone(),
                    view_number: ViewNumber::genesis(),
                    justify_qc: QuorumCertificate2::genesis::<TestVersions>(
                        &ValidatedState::default(),
                        &NodeState::mock(),
                    )
                    .await,
                    upgrade_certificate: None,
                    view_change_evidence: None,
                    next_drb_result: None,
                    next_epoch_justify_qc: None,
                },
            },
            signature,
            _pd: Default::default(),
        };

        let vid_share0 = vid.clone().to_proposal(&privkey).unwrap().clone();

        storage.append_vid2(&vid_share0).await.unwrap();

        assert_eq!(
            storage.load_vid_share(ViewNumber::new(0)).await.unwrap(),
            Some(vid_share0.clone())
        );

        vid.set_view_number(ViewNumber::new(1));

        let vid_share1 = vid.clone().to_proposal(&privkey).unwrap().clone();
        storage.append_vid2(&vid_share1).await.unwrap();

        assert_eq!(
            storage.load_vid_share(vid.view_number()).await.unwrap(),
            Some(vid_share1.clone())
        );

        vid.set_view_number(ViewNumber::new(2));

        let vid_share2 = vid.clone().to_proposal(&privkey).unwrap().clone();
        storage.append_vid2(&vid_share2).await.unwrap();

        assert_eq!(
            storage.load_vid_share(vid.view_number()).await.unwrap(),
            Some(vid_share2.clone())
        );

        vid.set_view_number(ViewNumber::new(3));

        let vid_share3 = vid.clone().to_proposal(&privkey).unwrap().clone();
        storage.append_vid2(&vid_share3).await.unwrap();

        assert_eq!(
            storage.load_vid_share(vid.view_number()).await.unwrap(),
            Some(vid_share3.clone())
        );

        let block_payload_signature = BLSPubKey::sign(&privkey, &leaf_payload_bytes_arc)
            .expect("Failed to sign block payload");

        let da_proposal_inner = DaProposal2::<SeqTypes> {
            encoded_transactions: leaf_payload_bytes_arc.clone(),
            metadata: leaf_payload.ns_table().clone(),
            view_number: ViewNumber::new(0),
            epoch: None,
        };

        let da_proposal = Proposal {
            data: da_proposal_inner,
            signature: block_payload_signature,
            _pd: Default::default(),
        };

        let vid_commitment = vid_commitment::<TestVersions>(
            &leaf_payload_bytes_arc,
            &leaf.block_header().metadata().encode(),
            2,
            <TestVersions as Versions>::Base::VERSION,
        );

        storage
            .append_da2(&da_proposal, vid_commitment)
            .await
            .unwrap();

        assert_eq!(
            storage.load_da_proposal(ViewNumber::new(0)).await.unwrap(),
            Some(da_proposal.clone())
        );

        let mut da_proposal1 = da_proposal.clone();
        da_proposal1.data.view_number = ViewNumber::new(1);
        storage
            .append_da2(&da_proposal1.clone(), vid_commitment)
            .await
            .unwrap();

        assert_eq!(
            storage
                .load_da_proposal(da_proposal1.data.view_number)
                .await
                .unwrap(),
            Some(da_proposal1.clone())
        );

        let mut da_proposal2 = da_proposal1.clone();
        da_proposal2.data.view_number = ViewNumber::new(2);
        storage
            .append_da2(&da_proposal2.clone(), vid_commitment)
            .await
            .unwrap();

        assert_eq!(
            storage
                .load_da_proposal(da_proposal2.data.view_number)
                .await
                .unwrap(),
            Some(da_proposal2.clone())
        );

        let mut da_proposal3 = da_proposal2.clone();
        da_proposal3.data.view_number = ViewNumber::new(3);
        storage
            .append_da2(&da_proposal3.clone(), vid_commitment)
            .await
            .unwrap();

        assert_eq!(
            storage
                .load_da_proposal(da_proposal3.data.view_number)
                .await
                .unwrap(),
            Some(da_proposal3.clone())
        );

        let quorum_proposal1 = quorum_proposal.clone();

        storage
            .append_quorum_proposal2(&quorum_proposal1)
            .await
            .unwrap();

        assert_eq!(
            storage.load_quorum_proposals().await.unwrap(),
            BTreeMap::from_iter([(ViewNumber::genesis(), quorum_proposal1.clone())])
        );

        quorum_proposal.data.proposal.view_number = ViewNumber::new(1);
        let quorum_proposal2 = quorum_proposal.clone();
        storage
            .append_quorum_proposal2(&quorum_proposal2)
            .await
            .unwrap();

        assert_eq!(
            storage.load_quorum_proposals().await.unwrap(),
            BTreeMap::from_iter([
                (ViewNumber::genesis(), quorum_proposal1.clone()),
                (ViewNumber::new(1), quorum_proposal2.clone())
            ])
        );

        quorum_proposal.data.proposal.view_number = ViewNumber::new(2);
        quorum_proposal.data.proposal.justify_qc.view_number = ViewNumber::new(1);
        let quorum_proposal3 = quorum_proposal.clone();
        storage
            .append_quorum_proposal2(&quorum_proposal3)
            .await
            .unwrap();

        assert_eq!(
            storage.load_quorum_proposals().await.unwrap(),
            BTreeMap::from_iter([
                (ViewNumber::genesis(), quorum_proposal1.clone()),
                (ViewNumber::new(1), quorum_proposal2.clone()),
                (ViewNumber::new(2), quorum_proposal3.clone())
            ])
        );

        quorum_proposal.data.proposal.view_number = ViewNumber::new(3);
        quorum_proposal.data.proposal.justify_qc.view_number = ViewNumber::new(2);

        // This one should stick around after GC runs.
        let quorum_proposal4 = quorum_proposal.clone();
        storage
            .append_quorum_proposal2(&quorum_proposal4)
            .await
            .unwrap();

        assert_eq!(
            storage.load_quorum_proposals().await.unwrap(),
            BTreeMap::from_iter([
                (ViewNumber::genesis(), quorum_proposal1.clone()),
                (ViewNumber::new(1), quorum_proposal2.clone()),
                (ViewNumber::new(2), quorum_proposal3.clone()),
                (ViewNumber::new(3), quorum_proposal4.clone())
            ])
        );

        // Test decide and garbage collection. Pass in a leaf chain with no VID shares or payloads,
        // so we have to fetch the missing data from storage.
        let leaves = [
            Leaf2::from_quorum_proposal(&quorum_proposal1.data),
            Leaf2::from_quorum_proposal(&quorum_proposal2.data),
            Leaf2::from_quorum_proposal(&quorum_proposal3.data),
            Leaf2::from_quorum_proposal(&quorum_proposal4.data),
        ];
        let mut final_qc = leaves[3].justify_qc();
        final_qc.view_number += 1;
        final_qc.data.leaf_commit = Committable::commit(&leaf);
        let qcs = [
            leaves[1].justify_qc(),
            leaves[2].justify_qc(),
            leaves[3].justify_qc(),
            final_qc,
        ];

        assert_eq!(
            storage.load_anchor_view().await.unwrap(),
            ViewNumber::genesis()
        );

        let consumer = EventCollector::default();
        let leaf_chain = leaves
            .iter()
            .take(3)
            .map(|leaf| leaf_info(leaf.clone()))
            .zip(&qcs)
            .collect::<Vec<_>>();
        tracing::info!(?leaf_chain, "decide view 2");
        storage
            .append_decided_leaves(
                ViewNumber::new(2),
                leaf_chain.iter().map(|(leaf, qc)| (leaf, (*qc).clone())),
                &consumer,
            )
            .await
            .unwrap();
        assert_eq!(
            storage.load_anchor_view().await.unwrap(),
            ViewNumber::new(2)
        );

        for i in 0..=2 {
            assert_eq!(
                storage.load_da_proposal(ViewNumber::new(i)).await.unwrap(),
                None
            );

            assert_eq!(
                storage.load_vid_share(ViewNumber::new(i)).await.unwrap(),
                None
            );
        }

        assert_eq!(
            storage.load_da_proposal(ViewNumber::new(3)).await.unwrap(),
            Some(da_proposal3)
        );

        assert_eq!(
            storage.load_vid_share(ViewNumber::new(3)).await.unwrap(),
            Some(vid_share3.clone())
        );

        let proposals = storage.load_quorum_proposals().await.unwrap();
        assert_eq!(
            proposals,
            BTreeMap::from_iter([(ViewNumber::new(3), quorum_proposal4)])
        );

        // A decide event should have been processed.
        for (leaf, info) in leaves.iter().zip(consumer.leaf_chain().await.iter()) {
            assert_eq!(info.leaf, *leaf);
            let decided_vid_share = info.vid_share.as_ref().unwrap();
            let view_number = match decided_vid_share {
                VidDisperseShare::V0(share) => share.view_number,
                VidDisperseShare::V1(share) => share.view_number,
            };
            assert_eq!(view_number, leaf.view_number());
        }

        // The decided leaf should not have been garbage collected.
        assert_eq!(
            storage.load_anchor_leaf().await.unwrap(),
            Some((leaves[2].clone(), qcs[2].clone()))
        );
        assert_eq!(
            storage.load_anchor_view().await.unwrap(),
            leaves[2].view_number()
        );

        // Process a second decide event.
        let consumer = EventCollector::default();
        tracing::info!(leaf = ?leaves[3], qc = ?qcs[3], "decide view 3");
        storage
            .append_decided_leaves(
                ViewNumber::new(3),
                vec![(&leaf_info(leaves[3].clone()), qcs[3].clone())],
                &consumer,
            )
            .await
            .unwrap();
        assert_eq!(
            storage.load_anchor_view().await.unwrap(),
            ViewNumber::new(3)
        );

        // A decide event should have been processed.
        let events = consumer.events.read().await;
        assert_eq!(events.len(), 1);
        assert_eq!(events[0].view_number, ViewNumber::new(3));
        let EventType::Decide { qc, leaf_chain, .. } = &events[0].event else {
            panic!("expected decide event, got {:?}", events[0]);
        };
        assert_eq!(**qc, qcs[3]);
        assert_eq!(leaf_chain.len(), 1);
        let info = &leaf_chain[0];
        assert_eq!(info.leaf, leaves[3]);

        // The remaining data should have been GCed.
        assert_eq!(
            storage.load_da_proposal(ViewNumber::new(3)).await.unwrap(),
            None
        );

        assert_eq!(
            storage.load_vid_share(ViewNumber::new(3)).await.unwrap(),
            None
        );
        assert_eq!(
            storage.load_quorum_proposals().await.unwrap(),
            BTreeMap::new()
        );
    }

    #[tokio::test(flavor = "multi_thread")]
    pub async fn test_upgrade_certificate<P: TestablePersistence>() {
        setup_test();

        let tmp = P::tmp_storage().await;
        let storage = P::connect(&tmp).await;

        // Test get upgrade certificate
        assert_eq!(storage.load_upgrade_certificate().await.unwrap(), None);

        let upgrade_data = UpgradeProposalData {
            old_version: Version { major: 0, minor: 1 },
            new_version: Version { major: 1, minor: 0 },
            decide_by: ViewNumber::genesis(),
            new_version_hash: Default::default(),
            old_version_last_view: ViewNumber::genesis(),
            new_version_first_view: ViewNumber::genesis(),
        };

        let decide_upgrade_certificate = UpgradeCertificate::<SeqTypes>::new(
            upgrade_data.clone(),
            upgrade_data.commit(),
            ViewNumber::genesis(),
            Default::default(),
            Default::default(),
        );
        let res = storage
            .store_upgrade_certificate(Some(decide_upgrade_certificate.clone()))
            .await;
        assert!(res.is_ok());

        let res = storage.load_upgrade_certificate().await.unwrap();
        let view_number = res.unwrap().view_number;
        assert_eq!(view_number, ViewNumber::genesis());

        let new_view_number_for_certificate = ViewNumber::new(50);
        let mut new_upgrade_certificate = decide_upgrade_certificate.clone();
        new_upgrade_certificate.view_number = new_view_number_for_certificate;

        let res = storage
            .store_upgrade_certificate(Some(new_upgrade_certificate.clone()))
            .await;
        assert!(res.is_ok());

        let res = storage.load_upgrade_certificate().await.unwrap();
        let view_number = res.unwrap().view_number;
        assert_eq!(view_number, new_view_number_for_certificate);
    }

    #[tokio::test(flavor = "multi_thread")]
    pub async fn test_next_epoch_quorum_certificate<P: TestablePersistence>() {
        setup_test();

        let tmp = P::tmp_storage().await;
        let storage = P::connect(&tmp).await;

        //  test that next epoch qc2 does not exist
        assert_eq!(
            storage.load_next_epoch_quorum_certificate().await.unwrap(),
            None
        );

        let upgrade_lock = UpgradeLock::<SeqTypes, TestVersions>::new();

        let genesis_view = ViewNumber::genesis();

        let data: NextEpochQuorumData2<SeqTypes> = QuorumData2 {
            leaf_commit: Leaf2::genesis::<TestVersions>(
                &ValidatedState::default(),
                &NodeState::default(),
            )
            .await
            .commit(),
            epoch: Some(EpochNumber::new(1)),
        }
        .into();

        let versioned_data =
            VersionedVoteData::new_infallible(data.clone(), genesis_view, &upgrade_lock).await;

        let bytes: [u8; 32] = versioned_data.commit().into();

        let next_epoch_qc = NextEpochQuorumCertificate2::new(
            data,
            Commitment::from_raw(bytes),
            genesis_view,
            None,
            PhantomData,
        );

        let res = storage
            .store_next_epoch_quorum_certificate(next_epoch_qc.clone())
            .await;
        assert!(res.is_ok());

        let res = storage.load_next_epoch_quorum_certificate().await.unwrap();
        let view_number = res.unwrap().view_number;
        assert_eq!(view_number, ViewNumber::genesis());

        let new_view_number_for_qc = ViewNumber::new(50);
        let mut new_qc = next_epoch_qc.clone();
        new_qc.view_number = new_view_number_for_qc;

        let res = storage
            .store_next_epoch_quorum_certificate(new_qc.clone())
            .await;
        assert!(res.is_ok());

        let res = storage.load_next_epoch_quorum_certificate().await.unwrap();
        let view_number = res.unwrap().view_number;
        assert_eq!(view_number, new_view_number_for_qc);
    }

    #[tokio::test(flavor = "multi_thread")]
    pub async fn test_decide_with_failing_event_consumer<P: TestablePersistence>() {
        #[derive(Clone, Copy, Debug)]
        struct FailConsumer;

        #[async_trait]
        impl EventConsumer for FailConsumer {
            async fn handle_event(&self, _: &Event) -> anyhow::Result<()> {
                bail!("mock error injection");
            }
        }

        setup_test();

        let tmp = P::tmp_storage().await;
        let storage = P::connect(&tmp).await;

        // Create a short blockchain.
        let mut chain = vec![];

        let leaf: Leaf2 =
            Leaf::genesis::<MockVersions>(&ValidatedState::default(), &NodeState::mock())
                .await
                .into();
        let leaf_payload = leaf.block_payload().unwrap();
        let leaf_payload_bytes_arc = leaf_payload.encode();
        let disperse = advz_scheme(2)
            .disperse(leaf_payload_bytes_arc.clone())
            .unwrap();
        let (pubkey, privkey) = BLSPubKey::generated_from_seed_indexed([0; 32], 1);
        let mut vid = VidDisperseShare::V1(VidDisperseShare2::<SeqTypes> {
            view_number: ViewNumber::new(0),
            payload_commitment: Default::default(),
            share: disperse.shares[0].clone(),
            common: disperse.common,
            recipient_key: pubkey,
            epoch: Some(EpochNumber::new(0)),
            target_epoch: Some(EpochNumber::new(0)),
            data_epoch_payload_commitment: None,
        })
        .to_proposal(&privkey)
        .unwrap()
        .clone();
        let mut quorum_proposal = QuorumProposalWrapper::<SeqTypes> {
            proposal: QuorumProposal2::<SeqTypes> {
                block_header: leaf.block_header().clone(),
                view_number: ViewNumber::genesis(),
                justify_qc: QuorumCertificate::genesis::<TestVersions>(
                    &ValidatedState::default(),
                    &NodeState::mock(),
                )
                .await
                .to_qc2(),
                upgrade_certificate: None,
                view_change_evidence: None,
                next_drb_result: None,
                next_epoch_justify_qc: None,
                epoch: None,
            },
        };
        let mut qc = QuorumCertificate2::genesis::<TestVersions>(
            &ValidatedState::default(),
            &NodeState::mock(),
        )
        .await;

        let block_payload_signature = BLSPubKey::sign(&privkey, &leaf_payload_bytes_arc)
            .expect("Failed to sign block payload");
        let mut da_proposal = Proposal {
            data: DaProposal2::<SeqTypes> {
                encoded_transactions: leaf_payload_bytes_arc.clone(),
                metadata: leaf_payload.ns_table().clone(),
                view_number: ViewNumber::new(0),
                epoch: Some(EpochNumber::new(0)),
            },
            signature: block_payload_signature,
            _pd: Default::default(),
        };

        let vid_commitment = vid_commitment::<TestVersions>(
            &leaf_payload_bytes_arc,
            &leaf.block_header().metadata().encode(),
            2,
            <TestVersions as Versions>::Base::VERSION,
        );

        for i in 0..4 {
            quorum_proposal.proposal.view_number = ViewNumber::new(i);
            let leaf = Leaf2::from_quorum_proposal(&quorum_proposal);
            qc.view_number = leaf.view_number();
            qc.data.leaf_commit = Committable::commit(&leaf);
            vid.data.set_view_number(leaf.view_number());
            da_proposal.data.view_number = leaf.view_number();
            chain.push((leaf.clone(), qc.clone(), vid.clone(), da_proposal.clone()));
        }

        // Add proposals.
        for (_, _, vid, da) in &chain {
            tracing::info!(?da, ?vid, "insert proposal");
            storage.append_da2(da, vid_commitment).await.unwrap();
            storage.append_vid2(vid).await.unwrap();
        }

        // Decide 2 leaves, but fail in event processing.
        let leaf_chain = chain
            .iter()
            .take(2)
            .map(|(leaf, qc, _, _)| (leaf_info(leaf.clone()), qc.clone()))
            .collect::<Vec<_>>();
        tracing::info!("decide with event handling failure");
        storage
            .append_decided_leaves(
                ViewNumber::new(1),
                leaf_chain.iter().map(|(leaf, qc)| (leaf, qc.clone())),
                &FailConsumer,
            )
            .await
            .unwrap();
        // No garbage collection should have run.
        for i in 0..4 {
            tracing::info!(i, "check proposal availability");
            assert!(storage
                .load_vid_share(ViewNumber::new(i))
                .await
                .unwrap()
                .is_some());
            assert!(storage
                .load_da_proposal(ViewNumber::new(i))
                .await
                .unwrap()
                .is_some());
        }
        tracing::info!("check anchor leaf updated");
        assert_eq!(
            storage
                .load_anchor_leaf()
                .await
                .unwrap()
                .unwrap()
                .0
                .view_number(),
            ViewNumber::new(1)
        );
        assert_eq!(
            storage.load_anchor_view().await.unwrap(),
            ViewNumber::new(1)
        );

        // Now decide remaining leaves successfully. We should now garbage collect and process a
        // decide event for all the leaves.
        let consumer = EventCollector::default();
        let leaf_chain = chain
            .iter()
            .skip(2)
            .map(|(leaf, qc, _, _)| (leaf_info(leaf.clone()), qc.clone()))
            .collect::<Vec<_>>();
        tracing::info!("decide successfully");
        storage
            .append_decided_leaves(
                ViewNumber::new(3),
                leaf_chain.iter().map(|(leaf, qc)| (leaf, qc.clone())),
                &consumer,
            )
            .await
            .unwrap();
        // Garbage collection should have run.
        for i in 0..4 {
            tracing::info!(i, "check proposal garbage collected");
            assert!(storage
                .load_vid_share(ViewNumber::new(i))
                .await
                .unwrap()
                .is_none());
            assert!(storage
                .load_da_proposal(ViewNumber::new(i))
                .await
                .unwrap()
                .is_none());
        }
        tracing::info!("check anchor leaf updated");
        assert_eq!(
            storage
                .load_anchor_leaf()
                .await
                .unwrap()
                .unwrap()
                .0
                .view_number(),
            ViewNumber::new(3)
        );
        assert_eq!(
            storage.load_anchor_view().await.unwrap(),
            ViewNumber::new(3)
        );

        // Check decide event.
        tracing::info!("check decide event");
        let leaf_chain = consumer.leaf_chain().await;
        assert_eq!(leaf_chain.len(), 4, "{leaf_chain:#?}");
        for ((leaf, _, _, _), info) in chain.iter().zip(leaf_chain.iter()) {
            assert_eq!(info.leaf, *leaf);
            let decided_vid_share = info.vid_share.as_ref().unwrap();
            let view_number = match decided_vid_share {
                VidDisperseShare::V0(share) => share.view_number,
                VidDisperseShare::V1(share) => share.view_number,
            };
            assert_eq!(view_number, leaf.view_number());
            assert!(info.leaf.block_payload().is_some());
        }
    }

    #[tokio::test(flavor = "multi_thread")]
    pub async fn test_pruning<P: TestablePersistence>() {
        setup_test();

        let tmp = P::tmp_storage().await;

        let mut options = P::options(&tmp);
        options.set_view_retention(1);
        let storage = options.create().await.unwrap();

        // Add some "old" data, from view 0.
        let leaf =
            Leaf::genesis::<MockVersions>(&ValidatedState::default(), &NodeState::mock()).await;
        let leaf_payload = leaf.block_payload().unwrap();
        let leaf_payload_bytes_arc = leaf_payload.encode();
        let disperse = advz_scheme(2)
            .disperse(leaf_payload_bytes_arc.clone())
            .unwrap();
        let payload_commitment = disperse.commit;
        let (pubkey, privkey) = BLSPubKey::generated_from_seed_indexed([0; 32], 1);
        let vid_share = VidDisperseShare::V1(VidDisperseShare2::<SeqTypes> {
            view_number: ViewNumber::new(0),
            payload_commitment,
            share: disperse.shares[0].clone(),
            common: disperse.common,
            recipient_key: pubkey,
            epoch: None,
            target_epoch: None,
            data_epoch_payload_commitment: None,
        })
        .to_proposal(&privkey)
        .unwrap()
        .clone();

        let quorum_proposal = QuorumProposalWrapper::<SeqTypes> {
            proposal: QuorumProposal2::<SeqTypes> {
                block_header: leaf.block_header().clone(),
                view_number: ViewNumber::genesis(),
                justify_qc: QuorumCertificate::genesis::<TestVersions>(
                    &ValidatedState::default(),
                    &NodeState::mock(),
                )
                .await
                .to_qc2(),
                upgrade_certificate: None,
                view_change_evidence: None,
                next_drb_result: None,
                next_epoch_justify_qc: None,
                epoch: None,
            },
        };
        let quorum_proposal_signature =
            BLSPubKey::sign(&privkey, &bincode::serialize(&quorum_proposal).unwrap())
                .expect("Failed to sign quorum proposal");
        let quorum_proposal = Proposal {
            data: quorum_proposal,
            signature: quorum_proposal_signature,
            _pd: Default::default(),
        };

        let block_payload_signature = BLSPubKey::sign(&privkey, &leaf_payload_bytes_arc)
            .expect("Failed to sign block payload");
        let da_proposal = Proposal {
            data: DaProposal2::<SeqTypes> {
                encoded_transactions: leaf_payload_bytes_arc,
                metadata: leaf_payload.ns_table().clone(),
                view_number: ViewNumber::new(0),
                epoch: None,
            },
            signature: block_payload_signature,
            _pd: Default::default(),
        };

        storage
<<<<<<< HEAD
            .append_da2(&da_proposal, payload_commitment)
=======
            .append_da(
                &da_proposal,
                hotshot_query_service::VidCommitment::V0(payload_commitment),
            )
>>>>>>> a3128726
            .await
            .unwrap();
        storage.append_vid2(&vid_share).await.unwrap();
        storage
            .append_quorum_proposal2(&quorum_proposal)
            .await
            .unwrap();

        // Decide a newer view, view 1.
        storage
            .append_decided_leaves(ViewNumber::new(1), [], &NullEventConsumer)
            .await
            .unwrap();

        // The old data is not more than the retention period (1 view) old, so it should not be
        // GCed.
        assert_eq!(
            storage
                .load_da_proposal(ViewNumber::new(0))
                .await
                .unwrap()
                .unwrap(),
            da_proposal
        );
        assert_eq!(
            storage
                .load_vid_share(ViewNumber::new(0))
                .await
                .unwrap()
                .unwrap(),
            vid_share
        );
        assert_eq!(
            storage
                .load_quorum_proposal(ViewNumber::new(0))
                .await
                .unwrap(),
            quorum_proposal
        );

        // Decide an even newer view, triggering GC of the old data.
        storage
            .append_decided_leaves(ViewNumber::new(2), [], &NullEventConsumer)
            .await
            .unwrap();
        assert!(storage
            .load_da_proposal(ViewNumber::new(0))
            .await
            .unwrap()
            .is_none());
        assert!(storage
            .load_vid_share(ViewNumber::new(0))
            .await
            .unwrap()
            .is_none());
        assert!(storage
            .load_quorum_proposal(ViewNumber::new(0))
            .await
            .is_err());
    }
}<|MERGE_RESOLUTION|>--- conflicted
+++ resolved
@@ -58,13 +58,8 @@
     use hotshot_query_service::testing::mocks::MockVersions;
     use hotshot_types::{
         data::{
-<<<<<<< HEAD
             vid_disperse::VidDisperseShare2, DaProposal2, EpochNumber, QuorumProposal2,
             QuorumProposalWrapper, VidDisperseShare, ViewNumber,
-=======
-            vid_commitment, vid_disperse::ADVZDisperseShare, DaProposal, EpochNumber,
-            QuorumProposal2, QuorumProposalWrapper, VidDisperseShare, ViewNumber,
->>>>>>> a3128726
         },
         event::{EventType, HotShotAction, LeafInfo},
         message::{Proposal, UpgradeLock},
@@ -77,12 +72,7 @@
             node_implementation::{ConsensusTime, Versions},
             EncodeBytes,
         },
-<<<<<<< HEAD
         vid::advz_scheme,
-        vote::HasViewNumber,
-=======
-        vid::advz::advz_scheme,
->>>>>>> a3128726
     };
     use jf_vid::VidScheme;
     use sequencer_utils::test_utils::setup_test;
@@ -943,14 +933,7 @@
         };
 
         storage
-<<<<<<< HEAD
-            .append_da2(&da_proposal, payload_commitment)
-=======
-            .append_da(
-                &da_proposal,
-                hotshot_query_service::VidCommitment::V0(payload_commitment),
-            )
->>>>>>> a3128726
+            .append_da(&da_proposal, payload_commitment)
             .await
             .unwrap();
         storage.append_vid2(&vid_share).await.unwrap();
