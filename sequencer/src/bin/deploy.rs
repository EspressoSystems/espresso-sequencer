--- conflicted
+++ resolved
@@ -1,22 +1,13 @@
-<<<<<<< HEAD
-use async_compatibility_layer::logging::{setup_backtrace, setup_logging};
-=======
 use std::{fs::File, io::stdout, path::PathBuf};
 
->>>>>>> 4968ecea
 use clap::Parser;
 use futures::FutureExt;
 use hotshot_stake_table::config::STAKE_TABLE_CAPACITY;
 use hotshot_state_prover::service::light_client_genesis;
-<<<<<<< HEAD
-use sequencer_utils::deployer::{deploy, ContractGroup, Contracts, DeployedContracts};
-use std::{fs::File, io::stdout, path::PathBuf};
-=======
 use sequencer_utils::{
     deployer::{deploy, ContractGroup, Contracts, DeployedContracts},
     logging,
 };
->>>>>>> 4968ecea
 use url::Url;
 
 /// Deploy contracts needed to run the sequencer.
@@ -103,11 +94,8 @@
 #[async_std::main]
 async fn main() -> anyhow::Result<()> {
     let opt = Options::parse();
-<<<<<<< HEAD
-=======
     opt.logging.init();
 
->>>>>>> 4968ecea
     let contracts = Contracts::from(opt.contracts);
 
     let sequencer_url = opt.sequencer_url.clone();
