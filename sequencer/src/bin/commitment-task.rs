--- conflicted
+++ resolved
@@ -117,13 +117,8 @@
 
 #[cfg(test)]
 mod test {
-<<<<<<< HEAD
-    use async_compatibility_layer::logging::{setup_backtrace, setup_logging};
     use espresso_types::SeqTypes;
     use hotshot_types::traits::node_implementation::NodeType;
-=======
-    use es_version::{SequencerVersion, SEQUENCER_VERSION};
->>>>>>> 4caf2055
     use portpicker::pick_unused_port;
     use sequencer_utils::test_utils::setup_test;
     use surf_disco::Client;
