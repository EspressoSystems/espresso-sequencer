--- conflicted
+++ resolved
@@ -4,24 +4,12 @@
 use derive_more::From;
 use espresso_types::{parse_duration, PubKey, Ratio};
 use ethers::utils::hex::{self, FromHexError};
-<<<<<<< HEAD
-use hotshot_orchestrator::config::Libp2pConfig;
-use hotshot_orchestrator::{config::NetworkConfig, run_orchestrator};
-use sequencer::{
-    options::{parse_duration, Ratio},
-    PubKey,
-};
-use snafu::Snafu;
-use std::num::NonZeroUsize;
-use std::time::Duration;
-=======
 use hotshot_orchestrator::{
     config::{Libp2pConfig, NetworkConfig},
     run_orchestrator,
 };
 use sequencer_utils::logging;
 use snafu::Snafu;
->>>>>>> 4968ecea
 use url::Url;
 use vec1::Vec1;
 
