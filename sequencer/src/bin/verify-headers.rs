--- conflicted
+++ resolved
@@ -168,13 +168,9 @@
 #[async_std::main]
 async fn main() {
     let opt = Arc::new(Options::parse());
-<<<<<<< HEAD
+    opt.logging.init();
+
     let seq = Arc::new(SequencerClient::<<SeqTypes as NodeType>::Base>::new(
-=======
-    opt.logging.init();
-
-    let seq = Arc::new(SequencerClient::<es_version::SequencerVersion>::new(
->>>>>>> 4caf2055
         opt.url.clone(),
     ));
 
