--- conflicted
+++ resolved
@@ -80,11 +80,7 @@
         };
 
         todo_by!(
-<<<<<<< HEAD
-            "2025-1-10",
-=======
             "2025-2-4",
->>>>>>> fa44122b
             "Only accept the namespaced message once everyone has upgraded"
         );
         public_key.0.validate(&signature, message)
@@ -116,11 +112,7 @@
 }
 
 todo_by!(
-<<<<<<< HEAD
-    "2025-1-10",
-=======
     "2025-2-4",
->>>>>>> fa44122b
     "Remove this, switching to TCP+TLS singularly when everyone has updated"
 );
 /// The user definition for the Push CDN.
