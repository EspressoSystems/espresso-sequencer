--- conflicted
+++ resolved
@@ -10,18 +10,12 @@
     consensus::CommitmentMap,
     data::{DaProposal, QuorumProposal, QuorumProposal2, VidDisperseShare},
     event::{Event, EventType, HotShotAction, LeafInfo},
-<<<<<<< HEAD
-    message::Proposal,
-    simple_certificate::{QuorumCertificate, UpgradeCertificate},
+    message::{convert_proposal, Proposal},
+    simple_certificate::{QuorumCertificate, QuorumCertificate2, UpgradeCertificate},
     traits::{
         block_contents::{BlockHeader, BlockPayload},
         node_implementation::ConsensusTime,
     },
-=======
-    message::{convert_proposal, Proposal},
-    simple_certificate::{QuorumCertificate, QuorumCertificate2, UpgradeCertificate},
-    traits::{block_contents::BlockPayload, node_implementation::ConsensusTime},
->>>>>>> 006ce0cf
     utils::View,
     vid::VidSchemeType,
     vote::HasViewNumber,
