--- conflicted
+++ resolved
@@ -1,7 +1,3 @@
-<<<<<<< HEAD
-use super::{NetworkConfig, PersistenceOptions, SequencerPersistence};
-use crate::{Leaf, SeqTypes, ViewNumber};
-=======
 use std::{
     collections::BTreeMap,
     fs::{self, File, OpenOptions},
@@ -9,7 +5,6 @@
     path::{Path, PathBuf},
 };
 
->>>>>>> 4968ecea
 use anyhow::{anyhow, Context};
 use async_trait::async_trait;
 use clap::Parser;
@@ -27,17 +22,8 @@
     utils::View,
     vote::HasViewNumber,
 };
-<<<<<<< HEAD
-use std::{
-    collections::BTreeMap,
-    fs::{self, File, OpenOptions},
-    io::{Read, Seek, SeekFrom, Write},
-    path::{Path, PathBuf},
-};
-=======
 
 use crate::ViewNumber;
->>>>>>> 4968ecea
 
 /// Options for file system backed persistence.
 #[derive(Parser, Clone, Debug)]
@@ -608,16 +594,10 @@
 
 #[cfg(test)]
 mod test {
-<<<<<<< HEAD
+    use serde_json::json;
+
     use super::*;
-    use serde_json::json;
-
-=======
-    use serde_json::json;
-
-    use super::*;
-
->>>>>>> 4968ecea
+
     #[test]
     fn test_config_migrations_add_builder_urls() {
         let before = json!({
