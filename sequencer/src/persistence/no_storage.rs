//! Mock implementation of persistence, for testing.
#![cfg(any(test, feature = "testing"))]

use anyhow::bail;
use async_trait::async_trait;
use espresso_types::{
    v0::traits::{EventConsumer, PersistenceOptions, SequencerPersistence},
    Leaf, NetworkConfig,
};
use hotshot_types::{
    consensus::CommitmentMap,
    data::{DaProposal, QuorumProposal, VidDisperseShare},
    event::{Event, EventType, HotShotAction, LeafInfo},
    message::Proposal,
    simple_certificate::{QuorumCertificate, UpgradeCertificate},
    utils::View,
    vid::VidSchemeType,
};
use jf_vid::VidScheme;
use std::collections::BTreeMap;
use std::sync::Arc;

use crate::{SeqTypes, ViewNumber};

#[derive(Clone, Copy, Debug)]
pub struct Options;

#[async_trait]
impl PersistenceOptions for Options {
    type Persistence = NoStorage;

<<<<<<< HEAD
    fn set_view_retention(&mut self, _: u64) {}

    async fn create(self) -> anyhow::Result<Self::Persistence> {
=======
    async fn create(&mut self) -> anyhow::Result<Self::Persistence> {
>>>>>>> 306f2ee7
        Ok(NoStorage)
    }

    async fn reset(self) -> anyhow::Result<()> {
        Ok(())
    }
}

#[derive(Clone, Copy, Debug)]
pub struct NoStorage;

#[async_trait]
impl SequencerPersistence for NoStorage {
    async fn load_config(&self) -> anyhow::Result<Option<NetworkConfig>> {
        Ok(None)
    }

    async fn save_config(&self, _: &NetworkConfig) -> anyhow::Result<()> {
        Ok(())
    }

    async fn append_decided_leaves(
        &self,
        view_number: ViewNumber,
        leaves: impl IntoIterator<Item = (&LeafInfo<SeqTypes>, QuorumCertificate<SeqTypes>)> + Send,
        consumer: &impl EventConsumer,
    ) -> anyhow::Result<()> {
        let (mut leaf_chain, mut qcs): (Vec<_>, Vec<_>) = leaves
            .into_iter()
            .map(|(info, qc)| (info.clone(), qc))
            .unzip();

        // Put in reverse chronological order, as expected from Decide events.
        leaf_chain.reverse();
        qcs.reverse();

        // Generate decide event for the consumer.
        let final_qc = qcs.pop().unwrap();

        consumer
            .handle_event(&Event {
                view_number,
                event: EventType::Decide {
                    leaf_chain: Arc::new(leaf_chain),
                    qc: Arc::new(final_qc),
                    block_size: None,
                },
            })
            .await
    }

    async fn load_latest_acted_view(&self) -> anyhow::Result<Option<ViewNumber>> {
        Ok(None)
    }

    async fn load_anchor_leaf(
        &self,
    ) -> anyhow::Result<Option<(Leaf, QuorumCertificate<SeqTypes>)>> {
        Ok(None)
    }

    async fn load_undecided_state(
        &self,
    ) -> anyhow::Result<Option<(CommitmentMap<Leaf>, BTreeMap<ViewNumber, View<SeqTypes>>)>> {
        Ok(None)
    }

    async fn load_da_proposal(
        &self,
        _view: ViewNumber,
    ) -> anyhow::Result<Option<Proposal<SeqTypes, DaProposal<SeqTypes>>>> {
        Ok(None)
    }

    async fn load_vid_share(
        &self,
        _view: ViewNumber,
    ) -> anyhow::Result<Option<Proposal<SeqTypes, VidDisperseShare<SeqTypes>>>> {
        Ok(None)
    }

    async fn load_quorum_proposals(
        &self,
    ) -> anyhow::Result<BTreeMap<ViewNumber, Proposal<SeqTypes, QuorumProposal<SeqTypes>>>> {
        Ok(Default::default())
    }
    async fn load_quorum_proposal(
        &self,
        view: ViewNumber,
    ) -> anyhow::Result<Proposal<SeqTypes, QuorumProposal<SeqTypes>>> {
        bail!("proposal {view:?} not available");
    }
    async fn load_upgrade_certificate(
        &self,
    ) -> anyhow::Result<Option<UpgradeCertificate<SeqTypes>>> {
        Ok(None)
    }

    async fn append_vid(
        &self,
        _proposal: &Proposal<SeqTypes, VidDisperseShare<SeqTypes>>,
    ) -> anyhow::Result<()> {
        Ok(())
    }
    async fn append_da(
        &self,
        _proposal: &Proposal<SeqTypes, DaProposal<SeqTypes>>,
        _vid_commit: <VidSchemeType as VidScheme>::Commit,
    ) -> anyhow::Result<()> {
        Ok(())
    }
    async fn record_action(&self, _view: ViewNumber, _action: HotShotAction) -> anyhow::Result<()> {
        Ok(())
    }
    async fn update_undecided_state(
        &self,
        _leaves: CommitmentMap<Leaf>,
        _state: BTreeMap<ViewNumber, View<SeqTypes>>,
    ) -> anyhow::Result<()> {
        Ok(())
    }
    async fn append_quorum_proposal(
        &self,
        _proposal: &Proposal<SeqTypes, QuorumProposal<SeqTypes>>,
    ) -> anyhow::Result<()> {
        Ok(())
    }
    async fn store_upgrade_certificate(
        &self,
        _decided_upgrade_certificate: Option<UpgradeCertificate<SeqTypes>>,
    ) -> anyhow::Result<()> {
        Ok(())
    }
}<|MERGE_RESOLUTION|>--- conflicted
+++ resolved
@@ -29,13 +29,9 @@
 impl PersistenceOptions for Options {
     type Persistence = NoStorage;
 
-<<<<<<< HEAD
     fn set_view_retention(&mut self, _: u64) {}
 
-    async fn create(self) -> anyhow::Result<Self::Persistence> {
-=======
     async fn create(&mut self) -> anyhow::Result<Self::Persistence> {
->>>>>>> 306f2ee7
         Ok(NoStorage)
     }
 
