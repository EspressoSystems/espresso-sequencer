--- conflicted
+++ resolved
@@ -11,13 +11,8 @@
 use hotshot_types::{
     consensus::CommitmentMap,
     data::{
-<<<<<<< HEAD
         vid_disperse::ADVZDisperseShare, DaProposal, DaProposal2, EpochNumber,
         QuorumProposalWrapper, VidDisperseShare,
-=======
-        vid_disperse::{ADVZDisperseShare, VidDisperseShare2},
-        DaProposal, EpochNumber, QuorumProposal, QuorumProposal2, QuorumProposalWrapper,
->>>>>>> a3128726
     },
     event::{Event, EventType, HotShotAction, LeafInfo},
     message::Proposal,
