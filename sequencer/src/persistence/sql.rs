use anyhow::Context;
use async_trait::async_trait;
use clap::Parser;
use committable::Committable;
use derivative::Derivative;
use derive_more::derive::{From, Into};
use espresso_types::{
    downgrade_commitment_map, downgrade_leaf, parse_duration, upgrade_commitment_map,
    v0::traits::{EventConsumer, PersistenceOptions, SequencerPersistence, StateCatchup},
    BackoffParams, Leaf, Leaf2, NetworkConfig, Payload,
};
use futures::stream::StreamExt;
use hotshot_query_service::{
    availability::LeafQueryData,
    data_source::{
        storage::{
            pruning::PrunerCfg,
            sql::{
                include_migrations, query_as, syntax_helpers::MAX_FN, Config, Db, SqlStorage,
                Transaction, TransactionMode, Write,
            },
        },
        Transaction as _, VersionedDataSource,
    },
    fetching::{
        request::{LeafRequest, PayloadRequest, VidCommonRequest},
        Provider,
    },
};
use hotshot_types::{
    consensus::CommitmentMap,
    data::{DaProposal, QuorumProposal, QuorumProposal2, VidDisperseShare},
    event::{Event, EventType, HotShotAction, LeafInfo},
<<<<<<< HEAD
    message::Proposal,
    simple_certificate::{QuorumCertificate, UpgradeCertificate},
    traits::{
        block_contents::{BlockHeader, BlockPayload},
        node_implementation::ConsensusTime,
    },
=======
    message::{convert_proposal, Proposal},
    simple_certificate::{QuorumCertificate, QuorumCertificate2, UpgradeCertificate},
    traits::{node_implementation::ConsensusTime, BlockPayload},
>>>>>>> 006ce0cf
    utils::View,
    vid::{VidCommitment, VidCommon},
    vote::HasViewNumber,
};
use itertools::Itertools;
use sqlx::Row;
use sqlx::{query, Executor};
use std::{collections::BTreeMap, path::PathBuf, str::FromStr, sync::Arc, time::Duration};

use crate::{catchup::SqlStateCatchup, SeqTypes, ViewNumber};

/// Options for Postgres-backed persistence.
#[derive(Parser, Clone, Derivative)]
#[derivative(Debug)]
pub struct PostgresOptions {
    /// Hostname for the remote Postgres database server.
    #[clap(long, env = "ESPRESSO_SEQUENCER_POSTGRES_HOST")]
    pub(crate) host: Option<String>,

    /// Port for the remote Postgres database server.
    #[clap(long, env = "ESPRESSO_SEQUENCER_POSTGRES_PORT")]
    pub(crate) port: Option<u16>,

    /// Name of database to connect to.
    #[clap(long, env = "ESPRESSO_SEQUENCER_POSTGRES_DATABASE")]
    pub(crate) database: Option<String>,

    /// Postgres user to connect as.
    #[clap(long, env = "ESPRESSO_SEQUENCER_POSTGRES_USER")]
    pub(crate) user: Option<String>,

    /// Password for Postgres user.
    #[clap(long, env = "ESPRESSO_SEQUENCER_POSTGRES_PASSWORD")]
    // Hide from debug output since may contain sensitive data.
    #[derivative(Debug = "ignore")]
    pub(crate) password: Option<String>,

    /// Use TLS for an encrypted connection to the database.
    #[clap(long, env = "ESPRESSO_SEQUENCER_POSTGRES_USE_TLS")]
    pub(crate) use_tls: bool,
}

impl Default for PostgresOptions {
    fn default() -> Self {
        Self::parse_from(std::iter::empty::<String>())
    }
}

#[derive(Parser, Clone, Derivative, Default, From, Into)]
#[derivative(Debug)]
pub struct SqliteOptions {
    /// Base directory for the SQLite database.
    /// The SQLite file will be created in the `sqlite` subdirectory with filename as `database`.
    #[clap(
        long,
        env = "ESPRESSO_SEQUENCER_STORAGE_PATH",
        value_parser = build_sqlite_path
    )]
    pub(crate) path: Option<PathBuf>,
}

pub fn build_sqlite_path(path: &str) -> anyhow::Result<PathBuf> {
    let sub_dir = PathBuf::from_str(path)?.join("sqlite");

    // if `sqlite` sub dir does not exist then create it
    if !sub_dir.exists() {
        std::fs::create_dir_all(&sub_dir)
            .with_context(|| format!("failed to create directory: {:?}", sub_dir))?;
    }

    Ok(sub_dir.join("database"))
}

/// Options for database-backed persistence, supporting both Postgres and SQLite.
#[derive(Parser, Clone, Derivative, From, Into)]
#[derivative(Debug)]
pub struct Options {
    #[cfg(not(feature = "embedded-db"))]
    #[clap(flatten)]
    pub(crate) postgres_options: PostgresOptions,

    #[cfg(feature = "embedded-db")]
    #[clap(flatten)]
    pub(crate) sqlite_options: SqliteOptions,

    /// Database URI for Postgres or SQLite.
    ///
    /// This is a shorthand for setting a number of other options all at once. The URI has the
    /// following format ([brackets] indicate optional segments):
    ///
    /// - **Postgres:** `postgres[ql]://[username[:password]@][host[:port],]/database[?parameter_list]`
    /// - **SQLite:** `sqlite://path/to/db.sqlite`
    ///
    /// Options set explicitly via other env vars or flags will take precedence, so you can use this
    /// URI to set a baseline and then use other parameters to override or add configuration. In
    /// addition, there are some parameters which cannot be set via the URI, such as TLS.
    // Hide from debug output since may contain sensitive data.
    #[derivative(Debug = "ignore")]
    pub(crate) uri: Option<String>,

    /// This will enable the pruner and set the default pruning parameters unless provided.
    /// Default parameters:
    /// - pruning_threshold: 3 TB
    /// - minimum_retention: 1 day
    /// - target_retention: 7 days
    /// - batch_size: 1000
    /// - max_usage: 80%
    /// - interval: 1 hour
    #[clap(long, env = "ESPRESSO_SEQUENCER_POSTGRES_PRUNE")]
    pub(crate) prune: bool,

    /// Pruning parameters.
    #[clap(flatten)]
    pub(crate) pruning: PruningOptions,

    /// Pruning parameters for ephemeral consensus storage.
    #[clap(flatten)]
    pub(crate) consensus_pruning: ConsensusPruningOptions,

    #[clap(long, env = "ESPRESSO_SEQUENCER_STORE_UNDECIDED_STATE", hide = true)]
    pub(crate) store_undecided_state: bool,

    /// Specifies the maximum number of concurrent fetch requests allowed from peers.
    #[clap(long, env = "ESPRESSO_SEQUENCER_FETCH_RATE_LIMIT")]
    pub(crate) fetch_rate_limit: Option<usize>,

    /// The minimum delay between active fetches in a stream.
    #[clap(long, env = "ESPRESSO_SEQUENCER_ACTIVE_FETCH_DELAY", value_parser = parse_duration)]
    pub(crate) active_fetch_delay: Option<Duration>,

    /// The minimum delay between loading chunks in a stream.
    #[clap(long, env = "ESPRESSO_SEQUENCER_CHUNK_FETCH_DELAY", value_parser = parse_duration)]
    pub(crate) chunk_fetch_delay: Option<Duration>,

    /// Disable pruning and reconstruct previously pruned data.
    ///
    /// While running without pruning is the default behavior, the default will not try to
    /// reconstruct data that was pruned in a previous run where pruning was enabled. This option
    /// instructs the service to run without pruning _and_ reconstruct all previously pruned data by
    /// fetching from peers.
    #[clap(long, env = "ESPRESSO_SEQUENCER_ARCHIVE", conflicts_with = "prune")]
    pub(crate) archive: bool,

    /// The maximum idle time of a database connection.
    ///
    /// Any connection which has been open and unused longer than this duration will be
    /// automatically closed to reduce load on the server.
    #[clap(long, env = "ESPRESSO_SEQUENCER_DATABASE_IDLE_CONNECTION_TIMEOUT", value_parser = parse_duration, default_value = "10m")]
    pub(crate) idle_connection_timeout: Duration,

    /// The maximum lifetime of a database connection.
    ///
    /// Any connection which has been open longer than this duration will be automatically closed
    /// (and, if needed, replaced), even if it is otherwise healthy. It is good practice to refresh
    /// even healthy connections once in a while (e.g. daily) in case of resource leaks in the
    /// server implementation.
    #[clap(long, env = "ESPRESSO_SEQUENCER_DATABASE_CONNECTION_TIMEOUT", value_parser = parse_duration, default_value = "30m")]
    pub(crate) connection_timeout: Duration,

    #[clap(long, env = "ESPRESSO_SEQUENCER_DATABASE_SLOW_STATEMENT_THRESHOLD", value_parser = parse_duration, default_value = "1s")]
    pub(crate) slow_statement_threshold: Duration,

    /// The minimum number of database connections to maintain at any time.
    ///
    /// The database client will, to the best of its ability, maintain at least `min` open
    /// connections at all times. This can be used to reduce the latency hit of opening new
    /// connections when at least this many simultaneous connections are frequently needed.
    #[clap(
        long,
        env = "ESPRESSO_SEQUENCER_DATABASE_MIN_CONNECTIONS",
        default_value = "0"
    )]
    pub(crate) min_connections: u32,

    /// The maximum number of database connections to maintain at any time.
    ///
    /// Once `max` connections are in use simultaneously, further attempts to acquire a connection
    /// (or begin a transaction) will block until one of the existing connections is released.
    #[clap(
        long,
        env = "ESPRESSO_SEQUENCER_DATABASE_MAX_CONNECTIONS",
        default_value = "25"
    )]
    pub(crate) max_connections: u32,

    // Keep the database connection pool when persistence is created,
    // allowing it to be reused across multiple instances instead of creating
    // a new pool each time such as for API, consensus storage etc
    // This also ensures all storage instances adhere to the MAX_CONNECTIONS limit if set
    //
    // Note: Cloning the `Pool` is lightweight and efficient because it simply
    // creates a new reference-counted handle to the underlying pool state.
    #[clap(skip)]
    pub(crate) pool: Option<sqlx::Pool<Db>>,
}

impl Default for Options {
    fn default() -> Self {
        Self::parse_from(std::iter::empty::<String>())
    }
}

#[cfg(not(feature = "embedded-db"))]
impl From<PostgresOptions> for Config {
    fn from(opt: PostgresOptions) -> Self {
        let mut cfg = Config::default();

        if let Some(host) = opt.host {
            cfg = cfg.host(host);
        }

        if let Some(port) = opt.port {
            cfg = cfg.port(port);
        }

        if let Some(database) = &opt.database {
            cfg = cfg.database(database);
        }

        if let Some(user) = &opt.user {
            cfg = cfg.user(user);
        }

        if let Some(password) = &opt.password {
            cfg = cfg.password(password);
        }

        if opt.use_tls {
            cfg = cfg.tls();
        }

        cfg = cfg.max_connections(20);
        cfg = cfg.idle_connection_timeout(Duration::from_secs(120));
        cfg = cfg.connection_timeout(Duration::from_secs(10240));
        cfg = cfg.slow_statement_threshold(Duration::from_secs(1));

        cfg
    }
}

#[cfg(feature = "embedded-db")]
impl From<SqliteOptions> for Config {
    fn from(opt: SqliteOptions) -> Self {
        let mut cfg = Config::default();

        if let Some(path) = opt.path {
            cfg = cfg.db_path(path);
        }

        cfg = cfg.max_connections(20);
        cfg = cfg.idle_connection_timeout(Duration::from_secs(120));
        cfg = cfg.connection_timeout(Duration::from_secs(10240));
        cfg = cfg.slow_statement_threshold(Duration::from_secs(2));
        cfg
    }
}

#[cfg(not(feature = "embedded-db"))]
impl From<PostgresOptions> for Options {
    fn from(opt: PostgresOptions) -> Self {
        Options {
            postgres_options: opt,
            max_connections: 20,
            idle_connection_timeout: Duration::from_secs(120),
            connection_timeout: Duration::from_secs(10240),
            slow_statement_threshold: Duration::from_secs(1),
            ..Default::default()
        }
    }
}

#[cfg(feature = "embedded-db")]
impl From<SqliteOptions> for Options {
    fn from(opt: SqliteOptions) -> Self {
        Options {
            sqlite_options: opt,
            max_connections: 10,
            idle_connection_timeout: Duration::from_secs(120),
            connection_timeout: Duration::from_secs(10240),
            slow_statement_threshold: Duration::from_secs(1),
            ..Default::default()
        }
    }
}
impl TryFrom<&Options> for Config {
    type Error = anyhow::Error;

    fn try_from(opt: &Options) -> Result<Self, Self::Error> {
        let mut cfg = match &opt.uri {
            Some(uri) => uri.parse()?,
            None => Self::default(),
        };

        if let Some(pool) = &opt.pool {
            cfg = cfg.pool(pool.clone());
        }

        cfg = cfg.max_connections(opt.max_connections);
        cfg = cfg.idle_connection_timeout(opt.idle_connection_timeout);
        cfg = cfg.min_connections(opt.min_connections);
        cfg = cfg.connection_timeout(opt.connection_timeout);
        cfg = cfg.slow_statement_threshold(opt.slow_statement_threshold);

        #[cfg(not(feature = "embedded-db"))]
        {
            cfg = cfg.migrations(include_migrations!(
                "$CARGO_MANIFEST_DIR/api/migrations/postgres"
            ));

            let pg_options = &opt.postgres_options;

            if let Some(host) = &pg_options.host {
                cfg = cfg.host(host.clone());
            }

            if let Some(port) = pg_options.port {
                cfg = cfg.port(port);
            }

            if let Some(database) = &pg_options.database {
                cfg = cfg.database(database);
            }

            if let Some(user) = &pg_options.user {
                cfg = cfg.user(user);
            }

            if let Some(password) = &pg_options.password {
                cfg = cfg.password(password);
            }

            if pg_options.use_tls {
                cfg = cfg.tls();
            }
        }

        #[cfg(feature = "embedded-db")]
        {
            cfg = cfg.migrations(include_migrations!(
                "$CARGO_MANIFEST_DIR/api/migrations/sqlite"
            ));

            if let Some(path) = &opt.sqlite_options.path {
                cfg = cfg.db_path(path.clone());
            }
        }

        if opt.prune {
            cfg = cfg.pruner_cfg(PrunerCfg::from(opt.pruning))?;
        }
        if opt.archive {
            cfg = cfg.archive();
        }

        Ok(cfg)
    }
}

/// Pruning parameters.
#[derive(Parser, Clone, Copy, Debug)]
pub struct PruningOptions {
    /// Threshold for pruning, specified in bytes.
    /// If the disk usage surpasses this threshold, pruning is initiated for data older than the specified minimum retention period.
    /// Pruning continues until the disk usage drops below the MAX USAGE.
    #[clap(long, env = "ESPRESSO_SEQUENCER_PRUNER_PRUNING_THRESHOLD")]
    pruning_threshold: Option<u64>,

    /// Minimum retention period.
    /// Data is retained for at least this duration, even if there's no free disk space.
    #[clap(
        long,
        env = "ESPRESSO_SEQUENCER_PRUNER_MINIMUM_RETENTION",
        value_parser = parse_duration,
    )]
    minimum_retention: Option<Duration>,

    /// Target retention period.
    /// Data older than this is pruned to free up space.
    #[clap(
        long,
        env = "ESPRESSO_SEQUENCER_PRUNER_TARGET_RETENTION",
        value_parser = parse_duration,
    )]
    target_retention: Option<Duration>,

    /// Batch size for pruning.
    /// This is the number of blocks data to delete in a single transaction.
    #[clap(long, env = "ESPRESSO_SEQUENCER_PRUNER_BATCH_SIZE")]
    batch_size: Option<u64>,

    /// Maximum disk usage (in basis points).
    ///
    /// Pruning stops once the disk usage falls below this value, even if
    /// some data older than the `MINIMUM_RETENTION` remains. Values range
    /// from 0 (0%) to 10000 (100%).
    #[clap(long, env = "ESPRESSO_SEQUENCER_PRUNER_MAX_USAGE")]
    max_usage: Option<u16>,

    /// Interval for running the pruner.
    #[clap(
        long,
        env = "ESPRESSO_SEQUENCER_PRUNER_INTERVAL",
        value_parser = parse_duration,
    )]
    interval: Option<Duration>,
}

impl From<PruningOptions> for PrunerCfg {
    fn from(opt: PruningOptions) -> Self {
        let mut cfg = PrunerCfg::new();
        if let Some(threshold) = opt.pruning_threshold {
            cfg = cfg.with_pruning_threshold(threshold);
        }
        if let Some(min) = opt.minimum_retention {
            cfg = cfg.with_minimum_retention(min);
        }
        if let Some(target) = opt.target_retention {
            cfg = cfg.with_target_retention(target);
        }
        if let Some(batch) = opt.batch_size {
            cfg = cfg.with_batch_size(batch);
        }
        if let Some(max) = opt.max_usage {
            cfg = cfg.with_max_usage(max);
        }
        if let Some(interval) = opt.interval {
            cfg = cfg.with_interval(interval);
        }

        cfg
    }
}

/// Pruning parameters for ephemeral consensus storage.
#[derive(Parser, Clone, Copy, Debug)]
pub struct ConsensusPruningOptions {
    /// Number of views to try to retain in consensus storage before data that hasn't been archived
    /// is garbage collected.
    ///
    /// The longer this is, the more certain that all data will eventually be archived, even if
    /// there are temporary problems with archive storage or partially missing data. This can be set
    /// very large, as most data is garbage collected as soon as it is finalized by consensus. This
    /// setting only applies to views which never get decided (ie forks in consensus) and views for
    /// which this node is partially offline. These should be exceptionally rare.
    ///
    /// Note that in extreme scenarios, data may be garbage collected even before TARGET_RETENTION
    /// views, if consensus storage exceeds TARGET_USAGE. For a hard lower bound on how long
    /// consensus data will be retained, see MINIMUM_RETENTION.
    ///
    /// The default of 302000 views equates to approximately 1 week (604800 seconds) at an average
    /// view time of 2s.
    #[clap(
        name = "TARGET_RETENTION",
        long = "consensus-storage-target-retention",
        env = "ESPRESSO_SEQUENCER_CONSENSUS_STORAGE_TARGET_RETENTION",
        default_value = "302000"
    )]
    target_retention: u64,

    /// Minimum number of views to try to retain in consensus storage before data that hasn't been
    /// archived is garbage collected.
    ///
    /// This bound allows data to be retained even if consensus storage occupies more than
    /// TARGET_USAGE. This can be used to ensure sufficient time to move consensus data to archival
    /// storage as necessary, even under extreme circumstances where otherwise garbage collection
    /// would kick in based on TARGET_RETENTION.
    ///
    /// The default of 130000 views equates to approximately 3 days (259200 seconds) at an average
    /// view time of 2s.
    #[clap(
        name = "MINIMUM_RETENTION",
        long = "consensus-storage-minimum-retention",
        env = "ESPRESSO_SEQUENCER_CONSENSUS_STORAGE_MINIMUM_RETENTION",
        default_value = "130000"
    )]
    minimum_retention: u64,

    /// Amount (in bytes) of data to retain in consensus storage before garbage collecting more
    /// aggressively.
    ///
    /// See also TARGET_RETENTION and MINIMUM_RETENTION.
    #[clap(
        name = "TARGET_USAGE",
        long = "consensus-storage-target-usage",
        env = "ESPRESSO_SEQUENCER_CONSENSUS_STORAGE_TARGET_USAGE",
        default_value = "1000000000"
    )]
    target_usage: u64,
}

#[async_trait]
impl PersistenceOptions for Options {
    type Persistence = Persistence;

    fn set_view_retention(&mut self, view_retention: u64) {
        self.consensus_pruning.target_retention = view_retention;
        self.consensus_pruning.minimum_retention = view_retention;
    }

    async fn create(&mut self) -> anyhow::Result<Self::Persistence> {
        let store_undecided_state = self.store_undecided_state;
        let config = (&*self).try_into()?;
        let persistence = Persistence {
            store_undecided_state,
            db: SqlStorage::connect(config).await?,
            gc_opt: self.consensus_pruning,
        };
        persistence.migrate_quorum_proposal_leaf_hashes().await?;
        self.pool = Some(persistence.db.pool());
        Ok(persistence)
    }

    async fn reset(self) -> anyhow::Result<()> {
        SqlStorage::connect(Config::try_from(&self)?.reset_schema()).await?;
        Ok(())
    }
}

/// Postgres-backed persistence.
#[derive(Clone, Debug)]
pub struct Persistence {
    db: SqlStorage,
    store_undecided_state: bool,
    gc_opt: ConsensusPruningOptions,
}

impl Persistence {
    /// Ensure the `leaf_hash` column is populated for all existing quorum proposals.
    ///
    /// This column was added in a migration, but because it requires computing a commitment of the
    /// existing data, it is not easy to populate in the SQL migration itself. Thus, on startup, we
    /// check if there are any just-migrated quorum proposals with a `NULL` value for this column,
    /// and if so we populate the column manually.
    async fn migrate_quorum_proposal_leaf_hashes(&self) -> anyhow::Result<()> {
        let mut tx = self.db.write().await?;

        let mut proposals = tx.fetch("SELECT * FROM quorum_proposals");

        let mut updates = vec![];
        while let Some(row) = proposals.next().await {
            let row = row?;

            let hash: Option<String> = row.try_get("leaf_hash")?;
            if hash.is_none() {
                let view: i64 = row.try_get("view")?;
                let data: Vec<u8> = row.try_get("data")?;
                let proposal: Proposal<SeqTypes, QuorumProposal<SeqTypes>> =
                    bincode::deserialize(&data)?;
                let leaf = Leaf::from_quorum_proposal(&proposal.data);
                let leaf_hash = Committable::commit(&leaf);
                tracing::info!(view, %leaf_hash, "populating quorum proposal leaf hash");
                updates.push((view, leaf_hash.to_string()));
            }
        }
        drop(proposals);

        tx.upsert("quorum_proposals", ["view", "leaf_hash"], ["view"], updates)
            .await?;

        tx.commit().await
    }

    async fn generate_decide_events(&self, consumer: &impl EventConsumer) -> anyhow::Result<()> {
        let mut last_processed_view: Option<i64> = self
            .db
            .read()
            .await?
            .fetch_optional("SELECT last_processed_view FROM event_stream WHERE id = 1 LIMIT 1")
            .await?
            .map(|row| row.get("last_processed_view"));
        loop {
            // In SQLite, overlapping read and write transactions can lead to database errors. To
            // avoid this:
            // - start a read transaction to query and collect all the necessary data.
            // - Commit (or implicitly drop) the read transaction once the data is fetched.
            // - use the collected data to generate a "decide" event for the consumer.
            // - begin a write transaction to delete the data and update the event stream.
            let mut tx = self.db.read().await?;

            // Collect a chain of consecutive leaves, starting from the first view after the last
            // decide. This will correspond to a decide event, and defines a range of views which
            // can be garbage collected. This may even include views for which there was no leaf,
            // for which we might still have artifacts like proposals that never finalized.
            let from_view = match last_processed_view {
                Some(v) => v + 1,
                None => 0,
            };

            let mut parent = None;
            let mut rows = query("SELECT leaf, qc FROM anchor_leaf WHERE view >= $1 ORDER BY view")
                .bind(from_view)
                .fetch(tx.as_mut());
            let mut leaves = vec![];
            let mut final_qc = None;
            while let Some(row) = rows.next().await {
                let row = match row {
                    Ok(row) => row,
                    Err(err) => {
                        // If there's an error getting a row, try generating an event with the rows
                        // we do have.
                        tracing::warn!("error loading row: {err:#}");
                        break;
                    }
                };

                let leaf_data: Vec<u8> = row.get("leaf");
                let leaf = bincode::deserialize::<Leaf>(&leaf_data)?;
                let qc_data: Vec<u8> = row.get("qc");
                let qc = bincode::deserialize::<QuorumCertificate<SeqTypes>>(&qc_data)?;
                let height = leaf.block_header().block_number();

                // Ensure we are only dealing with a consecutive chain of leaves. We don't want to
                // garbage collect any views for which we missed a leaf or decide event; at least
                // not right away, in case we need to recover that data later.
                if let Some(parent) = parent {
                    if height != parent + 1 {
                        tracing::debug!(
                            height,
                            parent,
                            "ending decide event at non-consecutive leaf"
                        );
                        break;
                    }
                }
                parent = Some(height);
                leaves.push(leaf);
                final_qc = Some(qc);
            }
            drop(rows);

            let Some(final_qc) = final_qc else {
                // End event processing when there are no more decided views.
                tracing::debug!(from_view, "no new leaves at decide");
                return Ok(());
            };

            // Find the range of views encompassed by this leaf chain. All data in this range can be
            // processed by the consumer and then deleted.
            let from_view = leaves[0].view_number();
            let to_view = leaves[leaves.len() - 1].view_number();

            // Collect VID shares for the decide event.
            let mut vid_shares = tx
                .fetch_all(
                    query("SELECT view, data FROM vid_share where view >= $1 AND view <= $2")
                        .bind(from_view.u64() as i64)
                        .bind(to_view.u64() as i64),
                )
                .await?
                .into_iter()
                .map(|row| {
                    let view: i64 = row.get("view");
                    let data: Vec<u8> = row.get("data");
                    let vid_proposal = bincode::deserialize::<
                        Proposal<SeqTypes, VidDisperseShare<SeqTypes>>,
                    >(&data)?;
                    Ok((view as u64, vid_proposal.data))
                })
                .collect::<anyhow::Result<BTreeMap<_, _>>>()?;

            // Collect DA proposals for the decide event.
            let mut da_proposals = tx
                .fetch_all(
                    query("SELECT view, data FROM da_proposal where view >= $1 AND view <= $2")
                        .bind(from_view.u64() as i64)
                        .bind(to_view.u64() as i64),
                )
                .await?
                .into_iter()
                .map(|row| {
                    let view: i64 = row.get("view");
                    let data: Vec<u8> = row.get("data");
                    let da_proposal =
                        bincode::deserialize::<Proposal<SeqTypes, DaProposal<SeqTypes>>>(&data)?;
                    Ok((view as u64, da_proposal.data))
                })
                .collect::<anyhow::Result<BTreeMap<_, _>>>()?;

            drop(tx);

            // Collate all the information by view number and construct a chain of leaves.
            let leaf_chain = leaves
                .into_iter()
                // Go in reverse chronological order, as expected by Decide events.
                .rev()
                .map(|mut leaf| {
                    let view = leaf.view_number();

                    // Include the VID share if available.
                    let vid_share = vid_shares.remove(&view);
                    if vid_share.is_none() {
                        tracing::debug!(?view, "VID share not available at decide");
                    }

                    // Fill in the full block payload using the DA proposals we had persisted.
                    if let Some(proposal) = da_proposals.remove(&view) {
                        let payload =
                            Payload::from_bytes(&proposal.encoded_transactions, &proposal.metadata);
                        leaf.fill_block_payload_unchecked(payload);
                    } else if view == ViewNumber::genesis() {
                        // We don't get a DA proposal for the genesis view, but we know what the
                        // payload always is.
                        leaf.fill_block_payload_unchecked(Payload::empty().0);
                    } else {
                        tracing::debug!(?view, "DA proposal not available at decide");
                    }

                    LeafInfo {
                        leaf,
                        vid_share,
                        // Note: the following fields are not used in Decide event processing, and
                        // should be removed. For now, we just default them.
                        state: Default::default(),
                        delta: Default::default(),
                    }
                })
                .collect();

            // Generate decide event for the consumer.
            tracing::debug!(?to_view, ?final_qc, ?leaf_chain, "generating decide event");
            consumer
                .handle_event(&Event {
                    view_number: to_view,
                    event: EventType::Decide {
                        leaf_chain: Arc::new(leaf_chain),
                        qc: Arc::new(final_qc),
                        block_size: None,
                    },
                })
                .await?;

            let mut tx = self.db.write().await?;

            // Now that we have definitely processed leaves up to `to_view`, we can update
            // `last_processed_view` so we don't process these leaves again. We may still fail at
            // this point, or shut down, and fail to complete this update. At worst this will lead
            // to us sending a duplicate decide event the next time we are called; this is fine as
            // the event consumer is required to be idempotent.
            tx.upsert(
                "event_stream",
                ["id", "last_processed_view"],
                ["id"],
                [(1i32, to_view.u64() as i64)],
            )
            .await?;

            // Delete the data that has been fully processed.
            tx.execute(
                query("DELETE FROM vid_share where view >= $1 AND view <= $2")
                    .bind(from_view.u64() as i64)
                    .bind(to_view.u64() as i64),
            )
            .await?;
            tx.execute(
                query("DELETE FROM da_proposal where view >= $1 AND view <= $2")
                    .bind(from_view.u64() as i64)
                    .bind(to_view.u64() as i64),
            )
            .await?;
            tx.execute(
                query("DELETE FROM quorum_proposals where view >= $1 AND view <= $2")
                    .bind(from_view.u64() as i64)
                    .bind(to_view.u64() as i64),
            )
            .await?;
            tx.execute(
                query("DELETE FROM quorum_certificate where view >= $1 AND view <= $2")
                    .bind(from_view.u64() as i64)
                    .bind(to_view.u64() as i64),
            )
            .await?;

            // Clean up leaves, but do not delete the most recent one (all leaves with a view number
            // less than the given value). This is necessary to ensure that, in case of a restart,
            // we can resume from the last decided leaf.
            tx.execute(
                query("DELETE FROM anchor_leaf WHERE view >= $1 AND view < $2")
                    .bind(from_view.u64() as i64)
                    .bind(to_view.u64() as i64),
            )
            .await?;

            tx.commit().await?;
            last_processed_view = Some(to_view.u64() as i64);
        }
    }

    #[tracing::instrument(skip(self))]
    async fn prune(&self, cur_view: ViewNumber) -> anyhow::Result<()> {
        let mut tx = self.db.write().await?;

        // Prune everything older than the target retention period.
        prune_to_view(
            &mut tx,
            cur_view.u64().saturating_sub(self.gc_opt.target_retention),
        )
        .await?;

        // Check our storage usage; if necessary we will prune more aggressively (up to the minimum
        // retention) to get below the target usage.
        #[cfg(feature = "embedded-db")]
        let usage_query = format!(
            "SELECT sum(pgsize) FROM dbstat WHERE name IN ({})",
            PRUNE_TABLES
                .iter()
                .map(|table| format!("'{table}'"))
                .join(",")
        );

        #[cfg(not(feature = "embedded-db"))]
        let usage_query = {
            let table_sizes = PRUNE_TABLES
                .iter()
                .map(|table| format!("pg_table_size('{table}')"))
                .join(" + ");
            format!("SELECT {table_sizes}")
        };

        let (usage,): (i64,) = query_as(&usage_query).fetch_one(tx.as_mut()).await?;
        tracing::debug!(usage, "consensus storage usage after pruning");

        if (usage as u64) > self.gc_opt.target_usage {
            tracing::warn!(
                usage,
                gc_opt = ?self.gc_opt,
                "consensus storage is running out of space, pruning to minimum retention"
            );
            prune_to_view(
                &mut tx,
                cur_view.u64().saturating_sub(self.gc_opt.minimum_retention),
            )
            .await?;
        }

        tx.commit().await
    }
}

const PRUNE_TABLES: &[&str] = &[
    "anchor_leaf",
    "vid_share",
    "da_proposal",
    "quorum_proposals",
    "quorum_certificate",
];

async fn prune_to_view(tx: &mut Transaction<Write>, view: u64) -> anyhow::Result<()> {
    if view == 0 {
        // Nothing to prune, the entire chain is younger than the retention period.
        return Ok(());
    }
    tracing::debug!(view, "pruning consensus storage");

    for table in PRUNE_TABLES {
        let res = query(&format!("DELETE FROM {table} WHERE view < $1"))
            .bind(view as i64)
            .execute(tx.as_mut())
            .await
            .context(format!("pruning {table}"))?;
        if res.rows_affected() > 0 {
            tracing::info!(
                "garbage collected {} rows from {table}",
                res.rows_affected()
            );
        }
    }

    Ok(())
}

#[async_trait]
impl SequencerPersistence for Persistence {
    fn into_catchup_provider(
        self,
        backoff: BackoffParams,
    ) -> anyhow::Result<Arc<dyn StateCatchup>> {
        Ok(Arc::new(SqlStateCatchup::new(Arc::new(self.db), backoff)))
    }

    async fn load_config(&self) -> anyhow::Result<Option<NetworkConfig>> {
        tracing::info!("loading config from Postgres");

        // Select the most recent config (although there should only be one).
        let Some(row) = self
            .db
            .read()
            .await?
            .fetch_optional("SELECT config FROM network_config ORDER BY id DESC LIMIT 1")
            .await?
        else {
            tracing::info!("config not found");
            return Ok(None);
        };
        let config = row.try_get("config")?;
        Ok(serde_json::from_value(config)?)
    }

    async fn save_config(&self, cfg: &NetworkConfig) -> anyhow::Result<()> {
        tracing::info!("saving config to database");
        let json = serde_json::to_value(cfg)?;

        let mut tx = self.db.write().await?;
        tx.execute(query("INSERT INTO network_config (config) VALUES ($1)").bind(json))
            .await?;
        tx.commit().await
    }

    async fn append_decided_leaves(
        &self,
        view: ViewNumber,
        leaf_chain: impl IntoIterator<Item = (&LeafInfo<SeqTypes>, QuorumCertificate2<SeqTypes>)> + Send,
        consumer: &(impl EventConsumer + 'static),
    ) -> anyhow::Result<()> {
        let values = leaf_chain
            .into_iter()
            .map(|(info, qc2)| {
                // The leaf may come with a large payload attached. We don't care about this payload
                // because we already store it separately, as part of the DA proposal. Storing it
                // here contributes to load on the DB for no reason, so we remove it before
                // serializing the leaf.
                let mut leaf = downgrade_leaf(info.leaf.clone());
                leaf.unfill_block_payload();

                let qc = qc2.to_qc();

                let view = qc.view_number.u64() as i64;
                let leaf_bytes = bincode::serialize(&leaf)?;
                let qc_bytes = bincode::serialize(&qc)?;
                Ok((view, leaf_bytes, qc_bytes))
            })
            .collect::<anyhow::Result<Vec<_>>>()?;

        // First, append the new leaves. We do this in its own transaction because even if GC or the
        // event consumer later fails, there is no need to abort the storage of the leaves.
        let mut tx = self.db.write().await?;

        tx.upsert("anchor_leaf", ["view", "leaf", "qc"], ["view"], values)
            .await?;
        tx.commit().await?;

        // Generate an event for the new leaves and, only if it succeeds, clean up data we no longer
        // need.
        if let Err(err) = self.generate_decide_events(consumer).await {
            // GC/event processing failure is not an error, since by this point we have at least
            // managed to persist the decided leaves successfully, and GC will just run again at the
            // next decide. Log an error but do not return it.
            tracing::warn!(?view, "event processing failed: {err:#}");
            return Ok(());
        }

        // Garbage collect data which was not included in any decide event, but which at this point
        // is old enough to just forget about.
        if let Err(err) = self.prune(view).await {
            tracing::warn!(?view, "pruning failed: {err:#}");
        }

        Ok(())
    }

    async fn load_latest_acted_view(&self) -> anyhow::Result<Option<ViewNumber>> {
        Ok(self
            .db
            .read()
            .await?
            .fetch_optional(query("SELECT view FROM highest_voted_view WHERE id = 0"))
            .await?
            .map(|row| {
                let view: i64 = row.get("view");
                ViewNumber::new(view as u64)
            }))
    }

    async fn load_anchor_leaf(
        &self,
    ) -> anyhow::Result<Option<(Leaf2, QuorumCertificate2<SeqTypes>)>> {
        let Some(row) = self
            .db
            .read()
            .await?
            .fetch_optional("SELECT leaf, qc FROM anchor_leaf ORDER BY view DESC LIMIT 1")
            .await?
        else {
            return Ok(None);
        };

        let leaf_bytes: Vec<u8> = row.get("leaf");
        let leaf: Leaf = bincode::deserialize(&leaf_bytes)?;
        let leaf2: Leaf2 = leaf.into();

        let qc_bytes: Vec<u8> = row.get("qc");
        let qc: QuorumCertificate<SeqTypes> = bincode::deserialize(&qc_bytes)?;
        let qc2 = qc.to_qc2();

        Ok(Some((leaf2, qc2)))
    }

    async fn load_anchor_view(&self) -> anyhow::Result<ViewNumber> {
        let mut tx = self.db.read().await?;
        let (view,) = query_as::<(i64,)>("SELECT coalesce(max(view), 0) FROM anchor_leaf")
            .fetch_one(tx.as_mut())
            .await?;
        Ok(ViewNumber::new(view as u64))
    }

    async fn load_undecided_state(
        &self,
    ) -> anyhow::Result<Option<(CommitmentMap<Leaf2>, BTreeMap<ViewNumber, View<SeqTypes>>)>> {
        let Some(row) = self
            .db
            .read()
            .await?
            .fetch_optional("SELECT leaves, state FROM undecided_state WHERE id = 0")
            .await?
        else {
            return Ok(None);
        };

        let leaves_bytes: Vec<u8> = row.get("leaves");
        let leaves: CommitmentMap<Leaf> = bincode::deserialize(&leaves_bytes)?;
        let leaves2 = upgrade_commitment_map(leaves);

        let state_bytes: Vec<u8> = row.get("state");
        let state = bincode::deserialize(&state_bytes)?;

        Ok(Some((leaves2, state)))
    }

    async fn load_da_proposal(
        &self,
        view: ViewNumber,
    ) -> anyhow::Result<Option<Proposal<SeqTypes, DaProposal<SeqTypes>>>> {
        let result = self
            .db
            .read()
            .await?
            .fetch_optional(
                query("SELECT data FROM da_proposal where view = $1").bind(view.u64() as i64),
            )
            .await?;

        result
            .map(|row| {
                let bytes: Vec<u8> = row.get("data");
                anyhow::Result::<_>::Ok(bincode::deserialize(&bytes)?)
            })
            .transpose()
    }

    async fn load_vid_share(
        &self,
        view: ViewNumber,
    ) -> anyhow::Result<Option<Proposal<SeqTypes, VidDisperseShare<SeqTypes>>>> {
        let result = self
            .db
            .read()
            .await?
            .fetch_optional(
                query("SELECT data FROM vid_share where view = $1").bind(view.u64() as i64),
            )
            .await?;

        result
            .map(|row| {
                let bytes: Vec<u8> = row.get("data");
                anyhow::Result::<_>::Ok(bincode::deserialize(&bytes)?)
            })
            .transpose()
    }

    async fn load_quorum_proposals(
        &self,
    ) -> anyhow::Result<BTreeMap<ViewNumber, Proposal<SeqTypes, QuorumProposal2<SeqTypes>>>> {
        let rows = self
            .db
            .read()
            .await?
            .fetch_all("SELECT * FROM quorum_proposals")
            .await?;

        Ok(BTreeMap::from_iter(
            rows.into_iter()
                .map(|row| {
                    let view: i64 = row.get("view");
                    let view_number: ViewNumber = ViewNumber::new(view.try_into()?);
                    let bytes: Vec<u8> = row.get("data");
                    let proposal: Proposal<SeqTypes, QuorumProposal<SeqTypes>> =
                        bincode::deserialize(&bytes)?;
                    Ok((view_number, convert_proposal(proposal)))
                })
                .collect::<anyhow::Result<Vec<_>>>()?,
        ))
    }

    async fn load_quorum_proposal(
        &self,
        view: ViewNumber,
    ) -> anyhow::Result<Proposal<SeqTypes, QuorumProposal2<SeqTypes>>> {
        let mut tx = self.db.read().await?;
        let (data,) =
            query_as::<(Vec<u8>,)>("SELECT data FROM quorum_proposals WHERE view = $1 LIMIT 1")
                .bind(view.u64() as i64)
                .fetch_one(tx.as_mut())
                .await?;
        let proposal: Proposal<SeqTypes, QuorumProposal<SeqTypes>> = bincode::deserialize(&data)?;
        let proposal = convert_proposal(proposal);
        Ok(proposal)
    }

    async fn append_vid(
        &self,
        proposal: &Proposal<SeqTypes, VidDisperseShare<SeqTypes>>,
    ) -> anyhow::Result<()> {
        let view = proposal.data.view_number.u64();
        let payload_hash = proposal.data.payload_commitment;
        let data_bytes = bincode::serialize(proposal).unwrap();

        let mut tx = self.db.write().await?;
        tx.upsert(
            "vid_share",
            ["view", "data", "payload_hash"],
            ["view"],
            [(view as i64, data_bytes, payload_hash.to_string())],
        )
        .await?;
        tx.commit().await
    }

    async fn append_da(
        &self,
        proposal: &Proposal<SeqTypes, DaProposal<SeqTypes>>,
        vid_commit: VidCommitment,
    ) -> anyhow::Result<()> {
        let data = &proposal.data;
        let view = data.view_number().u64();
        let data_bytes = bincode::serialize(proposal).unwrap();

        let mut tx = self.db.write().await?;
        tx.upsert(
            "da_proposal",
            ["view", "data", "payload_hash"],
            ["view"],
            [(view as i64, data_bytes, vid_commit.to_string())],
        )
        .await?;
        tx.commit().await
    }

    async fn record_action(&self, view: ViewNumber, action: HotShotAction) -> anyhow::Result<()> {
        // Todo Remove this after https://github.com/EspressoSystems/espresso-sequencer/issues/1931
        if !matches!(action, HotShotAction::Propose | HotShotAction::Vote) {
            return Ok(());
        }

        let stmt = format!(
            "INSERT INTO highest_voted_view (id, view) VALUES (0, $1)
            ON CONFLICT (id) DO UPDATE SET view = {MAX_FN}(highest_voted_view.view, excluded.view)"
        );

        let mut tx = self.db.write().await?;
        tx.execute(query(&stmt).bind(view.u64() as i64)).await?;
        tx.commit().await
    }
    async fn update_undecided_state(
        &self,
        leaves: CommitmentMap<Leaf2>,
        state: BTreeMap<ViewNumber, View<SeqTypes>>,
    ) -> anyhow::Result<()> {
        let leaves = downgrade_commitment_map(leaves);

        if !self.store_undecided_state {
            return Ok(());
        }

        let leaves_bytes = bincode::serialize(&leaves).context("serializing leaves")?;
        let state_bytes = bincode::serialize(&state).context("serializing state")?;

        let mut tx = self.db.write().await?;
        tx.upsert(
            "undecided_state",
            ["id", "leaves", "state"],
            ["id"],
            [(0_i32, leaves_bytes, state_bytes)],
        )
        .await?;
        tx.commit().await
    }
    async fn append_quorum_proposal(
        &self,
        proposal: &Proposal<SeqTypes, QuorumProposal2<SeqTypes>>,
    ) -> anyhow::Result<()> {
        let proposal: Proposal<SeqTypes, QuorumProposal<SeqTypes>> =
            convert_proposal(proposal.clone());
        let view_number = proposal.data.view_number().u64();
        let proposal_bytes = bincode::serialize(&proposal).context("serializing proposal")?;
        let leaf_hash = Committable::commit(&Leaf::from_quorum_proposal(&proposal.data));
        let mut tx = self.db.write().await?;
        tx.upsert(
            "quorum_proposals",
            ["view", "leaf_hash", "data"],
            ["view"],
            [(view_number as i64, leaf_hash.to_string(), proposal_bytes)],
        )
        .await?;

        // We also keep track of any QC we see in case we need it to recover our archival storage.
        let justify_qc = &proposal.data.justify_qc;
        let justify_qc_bytes = bincode::serialize(&justify_qc).context("serializing QC")?;
        tx.upsert(
            "quorum_certificate",
            ["view", "leaf_hash", "data"],
            ["view"],
            [(
                justify_qc.view_number.u64() as i64,
                justify_qc.data.leaf_commit.to_string(),
                &justify_qc_bytes,
            )],
        )
        .await?;

        tx.commit().await
    }

    async fn load_upgrade_certificate(
        &self,
    ) -> anyhow::Result<Option<UpgradeCertificate<SeqTypes>>> {
        let result = self
            .db
            .read()
            .await?
            .fetch_optional("SELECT * FROM upgrade_certificate where id = true")
            .await?;

        result
            .map(|row| {
                let bytes: Vec<u8> = row.get("data");
                anyhow::Result::<_>::Ok(bincode::deserialize(&bytes)?)
            })
            .transpose()
    }

    async fn store_upgrade_certificate(
        &self,
        decided_upgrade_certificate: Option<UpgradeCertificate<SeqTypes>>,
    ) -> anyhow::Result<()> {
        let certificate = match decided_upgrade_certificate {
            Some(cert) => cert,
            None => return Ok(()),
        };
        let upgrade_certificate_bytes =
            bincode::serialize(&certificate).context("serializing upgrade certificate")?;
        let mut tx = self.db.write().await?;
        tx.upsert(
            "upgrade_certificate",
            ["id", "data"],
            ["id"],
            [(true, upgrade_certificate_bytes)],
        )
        .await?;
        tx.commit().await
    }

    async fn migrate_consensus(
        &self,
        _migrate_leaf: fn(Leaf) -> Leaf2,
        _migrate_proposal: fn(
            Proposal<SeqTypes, QuorumProposal<SeqTypes>>,
        ) -> Proposal<SeqTypes, QuorumProposal2<SeqTypes>>,
    ) -> anyhow::Result<()> {
        // TODO: https://github.com/EspressoSystems/espresso-sequencer/issues/2357
        Ok(())
    }
}

#[async_trait]
impl Provider<SeqTypes, VidCommonRequest> for Persistence {
    #[tracing::instrument(skip(self))]
    async fn fetch(&self, req: VidCommonRequest) -> Option<VidCommon> {
        let mut tx = match self.db.read().await {
            Ok(tx) => tx,
            Err(err) => {
                tracing::warn!("could not open transaction: {err:#}");
                return None;
            }
        };

        let bytes = match query_as::<(Vec<u8>,)>(
            "SELECT data FROM vid_share WHERE payload_hash = $1 LIMIT 1",
        )
        .bind(req.0.to_string())
        .fetch_one(tx.as_mut())
        .await
        {
            Ok((bytes,)) => bytes,
            Err(err) => {
                tracing::warn!("error loading VID share: {err:#}");
                return None;
            }
        };

        let share: Proposal<SeqTypes, VidDisperseShare<SeqTypes>> =
            match bincode::deserialize(&bytes) {
                Ok(share) => share,
                Err(err) => {
                    tracing::warn!("error decoding VID share: {err:#}");
                    return None;
                }
            };

        Some(share.data.common)
    }
}

#[async_trait]
impl Provider<SeqTypes, PayloadRequest> for Persistence {
    #[tracing::instrument(skip(self))]
    async fn fetch(&self, req: PayloadRequest) -> Option<Payload> {
        let mut tx = match self.db.read().await {
            Ok(tx) => tx,
            Err(err) => {
                tracing::warn!("could not open transaction: {err:#}");
                return None;
            }
        };

<<<<<<< HEAD
        let bytes = match query_as::<(Vec<u8>,)>(
            "SELECT data FROM da_proposal WHERE payload_hash = $1 LIMIT 1",
        )
        .bind(req.0.to_string())
        .fetch_one(tx.as_mut())
        .await
        {
            Ok((bytes,)) => bytes,
            Err(err) => {
                tracing::warn!("error loading DA proposal: {err:#}");
                return None;
            }
        };
=======
        let leaf_info = LeafInfo {
            leaf: leaf.into(),
            vid_share,
>>>>>>> 006ce0cf

        let proposal: Proposal<SeqTypes, DaProposal<SeqTypes>> = match bincode::deserialize(&bytes)
        {
            Ok(proposal) => proposal,
            Err(err) => {
                tracing::warn!("error decoding DA proposal: {err:#}");
                return None;
            }
        };
<<<<<<< HEAD

        Some(Payload::from_bytes(
            &proposal.data.encoded_transactions,
            &proposal.data.metadata,
        ))
=======
        tracing::debug!(?view, ?qc, ?leaf_info, "generating decide event");
        consumer
            .handle_event(&Event {
                view_number: ViewNumber::new(view),
                event: EventType::Decide {
                    leaf_chain: Arc::new(vec![leaf_info]),
                    qc: Arc::new(qc.to_qc2()),
                    block_size: None,
                },
            })
            .await?;
>>>>>>> 006ce0cf
    }
}

#[async_trait]
impl Provider<SeqTypes, LeafRequest<SeqTypes>> for Persistence {
    #[tracing::instrument(skip(self))]
    async fn fetch(&self, req: LeafRequest<SeqTypes>) -> Option<LeafQueryData<SeqTypes>> {
        let mut tx = match self.db.read().await {
            Ok(tx) => tx,
            Err(err) => {
                tracing::warn!("could not open transaction: {err:#}");
                return None;
            }
        };

        let (leaf, qc) = match fetch_leaf_from_proposals(&mut tx, req).await {
            Ok(res) => res,
            Err(err) => {
                tracing::info!("requested leaf not found in undecided proposals: {err:#}");
                return None;
            }
        };

        match LeafQueryData::new(leaf, qc) {
            Ok(leaf) => Some(leaf),
            Err(err) => {
                tracing::warn!("fetched invalid leaf: {err:#}");
                None
            }
        }
    }
}

async fn fetch_leaf_from_proposals<Mode: TransactionMode>(
    tx: &mut Transaction<Mode>,
    req: LeafRequest<SeqTypes>,
) -> anyhow::Result<(Leaf, QuorumCertificate<SeqTypes>)> {
    // Look for a quorum proposal corresponding to this leaf.
    let (proposal_bytes,) =
        query_as::<(Vec<u8>,)>("SELECT data FROM quorum_proposals WHERE leaf_hash = $1 LIMIT 1")
            .bind(req.expected_leaf.to_string())
            .fetch_one(tx.as_mut())
            .await
            .context("fetching proposal")?;

    // Look for a QC corresponding to this leaf.
    let (qc_bytes,) =
        query_as::<(Vec<u8>,)>("SELECT data FROM quorum_certificate WHERE leaf_hash = $1 LIMIT 1")
            .bind(req.expected_leaf.to_string())
            .fetch_one(tx.as_mut())
            .await
            .context("fetching QC")?;

    let proposal: Proposal<SeqTypes, QuorumProposal<SeqTypes>> =
        bincode::deserialize(&proposal_bytes).context("deserializing quorum proposal")?;
    let qc: QuorumCertificate<SeqTypes> =
        bincode::deserialize(&qc_bytes).context("deserializing quorum certificate")?;

    let leaf = Leaf::from_quorum_proposal(&proposal.data);
    Ok((leaf, qc))
}

#[cfg(test)]
mod testing {
    use hotshot_query_service::data_source::storage::sql::testing::TmpDb;

    use super::{super::testing::TestablePersistence, *};

    #[async_trait]
    impl TestablePersistence for Persistence {
        type Storage = Arc<TmpDb>;

        async fn tmp_storage() -> Self::Storage {
            Arc::new(TmpDb::init().await)
        }

        #[allow(refining_impl_trait)]
        fn options(db: &Self::Storage) -> Options {
            #[cfg(not(feature = "embedded-db"))]
            {
                PostgresOptions {
                    port: Some(db.port()),
                    host: Some(db.host()),
                    user: Some("postgres".into()),
                    password: Some("password".into()),
                    ..Default::default()
                }
                .into()
            }

            #[cfg(feature = "embedded-db")]
            {
                SqliteOptions {
                    path: Some(db.path()),
                }
                .into()
            }
        }
    }
}

#[cfg(test)]
mod generic_tests {
    use super::{super::persistence_tests, Persistence};
    // For some reason this is the only way to import the macro defined in another module of this
    // crate.
    use crate::*;

    instantiate_persistence_tests!(Persistence);
}

#[cfg(test)]
mod test {

    use super::*;
    use crate::{persistence::testing::TestablePersistence, BLSPubKey, PubKey};
<<<<<<< HEAD
    use espresso_types::{traits::NullEventConsumer, NodeState, ValidatedState};
    use futures::stream::TryStreamExt;
    use hotshot_example_types::node_types::TestVersions;
    use hotshot_types::{
        traits::{block_contents::vid_commitment, signature_key::SignatureKey, EncodeBytes},
        vid::vid_scheme,
    };
    use jf_vid::VidScheme;
    use sequencer_utils::test_utils::setup_test;
=======
    use espresso_types::{Leaf, NodeState, ValidatedState};
    use futures::stream::TryStreamExt;
    use hotshot_example_types::node_types::TestVersions;
    use hotshot_types::{
        drb::{INITIAL_DRB_RESULT, INITIAL_DRB_SEED_INPUT},
        simple_certificate::QuorumCertificate,
        traits::signature_key::SignatureKey,
    };
>>>>>>> 006ce0cf

    #[tokio::test(flavor = "multi_thread")]
    async fn test_quorum_proposals_leaf_hash_migration() {
        setup_test();

        // Create some quorum proposals to test with.
        let leaf: Leaf2 = Leaf::genesis(&ValidatedState::default(), &NodeState::mock())
            .await
            .into();
        let privkey = BLSPubKey::generated_from_seed_indexed([0; 32], 1).1;
        let signature = PubKey::sign(&privkey, &[]).unwrap();
        let mut quorum_proposal = Proposal {
            data: QuorumProposal2::<SeqTypes> {
                block_header: leaf.block_header().clone(),
                view_number: ViewNumber::genesis(),
                justify_qc: QuorumCertificate::genesis::<TestVersions>(
                    &ValidatedState::default(),
                    &NodeState::mock(),
                )
                .await
                .to_qc2(),
                upgrade_certificate: None,
                view_change_evidence: None,
                drb_seed: INITIAL_DRB_SEED_INPUT,
                drb_result: INITIAL_DRB_RESULT,
            },
            signature,
            _pd: Default::default(),
        };

        let qp1: Proposal<SeqTypes, QuorumProposal<SeqTypes>> =
            convert_proposal(quorum_proposal.clone());

        quorum_proposal.data.view_number = ViewNumber::new(1);

        let qp2: Proposal<SeqTypes, QuorumProposal<SeqTypes>> =
            convert_proposal(quorum_proposal.clone());
        let qps = [qp1, qp2];

        // Create persistence and add the quorum proposals with NULL leaf hash.
        let db = Persistence::tmp_storage().await;
        let persistence = Persistence::connect(&db).await;
        let mut tx = persistence.db.write().await.unwrap();
        let params = qps
            .iter()
            .map(|qp| {
                (
                    qp.data.view_number.u64() as i64,
                    bincode::serialize(&qp).unwrap(),
                )
            })
            .collect::<Vec<_>>();
        tx.upsert("quorum_proposals", ["view", "data"], ["view"], params)
            .await
            .unwrap();
        tx.commit().await.unwrap();

        // Create a new persistence and ensure the commitments get populated.
        let persistence = Persistence::connect(&db).await;
        let mut tx = persistence.db.read().await.unwrap();
        let rows = tx
            .fetch("SELECT * FROM quorum_proposals ORDER BY view ASC")
            .try_collect::<Vec<_>>()
            .await
            .unwrap();
        assert_eq!(rows.len(), qps.len());
        for (row, qp) in rows.into_iter().zip(qps) {
            assert_eq!(row.get::<i64, _>("view"), qp.data.view_number.u64() as i64);
            assert_eq!(
                row.get::<Vec<u8>, _>("data"),
                bincode::serialize(&qp).unwrap()
            );
            assert_eq!(
                row.get::<String, _>("leaf_hash"),
                Committable::commit(&Leaf::from_quorum_proposal(&qp.data)).to_string()
            );
        }
    }

    #[tokio::test(flavor = "multi_thread")]
    async fn test_fetching_providers() {
        setup_test();

        let tmp = Persistence::tmp_storage().await;
        let storage = Persistence::connect(&tmp).await;

        // Mock up some data.
        let leaf = Leaf::genesis(&ValidatedState::default(), &NodeState::mock()).await;
        let leaf_payload = leaf.block_payload().unwrap();
        let leaf_payload_bytes_arc = leaf_payload.encode();
        let disperse = vid_scheme(2)
            .disperse(leaf_payload_bytes_arc.clone())
            .unwrap();
        let payload_commitment = disperse.commit;
        let (pubkey, privkey) = BLSPubKey::generated_from_seed_indexed([0; 32], 1);
        let vid_share = VidDisperseShare::<SeqTypes> {
            view_number: ViewNumber::new(0),
            payload_commitment,
            share: disperse.shares[0].clone(),
            common: disperse.common,
            recipient_key: pubkey,
        }
        .to_proposal(&privkey)
        .unwrap()
        .clone();

        let quorum_proposal = QuorumProposal::<SeqTypes> {
            block_header: leaf.block_header().clone(),
            view_number: leaf.view_number(),
            justify_qc: leaf.justify_qc(),
            upgrade_certificate: None,
            proposal_certificate: None,
        };
        let quorum_proposal_signature =
            BLSPubKey::sign(&privkey, &bincode::serialize(&quorum_proposal).unwrap())
                .expect("Failed to sign quorum proposal");
        let quorum_proposal = Proposal {
            data: quorum_proposal,
            signature: quorum_proposal_signature,
            _pd: Default::default(),
        };

        let block_payload_signature = BLSPubKey::sign(&privkey, &leaf_payload_bytes_arc)
            .expect("Failed to sign block payload");
        let da_proposal = Proposal {
            data: DaProposal::<SeqTypes> {
                encoded_transactions: leaf_payload_bytes_arc,
                metadata: leaf_payload.ns_table().clone(),
                view_number: ViewNumber::new(0),
            },
            signature: block_payload_signature,
            _pd: Default::default(),
        };

        let mut next_quorum_proposal = quorum_proposal.clone();
        next_quorum_proposal.data.view_number += 1;
        next_quorum_proposal.data.justify_qc.view_number += 1;
        next_quorum_proposal.data.justify_qc.data.leaf_commit = Committable::commit(&leaf);
        let qc = &next_quorum_proposal.data.justify_qc;

        // Add to database.
        storage
            .append_da(&da_proposal, payload_commitment)
            .await
            .unwrap();
        storage.append_vid(&vid_share).await.unwrap();
        storage
            .append_quorum_proposal(&quorum_proposal)
            .await
            .unwrap();

        // Add an extra quorum proposal so we have a QC pointing back at `leaf`.
        storage
            .append_quorum_proposal(&next_quorum_proposal)
            .await
            .unwrap();

        // Fetch it as if we were rebuilding an archive.
        assert_eq!(
            vid_share.data.common,
            storage
                .fetch(VidCommonRequest(vid_share.data.payload_commitment))
                .await
                .unwrap()
        );
        assert_eq!(
            leaf_payload,
            storage
                .fetch(PayloadRequest(vid_share.data.payload_commitment))
                .await
                .unwrap()
        );
        assert_eq!(
            LeafQueryData::new(leaf.clone(), qc.clone()).unwrap(),
            storage
                .fetch(LeafRequest::new(
                    leaf.block_header().block_number(),
                    Committable::commit(&leaf),
                    qc.commit()
                ))
                .await
                .unwrap()
        );
    }

    /// Test conditions that trigger pruning.
    ///
    /// This is a configurable test that can be used to test different configurations of GC,
    /// `pruning_opt`. The test populates the database with some data for view 1, asserts that it is
    /// retained for view 2, and then asserts that it is pruned by view 3. There are various
    /// different configurations that can achieve this behavior, such that the data is retained and
    /// then pruned due to different logic and code paths.
    async fn test_pruning_helper(pruning_opt: ConsensusPruningOptions) {
        setup_test();

        let tmp = Persistence::tmp_storage().await;
        let mut opt = Persistence::options(&tmp);
        opt.consensus_pruning = pruning_opt;
        let storage = opt.create().await.unwrap();

        let data_view = ViewNumber::new(1);

        // Populate some data.
        let leaf = Leaf::genesis(&ValidatedState::default(), &NodeState::mock()).await;
        let leaf_payload = leaf.block_payload().unwrap();
        let leaf_payload_bytes_arc = leaf_payload.encode();

        let disperse = vid_scheme(2)
            .disperse(leaf_payload_bytes_arc.clone())
            .unwrap();
        let payload_commitment = vid_commitment(&leaf_payload_bytes_arc, 2);
        let (pubkey, privkey) = BLSPubKey::generated_from_seed_indexed([0; 32], 1);
        let vid = VidDisperseShare::<SeqTypes> {
            view_number: data_view,
            payload_commitment,
            share: disperse.shares[0].clone(),
            common: disperse.common,
            recipient_key: pubkey,
        }
        .to_proposal(&privkey)
        .unwrap()
        .clone();
        let quorum_proposal = QuorumProposal::<SeqTypes> {
            block_header: leaf.block_header().clone(),
            view_number: data_view,
            justify_qc: QuorumCertificate::genesis::<TestVersions>(
                &ValidatedState::default(),
                &NodeState::mock(),
            )
            .await,
            upgrade_certificate: None,
            proposal_certificate: None,
        };
        let quorum_proposal_signature =
            BLSPubKey::sign(&privkey, &bincode::serialize(&quorum_proposal).unwrap())
                .expect("Failed to sign quorum proposal");
        let quorum_proposal = Proposal {
            data: quorum_proposal,
            signature: quorum_proposal_signature,
            _pd: Default::default(),
        };

        let block_payload_signature = BLSPubKey::sign(&privkey, &leaf_payload_bytes_arc)
            .expect("Failed to sign block payload");
        let da_proposal = Proposal {
            data: DaProposal::<SeqTypes> {
                encoded_transactions: leaf_payload_bytes_arc.clone(),
                metadata: leaf_payload.ns_table().clone(),
                view_number: data_view,
            },
            signature: block_payload_signature,
            _pd: Default::default(),
        };

        tracing::info!(?vid, ?da_proposal, ?quorum_proposal, "append data");
        storage.append_vid(&vid).await.unwrap();
        storage
            .append_da(&da_proposal, payload_commitment)
            .await
            .unwrap();
        storage
            .append_quorum_proposal(&quorum_proposal)
            .await
            .unwrap();

        // The first decide doesn't trigger any garbage collection, even though our usage exceeds
        // the target, because of the minimum retention.
        tracing::info!("decide view 1");
        storage
            .append_decided_leaves(data_view + 1, [], &NullEventConsumer)
            .await
            .unwrap();
        assert_eq!(
            storage.load_vid_share(data_view).await.unwrap().unwrap(),
            vid
        );
        assert_eq!(
            storage.load_da_proposal(data_view).await.unwrap().unwrap(),
            da_proposal
        );
        assert_eq!(
            storage.load_quorum_proposal(data_view).await.unwrap(),
            quorum_proposal
        );

        // After another view, our data is beyond the minimum retention (though not the target
        // retention) so it gets pruned.
        tracing::info!("decide view 2");
        storage
            .append_decided_leaves(data_view + 2, [], &NullEventConsumer)
            .await
            .unwrap();
        assert!(storage.load_vid_share(data_view).await.unwrap().is_none(),);
        assert!(storage.load_da_proposal(data_view).await.unwrap().is_none());
        storage.load_quorum_proposal(data_view).await.unwrap_err();
    }

    #[tokio::test(flavor = "multi_thread")]
    async fn test_pruning_minimum_retention() {
        test_pruning_helper(ConsensusPruningOptions {
            // Use a very low target usage, to show that we still retain data up to the minimum
            // retention even when usage is above target.
            target_usage: 0,
            minimum_retention: 1,
            // Use a very high target retention, so that pruning is only triggered by the minimum
            // retention.
            target_retention: u64::MAX,
        })
        .await
    }

    #[tokio::test(flavor = "multi_thread")]
    async fn test_pruning_target_retention() {
        test_pruning_helper(ConsensusPruningOptions {
            target_retention: 1,
            // Use a very low minimum retention, so that data is only kept around due to the target
            // retention.
            minimum_retention: 0,
            // Use a very high target usage, so that pruning is only triggered by the target
            // retention.
            target_usage: u64::MAX,
        })
        .await
    }
}<|MERGE_RESOLUTION|>--- conflicted
+++ resolved
@@ -31,18 +31,12 @@
     consensus::CommitmentMap,
     data::{DaProposal, QuorumProposal, QuorumProposal2, VidDisperseShare},
     event::{Event, EventType, HotShotAction, LeafInfo},
-<<<<<<< HEAD
-    message::Proposal,
-    simple_certificate::{QuorumCertificate, UpgradeCertificate},
+    message::{convert_proposal, Proposal},
+    simple_certificate::{QuorumCertificate, QuorumCertificate2, UpgradeCertificate},
     traits::{
         block_contents::{BlockHeader, BlockPayload},
         node_implementation::ConsensusTime,
     },
-=======
-    message::{convert_proposal, Proposal},
-    simple_certificate::{QuorumCertificate, QuorumCertificate2, UpgradeCertificate},
-    traits::{node_implementation::ConsensusTime, BlockPayload},
->>>>>>> 006ce0cf
     utils::View,
     vid::{VidCommitment, VidCommon},
     vote::HasViewNumber,
@@ -751,7 +745,7 @@
                     }
 
                     LeafInfo {
-                        leaf,
+                        leaf: leaf.into(),
                         vid_share,
                         // Note: the following fields are not used in Decide event processing, and
                         // should be removed. For now, we just default them.
@@ -768,7 +762,7 @@
                     view_number: to_view,
                     event: EventType::Decide {
                         leaf_chain: Arc::new(leaf_chain),
-                        qc: Arc::new(final_qc),
+                        qc: Arc::new(final_qc.to_qc2()),
                         block_size: None,
                     },
                 })
@@ -1367,7 +1361,6 @@
             }
         };
 
-<<<<<<< HEAD
         let bytes = match query_as::<(Vec<u8>,)>(
             "SELECT data FROM da_proposal WHERE payload_hash = $1 LIMIT 1",
         )
@@ -1381,11 +1374,6 @@
                 return None;
             }
         };
-=======
-        let leaf_info = LeafInfo {
-            leaf: leaf.into(),
-            vid_share,
->>>>>>> 006ce0cf
 
         let proposal: Proposal<SeqTypes, DaProposal<SeqTypes>> = match bincode::deserialize(&bytes)
         {
@@ -1395,25 +1383,11 @@
                 return None;
             }
         };
-<<<<<<< HEAD
 
         Some(Payload::from_bytes(
             &proposal.data.encoded_transactions,
             &proposal.data.metadata,
         ))
-=======
-        tracing::debug!(?view, ?qc, ?leaf_info, "generating decide event");
-        consumer
-            .handle_event(&Event {
-                view_number: ViewNumber::new(view),
-                event: EventType::Decide {
-                    leaf_chain: Arc::new(vec![leaf_info]),
-                    qc: Arc::new(qc.to_qc2()),
-                    block_size: None,
-                },
-            })
-            .await?;
->>>>>>> 006ce0cf
     }
 }
 
@@ -1530,26 +1504,17 @@
 
     use super::*;
     use crate::{persistence::testing::TestablePersistence, BLSPubKey, PubKey};
-<<<<<<< HEAD
-    use espresso_types::{traits::NullEventConsumer, NodeState, ValidatedState};
+    use espresso_types::{traits::NullEventConsumer, Leaf, NodeState, ValidatedState};
     use futures::stream::TryStreamExt;
     use hotshot_example_types::node_types::TestVersions;
     use hotshot_types::{
+        drb::{INITIAL_DRB_RESULT, INITIAL_DRB_SEED_INPUT},
+        simple_certificate::QuorumCertificate,
         traits::{block_contents::vid_commitment, signature_key::SignatureKey, EncodeBytes},
         vid::vid_scheme,
     };
     use jf_vid::VidScheme;
     use sequencer_utils::test_utils::setup_test;
-=======
-    use espresso_types::{Leaf, NodeState, ValidatedState};
-    use futures::stream::TryStreamExt;
-    use hotshot_example_types::node_types::TestVersions;
-    use hotshot_types::{
-        drb::{INITIAL_DRB_RESULT, INITIAL_DRB_SEED_INPUT},
-        simple_certificate::QuorumCertificate,
-        traits::signature_key::SignatureKey,
-    };
->>>>>>> 006ce0cf
 
     #[tokio::test(flavor = "multi_thread")]
     async fn test_quorum_proposals_leaf_hash_migration() {
@@ -1656,12 +1621,14 @@
         .unwrap()
         .clone();
 
-        let quorum_proposal = QuorumProposal::<SeqTypes> {
+        let quorum_proposal = QuorumProposal2::<SeqTypes> {
             block_header: leaf.block_header().clone(),
             view_number: leaf.view_number(),
-            justify_qc: leaf.justify_qc(),
+            justify_qc: leaf.justify_qc().to_qc2(),
             upgrade_certificate: None,
-            proposal_certificate: None,
+            view_change_evidence: None,
+            drb_seed: INITIAL_DRB_SEED_INPUT,
+            drb_result: INITIAL_DRB_RESULT,
         };
         let quorum_proposal_signature =
             BLSPubKey::sign(&privkey, &bincode::serialize(&quorum_proposal).unwrap())
@@ -1687,7 +1654,8 @@
         let mut next_quorum_proposal = quorum_proposal.clone();
         next_quorum_proposal.data.view_number += 1;
         next_quorum_proposal.data.justify_qc.view_number += 1;
-        next_quorum_proposal.data.justify_qc.data.leaf_commit = Committable::commit(&leaf);
+        next_quorum_proposal.data.justify_qc.data.leaf_commit =
+            Committable::commit(&leaf.clone().into());
         let qc = &next_quorum_proposal.data.justify_qc;
 
         // Add to database.
@@ -1723,12 +1691,12 @@
                 .unwrap()
         );
         assert_eq!(
-            LeafQueryData::new(leaf.clone(), qc.clone()).unwrap(),
+            LeafQueryData::new(leaf.clone(), qc.clone().to_qc()).unwrap(),
             storage
                 .fetch(LeafRequest::new(
                     leaf.block_header().block_number(),
                     Committable::commit(&leaf),
-                    qc.commit()
+                    qc.clone().to_qc().commit()
                 ))
                 .await
                 .unwrap()
@@ -1772,16 +1740,19 @@
         .to_proposal(&privkey)
         .unwrap()
         .clone();
-        let quorum_proposal = QuorumProposal::<SeqTypes> {
+        let quorum_proposal = QuorumProposal2::<SeqTypes> {
             block_header: leaf.block_header().clone(),
             view_number: data_view,
             justify_qc: QuorumCertificate::genesis::<TestVersions>(
                 &ValidatedState::default(),
                 &NodeState::mock(),
             )
-            .await,
+            .await
+            .to_qc2(),
             upgrade_certificate: None,
-            proposal_certificate: None,
+            view_change_evidence: None,
+            drb_seed: INITIAL_DRB_SEED_INPUT,
+            drb_result: INITIAL_DRB_RESULT,
         };
         let quorum_proposal_signature =
             BLSPubKey::sign(&privkey, &bincode::serialize(&quorum_proposal).unwrap())
