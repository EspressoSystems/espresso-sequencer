--- conflicted
+++ resolved
@@ -1,14 +1,6 @@
-<<<<<<< HEAD
 use std::{collections::BTreeMap, time::Duration};
 
-=======
-use super::{NetworkConfig, PersistenceOptions, SequencerPersistence};
-use crate::{
-    catchup::{BackoffParams, SqlStateCatchup, StateCatchup},
-    options::parse_duration,
-    Leaf, SeqTypes, ViewNumber,
-};
->>>>>>> fde863cd
+use crate::{catchup::SqlStateCatchup, options::parse_duration, SeqTypes, ViewNumber};
 use anyhow::Context;
 use async_std::{
     stream::StreamExt,
@@ -19,6 +11,7 @@
 use derivative::Derivative;
 use espresso_types::{
     traits::{PersistenceOptions, SequencerPersistence, StateCatchup},
+    v0_1::BackoffParams,
     Leaf, NetworkConfig,
 };
 use futures::future::{BoxFuture, FutureExt};
@@ -39,8 +32,6 @@
     utils::View,
     vote::HasViewNumber,
 };
-
-use crate::{catchup::SqlStateCatchup, options::parse_duration, SeqTypes, ViewNumber};
 
 /// Options for Postgres-backed persistence.
 #[derive(Parser, Clone, Derivative, Default)]
