--- conflicted
+++ resolved
@@ -12,11 +12,7 @@
 use std::time::Duration;
 use surf_disco::Url;
 
-<<<<<<< HEAD
-use crate::{network, Node, Options, SeqTypes};
-=======
-use crate::SeqTypes;
->>>>>>> 30badc6e
+use crate::{network, Node, SeqTypes};
 
 const RETRY_DELAY: Duration = Duration::from_secs(1);
 
@@ -86,12 +82,7 @@
             return;
         }
     };
-<<<<<<< HEAD
-
     sequence::<Node<network::Centralized>>(from, max, hotshot, contract).await;
-=======
-    sequence(from, max, hotshot, contract).await;
->>>>>>> 30badc6e
 }
 
 async fn sequence<I: NodeImplementation<SeqTypes>>(
