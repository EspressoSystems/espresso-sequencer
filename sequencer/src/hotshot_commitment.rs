use anyhow::anyhow;
use async_std::{sync::Arc, task::sleep};
use async_trait::async_trait;
use contract_bindings::hot_shot::{HotShot, Qc};
use ethers::prelude::*;
use futures::{
    future,
    stream::{self, StreamExt},
};
use hotshot_query_service::{availability::LeafQueryData, types::HeightIndexed};
use rand::SeedableRng;
use rand_chacha::ChaChaRng;
use rand_distr::Distribution;
use sequencer_utils::{commitment_to_u256, contract_send, init_signer, Signer};
use std::error::Error;
use std::time::Duration;
use surf_disco::Url;

use crate::{Header, SeqTypes};

const RETRY_DELAY: Duration = Duration::from_secs(1);

type HotShotClient<const MAJOR_VERSION: u16, const MINOR_VERSION: u16> =
    surf_disco::Client<hotshot_query_service::Error, MAJOR_VERSION, MINOR_VERSION>;

#[derive(Clone, Debug)]
pub struct CommitmentTaskOptions {
    /// URL of layer 1 Ethereum JSON-RPC provider.
    pub l1_provider: Url,

    /// Chain ID for layer 1 Ethereum.
    ///
    /// This can be specified explicitly as a sanity check. No transactions will be executed if the
    /// RPC specified by `l1_provider` has a different chain ID. If not specified, the chain ID from
    /// the RPC will be used.
    pub l1_chain_id: Option<u64>,

    /// Address of HotShot contract on layer 1.
    pub hotshot_address: Address,

    /// Mnemonic phrase for a funded wallet.
    ///
    /// This is the wallet that will be used to send blocks sequenced by HotShot to the sequencer
    /// contract. It must be funded with ETH on layer 1.
    pub sequencer_mnemonic: String,

    /// Index of a funded account derived from sequencer-mnemonic.
    pub sequencer_account_index: u32,

    /// URL of HotShot Query Service
    ///
    /// Even though this is an Option type it *must* currently be set when
    /// passing the options to `run_hotshot_commitment_task`.
    pub query_service_url: Option<Url>,

    /// Client-side timeout for HTTP requests.
    pub request_timeout: Duration,

    /// If specified, sequencing attempts will be delayed by duration sampled from an exponential distribution with mean DELAY.
    pub delay: Option<Duration>,
}

/// main logic for the commitment task, which sync the latest blocks from HotShot to L1 contracts
pub async fn run_hotshot_commitment_task<const MAJOR_VERSION: u16, const MINOR_VERSION: u16>(
    opt: &CommitmentTaskOptions,
) {
    // init a client connecting to HotShot query service
<<<<<<< HEAD
    let hotshot = HotShotClient::<MAJOR_VERSION, MINOR_VERSION>::new(
=======
    let hotshot = HotShotClient::builder(
>>>>>>> f7bd1f4a
        opt.query_service_url
            .clone()
            .expect("query service URL must be specified"),
    )
    .set_timeout(Some(opt.request_timeout))
    .build();
    hotshot.connect(None).await;

    // init a signer connecting to the HotShot contract
    let signer = init_signer(
        &opt.l1_provider,
        &opt.sequencer_mnemonic,
        opt.sequencer_account_index,
    )
    .await
    .map(Arc::new)
    .unwrap();
    let contract = HotShot::new(opt.hotshot_address, signer.clone());

    sequence(hotshot, contract, opt.delay).await;
}

async fn sequence<const MAJOR_VERSION: u16, const MINOR_VERSION: u16>(
    hotshot: HotShotClient<MAJOR_VERSION, MINOR_VERSION>,
    contract: HotShot<Signer>,
    delay: Option<Duration>,
) {
    // Get the maximum number of blocks the contract will allow at a time.
    let hard_block_limit = match contract.max_blocks().call().await {
        Ok(max) => max.as_usize(),
        Err(err) => {
            tracing::error!("unable to read max_blocks from contract: {}", err);
            panic!("hotshot commitment task will exit");
        }
    };

    // This is the number of blocks we attempt to sequence
    // If we fail to submit soft_block_limit leaves, we assume we have hit
    // A gas limit exception and decrease the limit
    // If we succeed, we increase the limit towards the hard_block_limit
    let mut soft_block_limit = hard_block_limit;
    let mut rng = ChaChaRng::from_entropy();
    loop {
        if let Err(sync_err) = sync_with_l1(soft_block_limit, &hotshot, &contract).await {
            match sync_err {
                SyncError::Other(err) => {
                    tracing::error!("error synchronizing with HotShot contract: {err}");
                }
                SyncError::TransactionFailed { err, num_leaves } => {
                    // Assume we have hit a gas limit exception, decrease the limit
                    tracing::error!("error synchronizing with HotShot contract, leaf submission failed with {num_leaves}: {err}");
                    soft_block_limit = std::cmp::max(num_leaves / 2, 1)
                }
            }
            // Wait a bit to avoid spam, then try again.
            sleep(RETRY_DELAY).await;
        } else {
            // If we succeed, increase the limit
            soft_block_limit = std::cmp::min(soft_block_limit * 2, hard_block_limit);
            if let Some(delay) = delay {
                // Create an exponential distribution for sampling delay times. The distribution should have
                // mean `delay`, or parameter `\lambda = 1 / delay`.
                let delay_distr =
                    rand_distr::Exp::<f64>::new(1f64 / delay.as_millis() as f64).unwrap();
                let delay = Duration::from_millis(delay_distr.sample(&mut rng) as u64);
                sleep(delay).await;
            }
        }
    }
}

/// Trait for generalized query service for parts of the HotShot data involved in syncing with L1 contract
#[async_trait]
trait HotShotDataSource {
    type Error: Error + Send + Sync + 'static;

    async fn block_height(&self) -> Result<u64, Self::Error>;
    async fn wait_for_block_height(&self, height: u64) -> Result<(), Self::Error>;
    async fn get_leaf(&self, height: u64) -> Result<LeafQueryData<SeqTypes>, Self::Error>;
}

#[async_trait]
impl<const MAJOR_VERSION: u16, const MINOR_VERSION: u16> HotShotDataSource
    for HotShotClient<MAJOR_VERSION, MINOR_VERSION>
{
    type Error = hotshot_query_service::Error;

    async fn block_height(&self) -> Result<u64, Self::Error> {
        self.get("status/block-height").send().await
    }

    async fn wait_for_block_height(&self, height: u64) -> Result<(), Self::Error> {
        let mut stream = self
            .socket(&format!("availability/stream/headers/{height}"))
            .subscribe::<Header>()
            .await?;
        stream.next().await;
        Ok(())
    }

    async fn get_leaf(&self, height: u64) -> Result<LeafQueryData<SeqTypes>, Self::Error> {
        self.get(&format!("availability/leaf/{height}"))
            .send()
            .await
    }
}

/// Error type during synchronization between data sources (e.g. L1, query services)
#[derive(Debug)]
enum SyncError {
    TransactionFailed {
        err: anyhow::Error,
        num_leaves: usize,
    },
    Other(anyhow::Error),
}

/// main logic for catching up with HotShot contract on L1
async fn sync_with_l1(
    max_blocks: usize,
    hotshot: &impl HotShotDataSource,
    contract: &HotShot<Signer>,
) -> Result<(), SyncError> {
    let contract_block_height = contract
        .block_height()
        .call()
        .await
        .map_err(|e| SyncError::Other(e.into()))?
        .as_u64();
    let hotshot_block_height = loop {
        let height = hotshot
            .block_height()
            .await
            .map_err(|e| SyncError::Other(e.into()))?;
        if height <= contract_block_height {
            // If the contract is caught up with HotShot, wait for more blocks to be produced.
            tracing::debug!(
                "HotShot at height {height}, waiting for it to pass height {contract_block_height}"
            );
            hotshot
                .wait_for_block_height(contract_block_height)
                .await
                .map_err(|e| SyncError::Other(e.into()))?;
        } else {
            // HotShot is ahead of the contract, sequence the blocks which are currently ready.
            tracing::debug!("synchronizing blocks {contract_block_height}-{height}");
            break height;
        }
    };

    // Download leaves between `contract_block_height` and `hotshot_block_height`.
    let leaves = stream::iter(contract_block_height..hotshot_block_height)
        .take(max_blocks)
        .then(|height| hotshot.get_leaf(height))
        // It is possible that we failed to fetch some leaves. But as long as we successfully
        // fetched a prefix of the desired list (since leaves must be sent to the contract in order)
        // we can make some progress.
        .scan(contract_block_height, |height, leaf| {
            future::ready(match leaf {
                Ok(leaf) => {
                    *height += 1;
                    Some(leaf)
                }
                Err(err) => {
                    tracing::error!("error fetching leaf {height}: {err}");
                    None
                }
            })
        })
        .collect::<Vec<_>>()
        .await;
    if leaves.is_empty() {
        return Err(SyncError::Other(anyhow!("failed to fetch any leaves")));
    }
    let num_leaves = leaves.len();
    tracing::info!(
        "sending {num_leaves} leaves to the contract ({}-{})",
        leaves[0].height(),
        leaves[num_leaves - 1].height()
    );

    // Send the leaves to the contract.
    let txn = build_sequence_batches_txn(contract, leaves);
    // If the transaction fails for any reason -- not mined, reverted, etc. -- just return the
    // error. We will retry, and may end up changing the transaction we send if the contract state
    // has changed, which is one possible cause of the transaction failure. This can happen, for
    // example, if there are multiple commitment tasks racing.
    contract_send(&txn)
        .await
        .map_err(|e| SyncError::TransactionFailed { err: e, num_leaves })?;

    Ok(())
}

/// prepare the transaction from new leaves (with QC) from HotShot
fn build_sequence_batches_txn<M: ethers::prelude::Middleware>(
    contract: &HotShot<M>,
    leaves: impl IntoIterator<Item = LeafQueryData<SeqTypes>>,
) -> ContractCall<M, ()> {
    let qcs = leaves
        .into_iter()
        .map(|leaf| Qc {
            height: leaf.height().into(),
            block_commitment: commitment_to_u256(leaf.block_hash()),
            ..Default::default()
        })
        .collect();
    contract.new_blocks(qcs)
}

#[cfg(test)]
mod test {
    use super::*;
    use crate::{l1_client::L1Client, Leaf, NodeState};
    use async_compatibility_layer::logging::{setup_backtrace, setup_logging};
    use async_std::task::spawn;
    use commit::Committable;
    use contract_bindings::hot_shot::{NewBlocksCall, NewBlocksFilter};
    use ethers::{abi::AbiDecode, providers::Middleware};
    use futures::FutureExt;
    use hotshot_types::simple_certificate::QuorumCertificate;
    use sequencer_utils::test_utils::TestL1System;
    use sequencer_utils::AnvilOptions;
    use surf_disco::{Error, StatusCode};

    const TEST_MNEMONIC: &str = "test test test test test test test test test test test junk";

    #[derive(Clone, Debug, Default)]
    struct MockDataSource {
        leaves: Vec<Option<LeafQueryData<SeqTypes>>>,
    }

    #[async_trait]
    impl HotShotDataSource for MockDataSource {
        type Error = hotshot_query_service::Error;

        async fn block_height(&self) -> Result<u64, Self::Error> {
            Ok(self.leaves.len() as u64)
        }

        async fn wait_for_block_height(&self, height: u64) -> Result<(), Self::Error> {
            if height < self.block_height().await? {
                return Ok(());
            }

            // The tests don't rely on this subscription mechanism; they merely check that
            // `sync_with_l1` blocks in the case where a new block is not ready. Blocking forever
            // here is fine and much simpler than implementing a proper notification mechanism.
            futures::future::pending().await
        }

        async fn get_leaf(&self, height: u64) -> Result<LeafQueryData<SeqTypes>, Self::Error> {
            self.leaves
                .get(height as usize)
                .cloned()
                .flatten()
                .ok_or_else(|| {
                    Self::Error::catch_all(
                        StatusCode::NotFound,
                        format!("no leaf for height {height}"),
                    )
                })
        }
    }

    fn mock_leaf(height: u64, node_state: &NodeState) -> LeafQueryData<SeqTypes> {
        let mut leaf = Leaf::genesis(node_state);
        let mut qc = QuorumCertificate::genesis();
        leaf.block_header.height = height;
        qc.data.leaf_commit = leaf.commit();
        LeafQueryData::new(leaf, qc).unwrap()
    }

    async fn wait_for_new_batches(
        l1: &TestL1System,
        from_block: u64,
    ) -> (NewBlocksFilter, LogMeta) {
        l1.hotshot
            .new_blocks_filter()
            .from_block(from_block)
            // Ethers does not set the contract address on filters created via contract bindings.
            // This seems like a bug and I have reported it:
            // https://github.com/gakonst/ethers-rs/issues/2528. In the mean time we can work around
            // by setting the address manually.
            .address(l1.hotshot.address().into())
            .query_with_meta()
            .await
            .unwrap()
            .remove(0)
    }

    #[async_std::test]
    async fn test_sequencer_task() {
        setup_logging();
        setup_backtrace();

        let anvil = AnvilOptions::default().spawn().await;

        let l1 = TestL1System::deploy(anvil.provider()).await.unwrap();

        let l1_initial_block = l1.provider.get_block_number().await.unwrap();
        let initial_batch_num = l1.hotshot.block_height().call().await.unwrap();

        let adaptor_l1_signer = Arc::new(
            init_signer(l1.provider.url(), TEST_MNEMONIC, l1.clients.funded[0].index)
                .await
                .unwrap(),
        );

        // Create a few test batches.
        let num_batches = l1.hotshot.max_blocks().call().await.unwrap().as_usize();
        let mut data = MockDataSource::default();

        let node_state = NodeState::mock().with_l1(L1Client::new(
            anvil.provider().url().clone(),
            Address::default(),
        ));

        for i in 0..num_batches {
            data.leaves.push(Some(mock_leaf(i as u64, &node_state)));
        }
        tracing::info!("sequencing batches: {:?}", data.leaves);

        // Connect to the HotShot contract with the expected L1 client.
        let hotshot = HotShot::new(l1.hotshot.address(), adaptor_l1_signer);

        // Ensure the transaction we're going to execute is less than the Geth RPC size limit.
        let txn = build_sequence_batches_txn(
            &l1.hotshot,
            data.leaves.clone().into_iter().map(Option::unwrap),
        )
        .tx;
        let size = txn.rlp().len();
        tracing::info!("transaction is {size} bytes");
        assert!(size < 131072);

        // Sequence them in the HotShot contract.
        sync_with_l1(num_batches, &data, &hotshot).await.unwrap();

        // Check the NewBatches event.
        let (event, meta) = wait_for_new_batches(&l1, l1_initial_block.as_u64()).await;
        assert_eq!(event.first_block_number, initial_batch_num);

        let calldata = l1
            .provider
            .get_transaction(meta.transaction_hash)
            .await
            .unwrap()
            .unwrap()
            .input;
        let call = NewBlocksCall::decode(calldata).unwrap();
        assert_eq!(
            call.qcs,
            data.leaves
                .into_iter()
                .map(Option::unwrap)
                .map(|leaf| Qc {
                    height: leaf.height().into(),
                    block_commitment: U256::from_little_endian(&<[u8; 32]>::from(
                        leaf.block_hash()
                    )),
                    ..Default::default()
                })
                .collect::<Vec<_>>()
        );
    }

    #[async_std::test]
    async fn test_idempotency() {
        setup_logging();
        setup_backtrace();

        let anvil = AnvilOptions::default().spawn().await;

        let l1 = TestL1System::deploy(anvil.provider()).await.unwrap();
        let mut from_block = l1.provider.get_block_number().await.unwrap();
        let adaptor_l1_signer = Arc::new(
            init_signer(l1.provider.url(), TEST_MNEMONIC, l1.clients.funded[0].index)
                .await
                .unwrap(),
        );

        // Create a test batch.
        let mut data = MockDataSource::default();

        let node_state = NodeState::mock().with_l1(L1Client::new(
            anvil.provider().url().clone(),
            Address::default(),
        ));
        data.leaves.push(Some(mock_leaf(0, &node_state)));

        // Connect to the HotShot contract with the expected L1 client.
        let hotshot = HotShot::new(l1.hotshot.address(), adaptor_l1_signer);

        // Sequence them in the HotShot contract.
        sync_with_l1(1, &data, &hotshot).await.unwrap();

        // Check the NewBatches event.
        let (event, meta) = wait_for_new_batches(&l1, from_block.as_u64()).await;
        assert_eq!(event.first_block_number.as_u64(), 0);
        from_block = meta.block_number + 1;

        // Sequencing the same batch again should block until new blocks are available.
        let fut = {
            let data = data.clone();
            let hotshot = hotshot.clone();
            spawn(async move { sync_with_l1(1, &data, &hotshot).await })
        };
        // Sleep for a few seconds and make sure nothing happened.
        sleep(Duration::from_secs(3)).await;
        assert!(fut.now_or_never().is_none());
        assert_eq!(l1.hotshot.block_height().call().await.unwrap().as_u64(), 1);

        // Once a new batch is available, we can sequence it.
        data.leaves.push(Some(mock_leaf(1, &node_state)));
        sync_with_l1(1, &data, &hotshot).await.unwrap();
        let (event, _) = wait_for_new_batches(&l1, from_block.as_u64()).await;
        assert_eq!(event.first_block_number.as_u64(), 1);

        // Double-check the data in the contract.
        assert_eq!(
            l1.hotshot.commitments(0.into()).call().await.unwrap(),
            commitment_to_u256(data.leaves[0].clone().unwrap().block_hash())
        );
        assert_eq!(
            l1.hotshot.commitments(1.into()).call().await.unwrap(),
            commitment_to_u256(data.leaves[1].clone().unwrap().block_hash())
        );
        assert_eq!(
            l1.hotshot.commitments(2.into()).call().await.unwrap(),
            0.into()
        );
    }

    #[async_std::test]
    async fn test_error_handling() {
        setup_logging();
        setup_backtrace();

        let anvil = AnvilOptions::default().spawn().await;

        let l1 = TestL1System::deploy(anvil.provider()).await.unwrap();
        let l1_initial_block = l1.provider.get_block_number().await.unwrap();
        let adaptor_l1_signer = Arc::new(
            init_signer(l1.provider.url(), TEST_MNEMONIC, l1.clients.funded[0].index)
                .await
                .unwrap(),
        );

        let node_state = NodeState::mock().with_l1(L1Client::new(
            anvil.provider().url().clone(),
            Address::default(),
        ));

        // Create a sequence of leaves, some of which are missing.
        let mut data = MockDataSource::default();
        data.leaves
            .extend([None, Some(mock_leaf(1, &node_state)), None]);

        // Connect to the HotShot contract with the expected L1 client.
        let hotshot = HotShot::new(l1.hotshot.address(), adaptor_l1_signer);

        // If the first leaf is missing, we cannot make any progress, and sync should fail.
        sync_with_l1(3, &data, &hotshot).await.unwrap_err();

        // If the first leaf is present but subsequent leaves are missing, we should sequence the
        // leaves that are available.

        data.leaves[0] = Some(mock_leaf(0, &node_state));
        sync_with_l1(3, &data, &hotshot).await.unwrap();

        // Check the NewBatches event.
        let event = wait_for_new_batches(&l1, l1_initial_block.as_u64()).await.0;
        assert_eq!(event.first_block_number, 0.into());
        assert_eq!(event.num_blocks, 2.into());
    }
}<|MERGE_RESOLUTION|>--- conflicted
+++ resolved
@@ -15,13 +15,13 @@
 use std::error::Error;
 use std::time::Duration;
 use surf_disco::Url;
+use versioned_binary_serialization::version::StaticVersionType;
 
 use crate::{Header, SeqTypes};
 
 const RETRY_DELAY: Duration = Duration::from_secs(1);
 
-type HotShotClient<const MAJOR_VERSION: u16, const MINOR_VERSION: u16> =
-    surf_disco::Client<hotshot_query_service::Error, MAJOR_VERSION, MINOR_VERSION>;
+type HotShotClient<Ver: StaticVersionType> = surf_disco::Client<hotshot_query_service::Error, Ver>;
 
 #[derive(Clone, Debug)]
 pub struct CommitmentTaskOptions {
@@ -61,15 +61,9 @@
 }
 
 /// main logic for the commitment task, which sync the latest blocks from HotShot to L1 contracts
-pub async fn run_hotshot_commitment_task<const MAJOR_VERSION: u16, const MINOR_VERSION: u16>(
-    opt: &CommitmentTaskOptions,
-) {
+pub async fn run_hotshot_commitment_task<Ver: StaticVersionType>(opt: &CommitmentTaskOptions) {
     // init a client connecting to HotShot query service
-<<<<<<< HEAD
-    let hotshot = HotShotClient::<MAJOR_VERSION, MINOR_VERSION>::new(
-=======
-    let hotshot = HotShotClient::builder(
->>>>>>> f7bd1f4a
+    let hotshot = HotShotClient::<Ver>::builder(
         opt.query_service_url
             .clone()
             .expect("query service URL must be specified"),
@@ -92,8 +86,8 @@
     sequence(hotshot, contract, opt.delay).await;
 }
 
-async fn sequence<const MAJOR_VERSION: u16, const MINOR_VERSION: u16>(
-    hotshot: HotShotClient<MAJOR_VERSION, MINOR_VERSION>,
+async fn sequence<Ver: StaticVersionType>(
+    hotshot: HotShotClient<Ver>,
     contract: HotShot<Signer>,
     delay: Option<Duration>,
 ) {
@@ -152,9 +146,7 @@
 }
 
 #[async_trait]
-impl<const MAJOR_VERSION: u16, const MINOR_VERSION: u16> HotShotDataSource
-    for HotShotClient<MAJOR_VERSION, MINOR_VERSION>
-{
+impl<Ver: StaticVersionType> HotShotDataSource for HotShotClient<Ver> {
     type Error = hotshot_query_service::Error;
 
     async fn block_height(&self) -> Result<u64, Self::Error> {
