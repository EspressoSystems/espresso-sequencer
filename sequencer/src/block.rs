--- conflicted
+++ resolved
@@ -1,341 +1,11 @@
-<<<<<<< HEAD
-use crate::{
-    l1_client::{L1Client, L1ClientOptions, L1Snapshot},
-    state::{
-        fetch_fee_receipts, BlockMerkleCommitment, FeeAccount, FeeAmount, FeeMerkleCommitment,
-        FeeReceipt,
-    },
-    L1BlockInfo, NMTRoot, NamespaceProofType, Transaction, TransactionNMT, ValidatedState, VmId,
-    MAX_NMT_DEPTH,
-};
-use ark_serialize::CanonicalSerialize;
-use async_std::task::{block_on, sleep};
-use commit::{Commitment, Committable, RawCommitmentBuilder};
-use ethers::{
-    core::k256::ecdsa::SigningKey,
-    core::k256::ecdsa::{self, signature::Signer},
-    signers::{Signer as _, Wallet},
-    types,
-};
-=======
 use crate::{NMTRoot, NamespaceProofType, Transaction, TransactionNMT, VmId, MAX_NMT_DEPTH};
 use commit::{Commitment, Committable};
 
->>>>>>> fb11109a
 use hotshot_query_service::availability::QueryablePayload;
 use hotshot_types::{traits::block_contents::BlockPayload, utils::BuilderCommitment};
 use jf_primitives::merkle_tree::{namespaced_merkle_tree::NamespacedMerkleTreeScheme, prelude::*};
 use serde::{Deserialize, Deserializer, Serialize, Serializer};
-<<<<<<< HEAD
-use std::{
-    env,
-    fmt::{Debug, Display},
-    ops::Add,
-    time::Duration,
-};
-use time::OffsetDateTime;
-
-/// A header is like a [`Block`] with the body replaced by a digest.
-#[derive(Clone, Debug, Deserialize, Serialize, Hash, PartialEq, Eq)]
-pub struct Header {
-    pub height: u64,
-    pub timestamp: u64,
-
-    /// The Espresso block header includes a reference to the current head of the L1 chain.
-    ///
-    /// Rollups can use this to facilitate bridging between the L1 and L2 in a deterministic way.
-    /// This field deterministically associates an L2 block with a recent L1 block the instant the
-    /// L2 block is sequenced. Rollups can then define the L2 state after this block as the state
-    /// obtained by executing all the transactions in this block _plus_ all the L1 deposits up to
-    /// the given L1 block number. Since there is no need to wait for the L2 block to be reflected
-    /// on the L1, this bridge design retains the low confirmation latency of HotShot.
-    ///
-    /// This block number indicates the unsafe head of the L1 chain, so it is subject to reorgs. For
-    /// this reason, the Espresso header does not include any information that might change in a
-    /// reorg, such as the L1 block timestamp or hash. It includes only the L1 block number, which
-    /// will always refer to _some_ block after a reorg: if the L1 head at the time this block was
-    /// sequenced gets reorged out, the L1 chain will eventually (and probably quickly) grow to the
-    /// same height once again, and a different block will exist with the same height. In this way,
-    /// Espresso does not have to handle L1 reorgs, and the Espresso blockchain will always be
-    /// reflective of the current state of the L1 blockchain. Rollups that use this block number
-    /// _do_ have to handle L1 reorgs, but each rollup and each rollup client can decide how many
-    /// confirmations they want to wait for on top of this `l1_head` before they consider an L2
-    /// block finalized. This offers a tradeoff between low-latency L1-L2 bridges and finality.
-    ///
-    /// Rollups that want a stronger guarantee of finality, or that want Espresso to attest to data
-    /// from the L1 block that might change in reorgs, can instead use the latest L1 _finalized_
-    /// block at the time this L2 block was sequenced: `l1_finalized`.
-    pub l1_head: u64,
-
-    /// The Espresso block header includes information a bout the latest finalized L1 block.
-    ///
-    /// Similar to `l1_head`, rollups can use this information to implement a bridge between the L1
-    /// and L2 while retaining the finality of low-latency block confirmations from HotShot. Since
-    /// this information describes the finalized L1 block, a bridge using this L1 block will have
-    /// much higher latency than a bridge using `l1_head`. In exchange, rollups that use the
-    /// finalized block do not have to worry about L1 reorgs, and can inject verifiable attestations
-    /// to the L1 block metadata (such as its timestamp or hash) into their execution layers, since
-    /// Espresso replicas will sign this information for the finalized L1 block.
-    ///
-    /// This block may be `None` in the rare case where Espresso has started shortly after the
-    /// genesis of the L1, and the L1 has yet to finalize a block. In all other cases it will be
-    /// `Some`.
-    pub l1_finalized: Option<L1BlockInfo>,
-
-    pub payload_commitment: VidCommitment,
-    pub transactions_root: NMTRoot,
-    /// Root Commitment of Block Merkle Tree
-    pub block_merkle_tree_root: BlockMerkleCommitment,
-    /// Root Commitment of `FeeMerkleTree`
-    pub fee_merkle_tree_root: FeeMerkleCommitment,
-    /// Account (etheruem address) of builder
-    pub builder_address: Option<FeeAccount>,
-    pub builder_signature: Option<types::Signature>,
-    pub builder_fee_amount: Option<FeeAmount>,
-}
-
-impl Committable for Header {
-    fn commit(&self) -> Commitment<Self> {
-        let mut bmt_bytes = vec![];
-        self.block_merkle_tree_root
-            .serialize_with_mode(&mut bmt_bytes, ark_serialize::Compress::Yes)
-            .unwrap();
-        let mut fmt_bytes = vec![];
-        self.fee_merkle_tree_root
-            .serialize_with_mode(&mut fmt_bytes, ark_serialize::Compress::Yes)
-            .unwrap();
-        RawCommitmentBuilder::new(&Self::tag())
-            .u64_field("height", self.height)
-            .u64_field("timestamp", self.timestamp)
-            .u64_field("l1_head", self.l1_head)
-            .optional("l1_finalized", &self.l1_finalized)
-            .constant_str("payload_commitment")
-            .fixed_size_bytes(self.payload_commitment.as_ref().as_ref())
-            .field("transactions_root", self.transactions_root.commit())
-            .var_size_field("block_merkle_tree_root", &bmt_bytes)
-            .var_size_field("fee_merkle_tree_root", &fmt_bytes)
-            .finalize()
-    }
-
-    fn tag() -> String {
-        "BLOCK".into()
-    }
-}
-
-impl Committable for NMTRoot {
-    fn commit(&self) -> Commitment<Self> {
-        let mut comm_bytes = vec![];
-        self.root
-            .serialize_with_mode(&mut comm_bytes, ark_serialize::Compress::Yes)
-            .unwrap();
-        RawCommitmentBuilder::new(&Self::tag())
-            .var_size_field("root", &comm_bytes)
-            .finalize()
-    }
-
-    fn tag() -> String {
-        "NMTROOT".into()
-    }
-}
-
-impl Header {
-    #[allow(clippy::too_many_arguments)]
-    fn from_info(
-        payload_commitment: VidCommitment,
-        transactions_root: NMTRoot,
-        parent: &Self,
-        mut l1: L1Snapshot,
-        mut timestamp: u64,
-        fee_merkle_tree_root: FeeMerkleCommitment,
-        block_merkle_tree_root: BlockMerkleCommitment,
-        builder_address: Wallet<SigningKey>,
-    ) -> Self {
-        // Increment height.
-        let height = parent.height + 1;
-
-        // Ensure the timestamp does not decrease. We can trust `parent.timestamp` because `parent`
-        // has already been voted on by consensus. If our timestamp is behind, either f + 1 nodes
-        // are lying about the current time, or our clock is just lagging.
-        if timestamp < parent.timestamp {
-            tracing::warn!(
-                "Espresso timestamp {timestamp} behind parent {}, local clock may be out of sync",
-                parent.timestamp
-            );
-            timestamp = parent.timestamp;
-        }
-
-        // Ensure the L1 block references don't decrease. Again, we can trust `parent.l1_*` are
-        // accurate.
-        if l1.head < parent.l1_head {
-            tracing::warn!(
-                "L1 head {} behind parent {}, L1 client may be lagging",
-                l1.head,
-                parent.l1_head
-            );
-            l1.head = parent.l1_head;
-        }
-        if l1.finalized < parent.l1_finalized {
-            tracing::warn!(
-                "L1 finalized {:?} behind parent {:?}, L1 client may be lagging",
-                l1.finalized,
-                parent.l1_finalized
-            );
-            l1.finalized = parent.l1_finalized;
-        }
-
-        // Enforce that the sequencer block timestamp is not behind the L1 block timestamp. This can
-        // only happen if our clock is badly out of sync with L1.
-        if let Some(l1_block) = &l1.finalized {
-            let l1_timestamp = l1_block.timestamp.as_u64();
-            if timestamp < l1_timestamp {
-                tracing::warn!("Espresso timestamp {timestamp} behind L1 timestamp {l1_timestamp}, local clock may be out of sync");
-                timestamp = l1_timestamp;
-            }
-        }
-
-        let header = Self {
-            height,
-            timestamp,
-            l1_head: l1.head,
-            l1_finalized: l1.finalized,
-            payload_commitment,
-            transactions_root,
-            fee_merkle_tree_root,
-            block_merkle_tree_root,
-            builder_address: None,
-            builder_signature: None,
-            builder_fee_amount: None,
-        };
-
-        // Sign Header with builder wallet from state and save the
-        // signature on the Header
-        let signing_key: &SigningKey = builder_address.signer();
-        let header_signature: ecdsa::Signature = signing_key.sign(header.commit().as_ref());
-
-        Self {
-            builder_address: Some(builder_address.address().into()),
-            builder_signature: Some(
-                types::Signature::try_from(&header_signature.to_vec()[..]).unwrap(),
-            ),
-            ..header
-        }
-    }
-}
-
-impl BlockHeader for Header {
-    type Payload = Payload;
-    type State = ValidatedState;
-
-    fn new(
-        parent_state: &Self::State,
-        instance_state: &<Self::State as HotShotState>::Instance,
-        parent_header: &Self,
-        payload_commitment: VidCommitment,
-        metadata: <Self::Payload as BlockPayload>::Metadata,
-    ) -> Self {
-        let ValidatedState {
-            mut block_merkle_tree,
-            mut fee_merkle_tree,
-            ..
-        } = parent_state.clone();
-        block_merkle_tree.push(parent_header.commit()).unwrap();
-
-        let block_merkle_tree_root = block_merkle_tree.commitment();
-
-        // fetch receipts from the l1
-        let receipts = fetch_fee_receipts(parent_header);
-        for FeeReceipt { recipient, amount } in receipts {
-            // Get the balance in order to add amount, ignoring the proof.
-            match fee_merkle_tree.universal_lookup(recipient) {
-                LookupResult::Ok(balance, _) => fee_merkle_tree
-                    .update(recipient, balance.add(amount))
-                    .unwrap(),
-                // Handle `NotFound` and `NotInMemory` by initializing
-                // state.
-                _ => fee_merkle_tree.update(recipient, amount).unwrap(),
-            };
-        }
-
-        let fee_merkle_tree_root = fee_merkle_tree.commitment();
-
-        // The HotShot APIs should be redesigned so that
-        // * they are async
-        // * new blocks being created have access to the application state, which in our case could
-        //   contain an already connected L1 client.
-        // For now, as a workaround, we will create a new L1 client based on environment variables
-        // and use `block_on` to query it.
-
-        let l1 = if let Some(l1_client) = &*L1_CLIENT {
-            block_on(l1_client.snapshot())
-        } else {
-            // For unit testing, we may disable the L1 client and use mock L1 blocks instead.
-            L1Snapshot {
-                finalized: None,
-                head: 0,
-            }
-        };
-
-        Self::from_info(
-            payload_commitment,
-            metadata,
-            parent_header,
-            l1,
-            OffsetDateTime::now_utc().unix_timestamp() as u64,
-            fee_merkle_tree_root,
-            block_merkle_tree_root,
-            instance_state.builder_address.clone(),
-        )
-    }
-
-    fn genesis(
-        instance_state: &<Self::State as HotShotState>::Instance,
-    ) -> (
-        Self,
-        Self::Payload,
-        <Self::Payload as BlockPayload>::Metadata,
-    ) {
-        let (payload, transactions_root) = Payload::genesis();
-        let payload_commitment = vid_commitment(&payload.encode().unwrap().collect(), 1);
-        let ValidatedState {
-            fee_merkle_tree,
-            block_merkle_tree,
-        } = ValidatedState::genesis(instance_state);
-        let block_merkle_tree_root = block_merkle_tree.commitment();
-        let fee_merkle_tree_root = fee_merkle_tree.commitment();
-
-        let header = Self {
-            // The genesis header needs to be completely deterministic, so we can't sample real
-            // timestamps or L1 values.
-            height: 0,
-            timestamp: 0,
-            l1_head: 0,
-            l1_finalized: None,
-            payload_commitment,
-            transactions_root,
-            block_merkle_tree_root,
-            fee_merkle_tree_root,
-            builder_address: None,
-            builder_signature: None,
-            builder_fee_amount: None,
-        };
-        (header, payload, transactions_root)
-    }
-
-    fn block_number(&self) -> u64 {
-        self.height
-    }
-
-    fn payload_commitment(&self) -> VidCommitment {
-        self.payload_commitment
-    }
-
-    fn metadata(&self) -> &NMTRoot {
-        &self.transactions_root
-    }
-}
-=======
 use std::fmt::{Debug, Display};
->>>>>>> fb11109a
 
 #[derive(Clone, Debug, Deserialize, Serialize, Hash, PartialEq, Eq)]
 pub struct Payload {
