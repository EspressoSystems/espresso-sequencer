#![cfg(test)]
//! Serialization compatibility tests for consensus messages.
//!
//! This test generates a test vector containing one variant of each type of consensus message,
//! instantiated with sequencer types. A serialized version of this vector is written to a file and
//! checked into the repo under `data/messages.json`. If the serialization of the generated test
//! vector does not match the committed file, the test fails, indicating a potential API
//! incompatibility.
//!
//! If this test fails and you intended to change the consensus API, you may simply replace the
//! serialized file as indicated in the test output. Note however that this may break compatibility
//! with older releases, and your pull request should explain why this is OK.
//!
//! If this test is failing and you did not intend to change the consensus API, figure out what
//! code changed caused the serialization change and revert it.

use std::path::Path;

use committable::Committable;
use espresso_types::{NodeState, PubKey, ValidatedState};
use hotshot_types::{
    data::{
        DaProposal, EpochNumber, QuorumProposal, UpgradeProposal, ViewChangeEvidence, ViewNumber,
    },
    message::{
        DaConsensusMessage, DataMessage, GeneralConsensusMessage, Message, MessageKind, Proposal,
        SequencingMessage,
    },
    simple_certificate::{DaCertificate, QuorumCertificate, UpgradeCertificate},
    simple_vote::{DaData, DaVote, QuorumData, QuorumVote, UpgradeProposalData, UpgradeVote},
    traits::{
        node_implementation::ConsensusTime, signature_key::SignatureKey, BlockPayload, EncodeBytes,
    },
};
use pretty_assertions::assert_eq;
use serde_json::Value;
use vbs::{
    version::{StaticVersion, StaticVersionType, Version},
    BinarySerializer,
};

#[cfg(feature = "testing")]
async fn test_message_compat<Ver: StaticVersionType>(_ver: Ver) {
    use std::sync::Arc;

    use async_lock::RwLock;
    use espresso_types::{EpochCommittees, Leaf, Payload, SeqTypes, Transaction};
    use hotshot_example_types::node_types::TestVersions;
    use hotshot_types::{
        data::vid_disperse::{ADVZDisperse, ADVZDisperseShare},
        epoch_membership::EpochMembershipCoordinator,
        simple_certificate::{
            TimeoutCertificate, ViewSyncCommitCertificate, ViewSyncFinalizeCertificate,
            ViewSyncPreCommitCertificate,
        },
        simple_vote::{
            TimeoutData, TimeoutVote, ViewSyncCommitData, ViewSyncCommitVote, ViewSyncFinalizeData,
            ViewSyncFinalizeVote, ViewSyncPreCommitData, ViewSyncPreCommitVote,
        },
        PeerConfig,
    };

    let (sender, priv_key) = PubKey::generated_from_seed_indexed(Default::default(), 0);
    let signature = PubKey::sign(&priv_key, &[]).unwrap();
    let committee = vec![PeerConfig::default()]; /* one committee member, necessary to generate a VID share */
<<<<<<< HEAD
    let membership = Arc::new(RwLock::new(EpochCommittees::new_stake(
        committee.clone(),
        committee,
        &NodeState::default(),
    )));
=======
    let membership = EpochMembershipCoordinator::new(
        Arc::new(RwLock::new(EpochCommittees::new_stake(
            committee.clone(),
            committee,
            &NodeState::default(),
            10,
        ))),
        10,
    );
>>>>>>> 1eb323cf
    let upgrade_data = UpgradeProposalData {
        old_version: Version { major: 0, minor: 1 },
        new_version: Version { major: 1, minor: 0 },
        decide_by: ViewNumber::genesis(),
        new_version_hash: Default::default(),
        old_version_last_view: ViewNumber::genesis(),
        new_version_first_view: ViewNumber::genesis(),
    };
    let leaf = Leaf::genesis::<TestVersions>(
        &ValidatedState::default(),
        &NodeState::mock().with_current_version(Ver::VERSION),
    )
    .await;
    let block_header = leaf.block_header().clone();
    let transaction = Transaction::new(1_u32.into(), vec![1, 2, 3]);
    let (payload, metadata) = Payload::from_transactions(
        [transaction.clone()],
        &ValidatedState::default(),
        &NodeState::mock(),
    )
    .await
    .unwrap();
    let view_sync_pre_commit_data = ViewSyncPreCommitData {
        relay: 0,
        round: ViewNumber::genesis(),
    };
    let view_sync_commit_data = ViewSyncCommitData {
        relay: 0,
        round: ViewNumber::genesis(),
    };
    let view_sync_finalize_data = ViewSyncFinalizeData {
        relay: 0,
        round: ViewNumber::genesis(),
    };
    let timeout_data = TimeoutData {
        view: ViewNumber::genesis(),
    };
    let da_data = DaData {
        payload_commit: block_header.payload_commitment(),
    };

    let consensus_messages = [
        GeneralConsensusMessage::Proposal(Proposal {
            data: QuorumProposal {
                block_header: block_header.clone(),
                view_number: ViewNumber::genesis(),
                justify_qc: QuorumCertificate::genesis::<TestVersions>(
                    &ValidatedState::default(),
                    &NodeState::mock(),
                )
                .await,
                upgrade_certificate: Some(UpgradeCertificate::new(
                    upgrade_data.clone(),
                    upgrade_data.commit(),
                    ViewNumber::genesis(),
                    Default::default(),
                    Default::default(),
                )),
                proposal_certificate: Some(ViewChangeEvidence::Timeout(TimeoutCertificate::new(
                    timeout_data.clone(),
                    timeout_data.commit(),
                    ViewNumber::genesis(),
                    Default::default(),
                    Default::default(),
                ))),
            },
            signature: signature.clone(),
            _pd: Default::default(),
        }),
        GeneralConsensusMessage::Vote(QuorumVote {
            signature: (sender, signature.clone()),
            data: QuorumData {
                leaf_commit: <Leaf as Committable>::commit(&leaf),
            },
            view_number: ViewNumber::genesis(),
        }),
        GeneralConsensusMessage::ViewSyncPreCommitVote(ViewSyncPreCommitVote {
            signature: (sender, signature.clone()),
            data: view_sync_pre_commit_data.clone(),
            view_number: ViewNumber::genesis(),
        }),
        GeneralConsensusMessage::ViewSyncCommitVote(ViewSyncCommitVote {
            signature: (sender, signature.clone()),
            data: view_sync_commit_data.clone(),
            view_number: ViewNumber::genesis(),
        }),
        GeneralConsensusMessage::ViewSyncFinalizeVote(ViewSyncFinalizeVote {
            signature: (sender, signature.clone()),
            data: view_sync_finalize_data.clone(),
            view_number: ViewNumber::genesis(),
        }),
        GeneralConsensusMessage::ViewSyncPreCommitCertificate(ViewSyncPreCommitCertificate::new(
            view_sync_pre_commit_data.clone(),
            view_sync_pre_commit_data.commit(),
            ViewNumber::genesis(),
            Default::default(),
            Default::default(),
        )),
        GeneralConsensusMessage::ViewSyncCommitCertificate(ViewSyncCommitCertificate::new(
            view_sync_commit_data.clone(),
            view_sync_commit_data.commit(),
            ViewNumber::genesis(),
            Default::default(),
            Default::default(),
        )),
        GeneralConsensusMessage::ViewSyncFinalizeCertificate(ViewSyncFinalizeCertificate::new(
            view_sync_finalize_data.clone(),
            view_sync_finalize_data.commit(),
            ViewNumber::genesis(),
            Default::default(),
            Default::default(),
        )),
        GeneralConsensusMessage::TimeoutVote(TimeoutVote {
            signature: (sender, signature.clone()),
            data: TimeoutData {
                view: ViewNumber::genesis(),
            },
            view_number: ViewNumber::genesis(),
        }),
        GeneralConsensusMessage::UpgradeProposal(Proposal {
            data: UpgradeProposal {
                upgrade_proposal: upgrade_data.clone(),
                view_number: ViewNumber::genesis(),
            },
            signature: signature.clone(),
            _pd: Default::default(),
        }),
        GeneralConsensusMessage::UpgradeVote(UpgradeVote {
            signature: (sender, signature.clone()),
            data: upgrade_data,
            view_number: ViewNumber::genesis(),
        }),
    ];
    let da_messages = [
        DaConsensusMessage::DaProposal(Proposal {
            data: DaProposal {
                encoded_transactions: payload.encode(),
                metadata,
                view_number: ViewNumber::genesis(),
            },
            signature: signature.clone(),
            _pd: Default::default(),
        }),
        DaConsensusMessage::DaVote(DaVote {
            signature: (sender, signature.clone()),
            data: da_data.clone(),
            view_number: ViewNumber::genesis(),
        }),
        DaConsensusMessage::DaCertificate(DaCertificate::new(
            da_data.clone(),
            da_data.commit(),
            ViewNumber::genesis(),
            Default::default(),
            Default::default(),
        )),
        DaConsensusMessage::VidDisperseMsg(Proposal {
            data: ADVZDisperseShare::from_advz_disperse(
                ADVZDisperse::calculate_vid_disperse(
                    &payload,
                    &membership,
                    ViewNumber::genesis(),
                    Some(EpochNumber::genesis()),
                    Some(EpochNumber::new(1)),
                )
                .await
                .unwrap(),
            )
            .remove(0),
            signature: signature.clone(),
            _pd: Default::default(),
        }),
    ];
    let data_messages = [DataMessage::SubmitTransaction(
        transaction,
        ViewNumber::genesis(),
    )];

    let seq_messages = consensus_messages
        .into_iter()
        .map(SequencingMessage::General)
        .chain(da_messages.into_iter().map(SequencingMessage::Da));
    let messages = seq_messages
        .map(MessageKind::Consensus)
        .chain(data_messages.into_iter().map(MessageKind::Data))
        .map(|kind| Message { kind, sender })
        .collect::<Vec<Message<SeqTypes>>>();

    let version_sub_dir = format!("v{}", Ver::VERSION.minor);
    // Load the expected serialization from the repo.
    let data_dir = Path::new(&std::env::var("CARGO_MANIFEST_DIR").unwrap())
        .join("../data")
        .join(version_sub_dir);
    let expected_bytes = std::fs::read(data_dir.join("messages.json")).unwrap();
    let expected: Value = serde_json::from_slice(&expected_bytes).unwrap();

    // Ensure the current serialization implementation generates the same JSON as the committed
    // reference.
    let actual = serde_json::to_value(&messages).unwrap();
    if actual != expected {
        let actual_pretty = serde_json::to_string_pretty(&actual).unwrap();
        let expected_pretty = serde_json::to_string_pretty(&expected).unwrap();

        // Write the actual output to a file to make it easier to compare with/replace the expected
        // file if the serialization change was actually intended.
        let actual_path = data_dir.join("messages-actual.json");
        std::fs::write(&actual_path, actual_pretty.as_bytes()).unwrap();

        // Fail the test with an assertion that outputs a nice diff between the prettified JSON
        // objects.
        assert_eq!(
            expected_pretty,
            actual_pretty,
            r#"
    Serialized messages do not match expected JSON. The actual serialization has been written to {}.
    If you intended to make a breaking change to the API you may replace the reference JSON file
    /data/messages.json with /data/messages-actual.json. Otherwise, revert your changes which have
    caused a change in the serialization of HotShot messages.
    "#,
            actual_path.display()
        );
    }

    // Ensure the current `Message` type can be parsed from the committed reference JSON.
    let parsed: Vec<Message<SeqTypes>> = serde_json::from_value(expected).unwrap();
    assert_eq!(parsed, messages);

    // Ensure the current serialization implementation generates the same binary output as the
    // committed reference.
    let expected = std::fs::read(data_dir.join("messages.bin")).unwrap();
    let actual = vbs::Serializer::<Ver>::serialize(&messages).unwrap();
    if actual != expected {
        // Write the actual output to a file to make it easier to compare with/replace the expected
        // file if the serialization change was actually intended.
        let actual_path = data_dir.join("messages-actual.bin");
        std::fs::write(&actual_path, &actual).unwrap();

        // Fail the test with an assertion that outputs a diff.
        assert_eq!(
            expected,
            actual,
            r#"
    Serialized messages do not match expected binary. The actual serialization has been written to
    {}. If you intended to make a breaking change to the API you may replace the reference binary
    file /data/messages.bin with /data/messages-actual.bin. Otherwise, revert your changes which
    have caused a change in the serialization of HotShot messages.
    "#,
            actual_path.display()
        );
    }

    // Ensure the current `Message` type can be parsed from the committed reference binary.
    let parsed: Vec<Message<SeqTypes>> = vbs::Serializer::<Ver>::deserialize(&expected).unwrap();
    assert_eq!(parsed, messages);
}

#[tokio::test(flavor = "multi_thread")]
async fn test_v1_message_compat() {
    test_message_compat(StaticVersion::<0, 1> {}).await;
}

#[tokio::test(flavor = "multi_thread")]
async fn test_v2_message_compat() {
    test_message_compat(StaticVersion::<0, 2> {}).await;
}
#[tokio::test(flavor = "multi_thread")]
async fn test_v3_message_compat() {
    test_message_compat(StaticVersion::<0, 3> {}).await;
}<|MERGE_RESOLUTION|>--- conflicted
+++ resolved
@@ -63,23 +63,11 @@
     let (sender, priv_key) = PubKey::generated_from_seed_indexed(Default::default(), 0);
     let signature = PubKey::sign(&priv_key, &[]).unwrap();
     let committee = vec![PeerConfig::default()]; /* one committee member, necessary to generate a VID share */
-<<<<<<< HEAD
     let membership = Arc::new(RwLock::new(EpochCommittees::new_stake(
         committee.clone(),
         committee,
         &NodeState::default(),
     )));
-=======
-    let membership = EpochMembershipCoordinator::new(
-        Arc::new(RwLock::new(EpochCommittees::new_stake(
-            committee.clone(),
-            committee,
-            &NodeState::default(),
-            10,
-        ))),
-        10,
-    );
->>>>>>> 1eb323cf
     let upgrade_data = UpgradeProposalData {
         old_version: Version { major: 0, minor: 1 },
         new_version: Version { major: 1, minor: 0 },
