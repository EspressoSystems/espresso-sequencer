--- conflicted
+++ resolved
@@ -1,11 +1,5 @@
-<<<<<<< HEAD
+use crate::block::entry::TxTableEntryWord;
 use crate::{Header, L1BlockInfo, NodeState, Payload};
-=======
-use std::ops::Add;
-
-use crate::block::entry::TxTableEntryWord;
-use crate::{Header, NodeState, Payload};
->>>>>>> e900397f
 use anyhow::{ensure, Context};
 use ark_serialize::{
     CanonicalDeserialize, CanonicalSerialize, Compress, Read, SerializationError, Valid, Validate,
@@ -43,7 +37,7 @@
 impl Default for ValidatedState {
     fn default() -> Self {
         let block_merkle_tree =
-            BlockMerkleTree::from_elems(32, Vec::<Commitment<Header>>::new()).unwrap();
+            BlockMerkleTree::from_elems(Some(32), Vec::<Commitment<Header>>::new()).unwrap();
 
         // Words of wisdom from @mrain: "capacity = arity^height"
         // "For index space 2^160, arity 256 (2^8),
