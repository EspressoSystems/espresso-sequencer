--- conflicted
+++ resolved
@@ -921,18 +921,8 @@
     Into,
 )]
 pub struct FeeAmount(U256);
-<<<<<<< HEAD
-impl FeeAmount {
-    /// Return array containing underlying bytes of inner `U256` type
-    pub(crate) fn to_fixed_bytes(self) -> [u8; 32] {
-        let mut bytes = [0u8; core::mem::size_of::<U256>()];
-        self.0.to_little_endian(&mut bytes);
-        bytes
-    }
-}
-=======
+
 impl_to_fixed_bytes!(FeeAmount, U256);
->>>>>>> 3509c962
 
 impl From<u64> for FeeAmount {
     fn from(amt: u64) -> Self {
