<<<<<<< HEAD
=======
use crate::{
    api::data_source::CatchupDataSource,
    block::{NsTableValidationError, PayloadByteLen},
    catchup::SqlStateCatchup,
    chain_config::BlockSize,
    chain_config::ResolvableChainConfig,
    eth_signature_key::EthKeyPair,
    genesis::UpgradeType,
    persistence::ChainConfigPersistence,
    ChainConfig, Header, Leaf, NodeState, SeqTypes,
};
use anyhow::{bail, ensure, Context};
use ark_serialize::{
    CanonicalDeserialize, CanonicalSerialize, Compress, Read, SerializationError, Valid, Validate,
};
use async_std::stream::StreamExt;
use async_std::sync::RwLock;
use committable::{Commitment, Committable, RawCommitmentBuilder};
use contract_bindings::fee_contract::DepositFilter;
>>>>>>> fde863cd
use core::fmt::Debug;
use std::{sync::Arc, time::Duration};

use anyhow::{bail, ensure, Context};
use async_std::{stream::StreamExt, sync::RwLock};
use espresso_types::{
    BlockMerkleTree, ChainConfig, Delta, FeeAccount, FeeMerkleTree, NodeState, SeqTypes,
    ValidatedState,
};
use futures::future::Future;
use hotshot::traits::ValidatedState as HotShotState;
use hotshot_query_service::{
    availability::{AvailabilityDataSource, LeafQueryData},
    data_source::VersionedDataSource,
    merklized_state::{MerklizedStateHeightPersistence, UpdateStateData},
    types::HeightIndexed,
};
use jf_merkle_tree::{LookupResult, MerkleTreeScheme, ToTraversalPath, UniversalMerkleTreeScheme};
use vbs::version::Version;

<<<<<<< HEAD
use crate::{
    api::data_source::CatchupDataSource, catchup::SqlStateCatchup,
    persistence::ChainConfigPersistence,
};
=======
const BLOCK_MERKLE_TREE_HEIGHT: usize = 32;
const FEE_MERKLE_TREE_HEIGHT: usize = 20;

/// This enum is not used in code but functions as an index of
/// possible validation errors.
#[allow(dead_code)]
enum StateValidationError {
    ProposalValidation(ProposalValidationError),
    BuilderValidation(BuilderValidationError),
    Fee(FeeError),
}

#[derive(Hash, Clone, Debug, Deserialize, Serialize, PartialEq, Eq)]
pub struct ValidatedState {
    /// Frontier of Block Merkle Tree
    pub block_merkle_tree: BlockMerkleTree,
    /// Fee Merkle Tree
    pub fee_merkle_tree: FeeMerkleTree,
    pub chain_config: ResolvableChainConfig,
}

#[derive(Clone, Debug, Default, Deserialize, Serialize, PartialEq, Eq)]
pub struct Delta {
    pub fees_delta: HashSet<FeeAccount>,
}

impl StateDelta for Delta {}

impl Default for ValidatedState {
    fn default() -> Self {
        let block_merkle_tree = BlockMerkleTree::from_elems(
            Some(BLOCK_MERKLE_TREE_HEIGHT),
            Vec::<Commitment<Header>>::new(),
        )
        .unwrap();

        // Words of wisdom from @mrain: "capacity = arity^height"
        // "For index space 2^160, arity 256 (2^8),
        // you should set the height as 160/8=20"
        let fee_merkle_tree = FeeMerkleTree::from_kv_set(
            FEE_MERKLE_TREE_HEIGHT,
            Vec::<(FeeAccount, FeeAmount)>::new(),
        )
        .unwrap();

        let chain_config = ResolvableChainConfig::from(ChainConfig::default());

        Self {
            block_merkle_tree,
            fee_merkle_tree,
            chain_config,
        }
    }
}

impl ValidatedState {
    /// Prefund an account with a given amount. Only for demo purposes.
    pub fn prefund_account(&mut self, account: FeeAccount, amount: FeeAmount) {
        self.fee_merkle_tree.update(account, amount).unwrap();
    }

    pub fn balance(&mut self, account: FeeAccount) -> Option<FeeAmount> {
        match self.fee_merkle_tree.lookup(account) {
            LookupResult::Ok(balance, _) => Some(*balance),
            LookupResult::NotFound(_) => Some(0.into()),
            LookupResult::NotInMemory => None,
        }
    }

    /// Find accounts that are not in memory.
    ///
    /// As an optimization we could try to apply updates and return the
    /// forgotten accounts to be fetched from peers and update them later.
    pub fn forgotten_accounts(
        &self,
        accounts: impl IntoIterator<Item = FeeAccount>,
    ) -> Vec<FeeAccount> {
        accounts
            .into_iter()
            .unique()
            .filter(|account| {
                self.fee_merkle_tree
                    .lookup(*account)
                    .expect_not_in_memory()
                    .is_ok()
            })
            .collect()
    }

    /// Check if the merkle tree is available
    pub fn need_to_fetch_blocks_mt_frontier(&self) -> bool {
        let num_leaves = self.block_merkle_tree.num_leaves();
        if num_leaves == 0 {
            false
        } else {
            self.block_merkle_tree
                .lookup(num_leaves - 1)
                .expect_ok()
                .is_err()
        }
    }

    /// Insert a fee deposit receipt
    pub fn insert_fee_deposit(
        &mut self,
        fee_info: FeeInfo,
    ) -> anyhow::Result<LookupResult<FeeAmount, (), ()>> {
        Ok(self
            .fee_merkle_tree
            .update_with(fee_info.account, |balance| {
                Some(balance.cloned().unwrap_or_default().add(fee_info.amount))
            })?)
    }

    /// Charge a fee to an account, transferring the funds to the fee recipient account.
    pub fn charge_fee(&mut self, fee_info: FeeInfo, recipient: FeeAccount) -> Result<(), FeeError> {
        let fee_state = self.fee_merkle_tree.clone();

        // Deduct the fee from the paying account.
        let FeeInfo { account, amount } = fee_info;
        let mut err = None;
        let fee_state = fee_state.persistent_update_with(account, |balance| {
            let balance = balance.copied();
            let Some(updated) = balance.unwrap_or_default().checked_sub(&amount) else {
                // Return an error without updating the account.
                err = Some(FeeError::InsufficientFunds { balance, amount });
                return balance;
            };
            if updated == FeeAmount::default() {
                // Delete the account from the tree if its balance ended up at 0; this saves some
                // space since the account is no longer carrying any information.
                None
            } else {
                // Otherwise store the updated balance.
                Some(updated)
            }
        })?;

        // Fail if there was an error during `persistent_update_with` (e.g. insufficient balance).
        if let Some(err) = err {
            return Err(err);
        }

        // If we successfully deducted the fee from the source account, increment the balance of the
        // recipient account.
        let fee_state = fee_state.persistent_update_with(recipient, |balance| {
            Some(balance.copied().unwrap_or_default() + amount)
        })?;

        // If the whole update was successful, update the original state.
        self.fee_merkle_tree = fee_state;
        Ok(())
    }
}

#[cfg(any(test, feature = "testing"))]
impl ValidatedState {
    pub fn forget(&self) -> Self {
        Self {
            fee_merkle_tree: FeeMerkleTree::from_commitment(self.fee_merkle_tree.commitment()),
            block_merkle_tree: BlockMerkleTree::from_commitment(
                self.block_merkle_tree.commitment(),
            ),
            chain_config: ResolvableChainConfig::from(self.chain_config.commit()),
        }
    }
}

/// Possible proposal validation failures
#[derive(Error, Debug, Eq, PartialEq)]
pub enum ProposalValidationError {
    #[error("Invalid ChainConfig: expected={expected}, proposal={proposal}")]
    InvalidChainConfig { expected: String, proposal: String },

    #[error(
        "Invalid Payload Size: (max_block_size={max_block_size}, proposed_block_size={block_size})"
    )]
    MaxBlockSizeExceeded {
        max_block_size: BlockSize,
        block_size: BlockSize,
    },
    #[error("Insufficient Fee: block_size={max_block_size}, base_fee={base_fee}, proposed_fee={proposed_fee}")]
    InsufficientFee {
        max_block_size: BlockSize,
        base_fee: FeeAmount,
        proposed_fee: FeeAmount,
    },
    #[error("Invalid Height: parent_height={parent_height}, proposal_height={proposal_height}")]
    InvalidHeight {
        parent_height: u64,
        proposal_height: u64,
    },
    #[error("Invalid Block Root Error: expected={expected_root}, proposal={proposal_root}")]
    InvalidBlockRoot {
        expected_root: BlockMerkleCommitment,
        proposal_root: BlockMerkleCommitment,
    },
    #[error("Invalid Fee Root Error: expected={expected_root}, proposal={proposal_root}")]
    InvalidFeeRoot {
        expected_root: FeeMerkleCommitment,
        proposal_root: FeeMerkleCommitment,
    },
    #[error("Invalid namespace table: {err}")]
    InvalidNsTable { err: NsTableValidationError },
}

impl From<NsTableValidationError> for ProposalValidationError {
    fn from(err: NsTableValidationError) -> Self {
        Self::InvalidNsTable { err }
    }
}

pub fn validate_proposal(
    state: &ValidatedState,
    expected_chain_config: ChainConfig,
    parent_leaf: &Leaf,
    proposal: &Header,
    vid_common: &VidCommon,
) -> Result<(), ProposalValidationError> {
    let parent_header = parent_leaf.block_header();

    // validate `ChainConfig`
    if proposal.chain_config.commit() != expected_chain_config.commit() {
        return Err(ProposalValidationError::InvalidChainConfig {
            expected: format!("{:?}", expected_chain_config),
            proposal: format!("{:?}", proposal.chain_config),
        });
    }

    // validate block size and fee
    let block_size = VidSchemeType::get_payload_byte_len(vid_common) as u64;
    if block_size > *expected_chain_config.max_block_size {
        return Err(ProposalValidationError::MaxBlockSizeExceeded {
            max_block_size: expected_chain_config.max_block_size,
            block_size: block_size.into(),
        });
    }

    if proposal.fee_info.amount() < expected_chain_config.base_fee * block_size {
        return Err(ProposalValidationError::InsufficientFee {
            max_block_size: expected_chain_config.max_block_size,
            base_fee: expected_chain_config.base_fee,
            proposed_fee: proposal.fee_info.amount(),
        });
    }

    // validate height
    if proposal.height != parent_header.height + 1 {
        return Err(ProposalValidationError::InvalidHeight {
            parent_height: parent_header.height,
            proposal_height: proposal.height,
        });
    }

    let ValidatedState {
        block_merkle_tree,
        fee_merkle_tree,
        ..
    } = state;

    let block_merkle_tree_root = block_merkle_tree.commitment();
    if proposal.block_merkle_tree_root != block_merkle_tree_root {
        return Err(ProposalValidationError::InvalidBlockRoot {
            expected_root: block_merkle_tree_root,
            proposal_root: proposal.block_merkle_tree_root,
        });
    }

    let fee_merkle_tree_root = fee_merkle_tree.commitment();
    if proposal.fee_merkle_tree_root != fee_merkle_tree_root {
        return Err(ProposalValidationError::InvalidFeeRoot {
            expected_root: fee_merkle_tree_root,
            proposal_root: proposal.fee_merkle_tree_root,
        });
    }

    proposal
        .ns_table
        .validate(&PayloadByteLen::from_vid_common(vid_common))?;

    Ok(())
}

/// Possible charge fee failures
#[derive(Error, Debug, Eq, PartialEq)]
pub enum FeeError {
    #[error("Insuficcient Funds: have {balance:?}, required {amount:?}")]
    InsufficientFunds {
        balance: Option<FeeAmount>,
        amount: FeeAmount,
    },
    #[error("Merkle Tree Error: {0}")]
    MerkleTreeError(MerkleTreeError),
}

impl From<MerkleTreeError> for FeeError {
    fn from(item: MerkleTreeError) -> Self {
        Self::MerkleTreeError(item)
    }
}

fn charge_fee(
    state: &mut ValidatedState,
    delta: &mut Delta,
    fee_info: FeeInfo,
    recipient: FeeAccount,
) -> Result<(), FeeError> {
    state.charge_fee(fee_info, recipient)?;
    delta.fees_delta.extend([fee_info.account, recipient]);
    Ok(())
}

/// Possible builder validation failures
#[derive(Error, Debug, Eq, PartialEq)]
pub enum BuilderValidationError {
    #[error("Builder signature not found")]
    SignatureNotFound,
    #[error("Fee amount out of range: {0}")]
    FeeAmountOutOfRange(FeeAmount),
    #[error("Invalid Builder Signature")]
    InvalidBuilderSignature,
}

/// Validate builder account by verifying signature
fn validate_builder_fee(proposed_header: &Header) -> Result<(), BuilderValidationError> {
    // Beware of Malice!
    let signature = proposed_header
        .builder_signature
        .ok_or(BuilderValidationError::SignatureNotFound)?;
    let fee_amount = proposed_header.fee_info.amount().as_u64().ok_or(
        BuilderValidationError::FeeAmountOutOfRange(proposed_header.fee_info.amount()),
    )?;

    // verify signature
    if !proposed_header.fee_info.account.validate_fee_signature(
        &signature,
        fee_amount,
        proposed_header.metadata(),
        &proposed_header.payload_commitment(),
    ) {
        return Err(BuilderValidationError::InvalidBuilderSignature);
    }

    Ok(())
}
>>>>>>> fde863cd

async fn compute_state_update(
    state: &ValidatedState,
    instance: &NodeState,
    parent_leaf: &LeafQueryData<SeqTypes>,
    proposed_leaf: &LeafQueryData<SeqTypes>,
    version: Version,
) -> anyhow::Result<(ValidatedState, Delta)> {
    let proposed_leaf = proposed_leaf.leaf();
    let parent_leaf = parent_leaf.leaf();
    let header = proposed_leaf.block_header();

    // Check internal consistency.
    let parent_header = parent_leaf.block_header();
    ensure!(
        state.block_merkle_tree.commitment() == parent_header.block_merkle_tree_root(),
        "internal error! in-memory block tree {:?} does not match parent header {:?}",
        state.block_merkle_tree.commitment(),
        parent_header.block_merkle_tree_root()
    );
    ensure!(
        state.fee_merkle_tree.commitment() == parent_header.fee_merkle_tree_root(),
        "internal error! in-memory fee tree {:?} does not match parent header {:?}",
        state.fee_merkle_tree.commitment(),
        parent_header.fee_merkle_tree_root()
    );

    state
        .apply_header(instance, parent_leaf, header, version)
        .await
}

async fn store_state_update(
    storage: &mut impl SequencerStateDataSource,
    block_number: u64,
    state: &ValidatedState,
    delta: Delta,
) -> anyhow::Result<()> {
    let ValidatedState {
        fee_merkle_tree,
        block_merkle_tree,
        ..
    } = state;
    let Delta { fees_delta } = delta;

    // Insert fee merkle tree nodes
    for delta in fees_delta {
        let proof = match fee_merkle_tree.universal_lookup(delta) {
            LookupResult::Ok(_, proof) => proof,
            LookupResult::NotFound(proof) => proof,
            LookupResult::NotInMemory => bail!("missing merkle path for fee account {delta}"),
        };
        let path: Vec<usize> =
            <FeeAccount as ToTraversalPath<{ FeeMerkleTree::ARITY }>>::to_traversal_path(
                &delta,
                fee_merkle_tree.height(),
            );

        UpdateStateData::<SeqTypes, _, { FeeMerkleTree::ARITY }>::insert_merkle_nodes(
            storage,
            proof,
            path,
            block_number,
        )
        .await
        .context("failed to store fee merkle nodes")?;
    }

    // Insert block merkle tree nodes
    let (_, proof) = block_merkle_tree
        .lookup(block_number - 1)
        .expect_ok()
        .context("getting blocks frontier")?;
    let path = <u64 as ToTraversalPath<{ BlockMerkleTree::ARITY }>>::to_traversal_path(
        &(block_number - 1),
        block_merkle_tree.height(),
    );

    {
        UpdateStateData::<SeqTypes, _, { BlockMerkleTree::ARITY }>::insert_merkle_nodes(
            storage,
            proof,
            path,
            block_number,
        )
        .await
        .context("failed to store block merkle nodes")?;
    }

    storage
        .set_last_state_height(block_number as usize)
        .await
        .context("setting state height")?;
    storage.commit().await.context("committing state update")?;
    Ok(())
}

#[tracing::instrument(
    skip_all,
    fields(
        node_id = instance.node_id,
        view = ?parent_leaf.leaf().view_number(),
        height = parent_leaf.height(),
    ),
)]
async fn update_state_storage(
    parent_state: &ValidatedState,
    storage: &Arc<RwLock<impl SequencerStateDataSource>>,
    instance: &NodeState,
    parent_leaf: &LeafQueryData<SeqTypes>,
    proposed_leaf: &LeafQueryData<SeqTypes>,
    version: Version,
) -> anyhow::Result<ValidatedState> {
    let parent_chain_config = parent_state.chain_config;

    let (state, delta) =
        compute_state_update(parent_state, instance, parent_leaf, proposed_leaf, version)
            .await
            .context("computing state update")?;

    let mut storage = storage.write().await;
    if let Err(err) = store_state_update(&mut *storage, proposed_leaf.height(), &state, delta).await
    {
        storage.revert().await;
        return Err(err);
    }

    if parent_chain_config != state.chain_config {
        let cf = state
            .chain_config
            .resolve()
            .context("failed to resolve to chain config")?;

        storage.insert_chain_config(cf).await?
    }

    Ok(state)
}

async fn store_genesis_state(
    storage: &mut impl SequencerStateDataSource,
    chain_config: ChainConfig,
    state: &ValidatedState,
) -> anyhow::Result<()> {
    ensure!(
        state.block_merkle_tree.num_leaves() == 0,
        "genesis state with non-empty block tree is unsupported"
    );

    // Insert fee merkle tree nodes
    for (account, _) in state.fee_merkle_tree.iter() {
        let proof = match state.fee_merkle_tree.universal_lookup(account) {
            LookupResult::Ok(_, proof) => proof,
            LookupResult::NotFound(proof) => proof,
            LookupResult::NotInMemory => bail!("missing merkle path for fee account {account}"),
        };
        let path: Vec<usize> =
            <FeeAccount as ToTraversalPath<{ FeeMerkleTree::ARITY }>>::to_traversal_path(
                account,
                state.fee_merkle_tree.height(),
            );

        UpdateStateData::<SeqTypes, _, { FeeMerkleTree::ARITY }>::insert_merkle_nodes(
            storage, proof, path, 0,
        )
        .await
        .context("failed to store fee merkle nodes")?;
    }

    storage.insert_chain_config(chain_config).await?;

    storage.commit().await?;
    Ok(())
}

pub(crate) async fn update_state_storage_loop(
    storage: Arc<RwLock<impl SequencerStateDataSource>>,
    instance: impl Future<Output = NodeState>,
    version: Version,
) -> anyhow::Result<()> {
    let mut instance = instance.await;
    instance.peers = Arc::new(SqlStateCatchup::new(storage.clone(), Default::default()));

    // get last saved merklized state
    let (last_height, parent_leaf, mut leaves) = {
        let state = storage.upgradable_read().await;

        let last_height = state.get_last_state_height().await?;
        tracing::info!(last_height, "updating state storage");

        let parent_leaf = state.get_leaf(last_height).await;
        let leaves = state.subscribe_leaves(last_height + 1).await;
        (last_height, parent_leaf, leaves)
    };
    // resolve the parent leaf future _after_ dropping our lock on the state, in case it is not
    // ready yet and another task needs a mutable lock on the state to produce the parent leaf.
    let mut parent_leaf = parent_leaf.await;
    let mut parent_state = ValidatedState::from_header(parent_leaf.header());

    if last_height == 0 {
        // If the last height is 0, we need to insert the genesis state, since this state is
        // never the result of a state update and thus is not inserted in the loop below.
        tracing::info!("storing genesis merklized state");
        let mut storage = storage.write().await;
        if let Err(err) = store_genesis_state(
            &mut *storage,
            instance.chain_config,
            &instance.genesis_state,
        )
        .await
        {
            tracing::error!("failed to store genesis state: {err:#}");
            storage.revert().await;
            return Err(err);
        }
    }

    while let Some(leaf) = leaves.next().await {
        loop {
            match update_state_storage(
                &parent_state,
                &storage,
                &instance,
                &parent_leaf,
                &leaf,
                version,
            )
            .await
            {
                Ok(state) => {
                    parent_leaf = leaf;
                    parent_state = state;
                    break;
                }
                Err(err) => {
                    tracing::error!(height = leaf.height(), "failed to updated state: {err:#}");
                    // If we fail, delay for a second and retry.
                    async_std::task::sleep(Duration::from_secs(1)).await;
                }
            }
        }
    }

    Ok(())
}

pub(crate) trait SequencerStateDataSource:
    'static
    + Debug
    + AvailabilityDataSource<SeqTypes>
    + VersionedDataSource
    + CatchupDataSource
    + UpdateStateData<SeqTypes, FeeMerkleTree, { FeeMerkleTree::ARITY }>
    + UpdateStateData<SeqTypes, BlockMerkleTree, { BlockMerkleTree::ARITY }>
    + MerklizedStateHeightPersistence
    + ChainConfigPersistence
{
}

impl<T> SequencerStateDataSource for T where
    T: 'static
        + Debug
        + AvailabilityDataSource<SeqTypes>
        + VersionedDataSource
        + CatchupDataSource
        + UpdateStateData<SeqTypes, FeeMerkleTree, { FeeMerkleTree::ARITY }>
        + UpdateStateData<SeqTypes, BlockMerkleTree, { BlockMerkleTree::ARITY }>
        + MerklizedStateHeightPersistence
        + ChainConfigPersistence
{
}

#[cfg(test)]
mod test {
    use async_compatibility_layer::logging::{setup_backtrace, setup_logging};
    use espresso_types::{
        validate_proposal, BlockSize, FeeAccount, FeeAccountProof, FeeAmount, FeeError, FeeInfo,
        FeeMerkleProof, Leaf, ProposalValidationError,
    };
    use ethers::{abi::Address, types::U256};
    use hotshot_types::{
        traits::signature_key::BuilderSignatureKey,
        vid::{vid_scheme, VidSchemeType},
    };
    use jf_merkle_tree::{ForgetableMerkleTreeScheme, MerkleTreeError};
    use jf_vid::VidScheme;
    use sequencer_utils::ser::FromStringOrInteger;

    use super::*;

    #[test]
    fn test_fee_proofs() {
        setup_logging();
        setup_backtrace();

        let mut tree = ValidatedState::default().fee_merkle_tree;
        let account1 = Address::random();
        let account2 = Address::default();
        tracing::info!(%account1, %account2);

        let balance1 = U256::from(100);
        tree.update(FeeAccount(account1), FeeAmount(balance1))
            .unwrap();

        // Membership proof.
        let (proof1, balance) = FeeAccountProof::prove(&tree, account1).unwrap();
        tracing::info!(?proof1, %balance);
        assert_eq!(balance, balance1);
        assert!(matches!(proof1.proof, FeeMerkleProof::Presence(_)));
        assert_eq!(proof1.verify(&tree.commitment()).unwrap(), balance1);

        // Non-membership proof.
        let (proof2, balance) = FeeAccountProof::prove(&tree, account2).unwrap();
        tracing::info!(?proof2, %balance);
        assert_eq!(balance, 0.into());
        assert!(matches!(proof2.proof, FeeMerkleProof::Absence(_)));
        assert_eq!(proof2.verify(&tree.commitment()).unwrap(), 0.into());

        // Test forget/remember. We cannot generate proofs in a completely sparse tree:
        let mut tree = FeeMerkleTree::from_commitment(tree.commitment());
        assert!(FeeAccountProof::prove(&tree, account1).is_none());
        assert!(FeeAccountProof::prove(&tree, account2).is_none());
        // After remembering the proofs, we can generate proofs again:
        proof1.remember(&mut tree).unwrap();
        proof2.remember(&mut tree).unwrap();
        FeeAccountProof::prove(&tree, account1).unwrap();
        FeeAccountProof::prove(&tree, account2).unwrap();
    }

    #[async_std::test]
    async fn test_validation_max_block_size() {
        setup_logging();
        setup_backtrace();

        const MAX_BLOCK_SIZE: usize = 10;
        let payload = [0; 2 * MAX_BLOCK_SIZE];
        let vid_common = vid_scheme(1).disperse(payload).unwrap().common;

        let state = ValidatedState::default();
        let instance = NodeState::mock().with_chain_config(ChainConfig {
            max_block_size: (MAX_BLOCK_SIZE as u64).into(),
            base_fee: 0.into(),
            ..Default::default()
        });
        let parent = Leaf::genesis(&instance.genesis_state, &instance).await;
        let header = parent.block_header();

        // Validation fails because the proposed block exceeds the maximum block size.
        let err = validate_proposal(&state, instance.chain_config, &parent, header, &vid_common)
            .unwrap_err();

        tracing::info!(%err, "task failed successfully");
        assert_eq!(
            ProposalValidationError::MaxBlockSizeExceeded {
                max_block_size: instance.chain_config.max_block_size,
                block_size: BlockSize::from_integer(
                    VidSchemeType::get_payload_byte_len(&vid_common).into()
                )
                .unwrap()
            },
            err
        );
    }

    #[async_std::test]
    async fn test_validation_base_fee() {
        setup_logging();
        setup_backtrace();

        let max_block_size = 10;
        let payload = [0; 1];
        let vid_common = vid_scheme(1).disperse(payload).unwrap().common;

        let state = ValidatedState::default();
        let instance = NodeState::mock().with_chain_config(ChainConfig {
            base_fee: 1000.into(), // High base fee
            max_block_size: max_block_size.into(),
            ..Default::default()
        });
        let parent = Leaf::genesis(&instance.genesis_state, &instance).await;
        let header = parent.block_header();

        // Validation fails because the genesis fee (0) is too low.
        let err = validate_proposal(&state, instance.chain_config, &parent, header, &vid_common)
            .unwrap_err();

        tracing::info!(%err, "task failed successfully");
        assert_eq!(
            ProposalValidationError::InsufficientFee {
                max_block_size: instance.chain_config.max_block_size,
                base_fee: instance.chain_config.base_fee,
                proposed_fee: header.fee_info().amount()
            },
            err
        );
    }

    #[test]
    fn test_charge_fee() {
        setup_logging();
        setup_backtrace();

        let src = FeeAccount::generated_from_seed_indexed([0; 32], 0).0;
        let dst = FeeAccount::generated_from_seed_indexed([0; 32], 1).0;
        let amt = FeeAmount::from(1);

        let fee_info = FeeInfo::new(src, amt);

        let new_state = || {
            let mut state = ValidatedState::default();
            state.prefund_account(src, amt);
            state
        };

        tracing::info!("test successful fee");
        let mut state = new_state();
        state.charge_fee(fee_info, dst).unwrap();
        assert_eq!(state.balance(src), Some(0.into()));
        assert_eq!(state.balance(dst), Some(amt));

        tracing::info!("test insufficient balance");
        let err = state.charge_fee(fee_info, dst).unwrap_err();
        assert_eq!(state.balance(src), Some(0.into()));
        assert_eq!(state.balance(dst), Some(amt));
        assert_eq!(
            FeeError::InsufficientFunds {
                balance: None,
                amount: amt
            },
            err
        );

        tracing::info!("test src not in memory");
        let mut state = new_state();
        state.fee_merkle_tree.forget(src).expect_ok().unwrap();
        assert_eq!(
            FeeError::MerkleTreeError(MerkleTreeError::ForgottenLeaf),
            state.charge_fee(fee_info, dst).unwrap_err()
        );

        tracing::info!("test dst not in memory");
        let mut state = new_state();
        state.prefund_account(dst, amt);
        state.fee_merkle_tree.forget(dst).expect_ok().unwrap();
        assert_eq!(
            FeeError::MerkleTreeError(MerkleTreeError::ForgottenLeaf),
            state.charge_fee(fee_info, dst).unwrap_err()
        );
    }

    #[test]
    fn test_fee_amount_serde_json_as_decimal() {
        let amt = FeeAmount::from(123);
        let serialized = serde_json::to_string(&amt).unwrap();

        // The value is serialized as a decimal string.
        assert_eq!(serialized, "\"123\"");

        // Deserialization produces the original value
        let deserialized: FeeAmount = serde_json::from_str(&serialized).unwrap();
        assert_eq!(deserialized, amt);
    }

    #[test]
    fn test_fee_amount_from_units() {
        for (unit, multiplier) in [
            ("wei", 1),
            ("gwei", 1_000_000_000),
            ("eth", 1_000_000_000_000_000_000),
        ] {
            let amt: FeeAmount = serde_json::from_str(&format!("\"1 {unit}\"")).unwrap();
            assert_eq!(amt, multiplier.into());
        }
    }

    #[test]
    fn test_fee_amount_serde_json_from_hex() {
        // For backwards compatibility, fee amounts can also be deserialized from a 0x-prefixed hex
        // string.
        let amt: FeeAmount = serde_json::from_str("\"0x123\"").unwrap();
        assert_eq!(amt, FeeAmount::from(0x123));
    }

    #[test]
    fn test_fee_amount_serde_json_from_number() {
        // For convenience, fee amounts can also be deserialized from a JSON number.
        let amt: FeeAmount = serde_json::from_str("123").unwrap();
        assert_eq!(amt, FeeAmount::from(123));
    }

    #[test]
    fn test_fee_amount_serde_bincode_unchanged() {
        // For non-human-readable formats, FeeAmount just serializes as the underlying U256.
        let n = U256::from(123);
        let amt = FeeAmount(n);
        assert_eq!(
            bincode::serialize(&n).unwrap(),
            bincode::serialize(&amt).unwrap(),
        );
    }
}<|MERGE_RESOLUTION|>--- conflicted
+++ resolved
@@ -1,33 +1,17 @@
-<<<<<<< HEAD
-=======
 use crate::{
-    api::data_source::CatchupDataSource,
-    block::{NsTableValidationError, PayloadByteLen},
-    catchup::SqlStateCatchup,
-    chain_config::BlockSize,
-    chain_config::ResolvableChainConfig,
-    eth_signature_key::EthKeyPair,
-    genesis::UpgradeType,
-    persistence::ChainConfigPersistence,
-    ChainConfig, Header, Leaf, NodeState, SeqTypes,
+    api::data_source::CatchupDataSource, catchup::SqlStateCatchup,
+    persistence::ChainConfigPersistence, NodeState, SeqTypes,
 };
 use anyhow::{bail, ensure, Context};
-use ark_serialize::{
-    CanonicalDeserialize, CanonicalSerialize, Compress, Read, SerializationError, Valid, Validate,
-};
+
 use async_std::stream::StreamExt;
 use async_std::sync::RwLock;
-use committable::{Commitment, Committable, RawCommitmentBuilder};
-use contract_bindings::fee_contract::DepositFilter;
->>>>>>> fde863cd
+
 use core::fmt::Debug;
 use std::{sync::Arc, time::Duration};
 
-use anyhow::{bail, ensure, Context};
-use async_std::{stream::StreamExt, sync::RwLock};
 use espresso_types::{
-    BlockMerkleTree, ChainConfig, Delta, FeeAccount, FeeMerkleTree, NodeState, SeqTypes,
-    ValidatedState,
+    BlockMerkleTree, ChainConfig, Delta, FeeAccount, FeeMerkleTree, ValidatedState,
 };
 use futures::future::Future;
 use hotshot::traits::ValidatedState as HotShotState;
@@ -39,359 +23,6 @@
 };
 use jf_merkle_tree::{LookupResult, MerkleTreeScheme, ToTraversalPath, UniversalMerkleTreeScheme};
 use vbs::version::Version;
-
-<<<<<<< HEAD
-use crate::{
-    api::data_source::CatchupDataSource, catchup::SqlStateCatchup,
-    persistence::ChainConfigPersistence,
-};
-=======
-const BLOCK_MERKLE_TREE_HEIGHT: usize = 32;
-const FEE_MERKLE_TREE_HEIGHT: usize = 20;
-
-/// This enum is not used in code but functions as an index of
-/// possible validation errors.
-#[allow(dead_code)]
-enum StateValidationError {
-    ProposalValidation(ProposalValidationError),
-    BuilderValidation(BuilderValidationError),
-    Fee(FeeError),
-}
-
-#[derive(Hash, Clone, Debug, Deserialize, Serialize, PartialEq, Eq)]
-pub struct ValidatedState {
-    /// Frontier of Block Merkle Tree
-    pub block_merkle_tree: BlockMerkleTree,
-    /// Fee Merkle Tree
-    pub fee_merkle_tree: FeeMerkleTree,
-    pub chain_config: ResolvableChainConfig,
-}
-
-#[derive(Clone, Debug, Default, Deserialize, Serialize, PartialEq, Eq)]
-pub struct Delta {
-    pub fees_delta: HashSet<FeeAccount>,
-}
-
-impl StateDelta for Delta {}
-
-impl Default for ValidatedState {
-    fn default() -> Self {
-        let block_merkle_tree = BlockMerkleTree::from_elems(
-            Some(BLOCK_MERKLE_TREE_HEIGHT),
-            Vec::<Commitment<Header>>::new(),
-        )
-        .unwrap();
-
-        // Words of wisdom from @mrain: "capacity = arity^height"
-        // "For index space 2^160, arity 256 (2^8),
-        // you should set the height as 160/8=20"
-        let fee_merkle_tree = FeeMerkleTree::from_kv_set(
-            FEE_MERKLE_TREE_HEIGHT,
-            Vec::<(FeeAccount, FeeAmount)>::new(),
-        )
-        .unwrap();
-
-        let chain_config = ResolvableChainConfig::from(ChainConfig::default());
-
-        Self {
-            block_merkle_tree,
-            fee_merkle_tree,
-            chain_config,
-        }
-    }
-}
-
-impl ValidatedState {
-    /// Prefund an account with a given amount. Only for demo purposes.
-    pub fn prefund_account(&mut self, account: FeeAccount, amount: FeeAmount) {
-        self.fee_merkle_tree.update(account, amount).unwrap();
-    }
-
-    pub fn balance(&mut self, account: FeeAccount) -> Option<FeeAmount> {
-        match self.fee_merkle_tree.lookup(account) {
-            LookupResult::Ok(balance, _) => Some(*balance),
-            LookupResult::NotFound(_) => Some(0.into()),
-            LookupResult::NotInMemory => None,
-        }
-    }
-
-    /// Find accounts that are not in memory.
-    ///
-    /// As an optimization we could try to apply updates and return the
-    /// forgotten accounts to be fetched from peers and update them later.
-    pub fn forgotten_accounts(
-        &self,
-        accounts: impl IntoIterator<Item = FeeAccount>,
-    ) -> Vec<FeeAccount> {
-        accounts
-            .into_iter()
-            .unique()
-            .filter(|account| {
-                self.fee_merkle_tree
-                    .lookup(*account)
-                    .expect_not_in_memory()
-                    .is_ok()
-            })
-            .collect()
-    }
-
-    /// Check if the merkle tree is available
-    pub fn need_to_fetch_blocks_mt_frontier(&self) -> bool {
-        let num_leaves = self.block_merkle_tree.num_leaves();
-        if num_leaves == 0 {
-            false
-        } else {
-            self.block_merkle_tree
-                .lookup(num_leaves - 1)
-                .expect_ok()
-                .is_err()
-        }
-    }
-
-    /// Insert a fee deposit receipt
-    pub fn insert_fee_deposit(
-        &mut self,
-        fee_info: FeeInfo,
-    ) -> anyhow::Result<LookupResult<FeeAmount, (), ()>> {
-        Ok(self
-            .fee_merkle_tree
-            .update_with(fee_info.account, |balance| {
-                Some(balance.cloned().unwrap_or_default().add(fee_info.amount))
-            })?)
-    }
-
-    /// Charge a fee to an account, transferring the funds to the fee recipient account.
-    pub fn charge_fee(&mut self, fee_info: FeeInfo, recipient: FeeAccount) -> Result<(), FeeError> {
-        let fee_state = self.fee_merkle_tree.clone();
-
-        // Deduct the fee from the paying account.
-        let FeeInfo { account, amount } = fee_info;
-        let mut err = None;
-        let fee_state = fee_state.persistent_update_with(account, |balance| {
-            let balance = balance.copied();
-            let Some(updated) = balance.unwrap_or_default().checked_sub(&amount) else {
-                // Return an error without updating the account.
-                err = Some(FeeError::InsufficientFunds { balance, amount });
-                return balance;
-            };
-            if updated == FeeAmount::default() {
-                // Delete the account from the tree if its balance ended up at 0; this saves some
-                // space since the account is no longer carrying any information.
-                None
-            } else {
-                // Otherwise store the updated balance.
-                Some(updated)
-            }
-        })?;
-
-        // Fail if there was an error during `persistent_update_with` (e.g. insufficient balance).
-        if let Some(err) = err {
-            return Err(err);
-        }
-
-        // If we successfully deducted the fee from the source account, increment the balance of the
-        // recipient account.
-        let fee_state = fee_state.persistent_update_with(recipient, |balance| {
-            Some(balance.copied().unwrap_or_default() + amount)
-        })?;
-
-        // If the whole update was successful, update the original state.
-        self.fee_merkle_tree = fee_state;
-        Ok(())
-    }
-}
-
-#[cfg(any(test, feature = "testing"))]
-impl ValidatedState {
-    pub fn forget(&self) -> Self {
-        Self {
-            fee_merkle_tree: FeeMerkleTree::from_commitment(self.fee_merkle_tree.commitment()),
-            block_merkle_tree: BlockMerkleTree::from_commitment(
-                self.block_merkle_tree.commitment(),
-            ),
-            chain_config: ResolvableChainConfig::from(self.chain_config.commit()),
-        }
-    }
-}
-
-/// Possible proposal validation failures
-#[derive(Error, Debug, Eq, PartialEq)]
-pub enum ProposalValidationError {
-    #[error("Invalid ChainConfig: expected={expected}, proposal={proposal}")]
-    InvalidChainConfig { expected: String, proposal: String },
-
-    #[error(
-        "Invalid Payload Size: (max_block_size={max_block_size}, proposed_block_size={block_size})"
-    )]
-    MaxBlockSizeExceeded {
-        max_block_size: BlockSize,
-        block_size: BlockSize,
-    },
-    #[error("Insufficient Fee: block_size={max_block_size}, base_fee={base_fee}, proposed_fee={proposed_fee}")]
-    InsufficientFee {
-        max_block_size: BlockSize,
-        base_fee: FeeAmount,
-        proposed_fee: FeeAmount,
-    },
-    #[error("Invalid Height: parent_height={parent_height}, proposal_height={proposal_height}")]
-    InvalidHeight {
-        parent_height: u64,
-        proposal_height: u64,
-    },
-    #[error("Invalid Block Root Error: expected={expected_root}, proposal={proposal_root}")]
-    InvalidBlockRoot {
-        expected_root: BlockMerkleCommitment,
-        proposal_root: BlockMerkleCommitment,
-    },
-    #[error("Invalid Fee Root Error: expected={expected_root}, proposal={proposal_root}")]
-    InvalidFeeRoot {
-        expected_root: FeeMerkleCommitment,
-        proposal_root: FeeMerkleCommitment,
-    },
-    #[error("Invalid namespace table: {err}")]
-    InvalidNsTable { err: NsTableValidationError },
-}
-
-impl From<NsTableValidationError> for ProposalValidationError {
-    fn from(err: NsTableValidationError) -> Self {
-        Self::InvalidNsTable { err }
-    }
-}
-
-pub fn validate_proposal(
-    state: &ValidatedState,
-    expected_chain_config: ChainConfig,
-    parent_leaf: &Leaf,
-    proposal: &Header,
-    vid_common: &VidCommon,
-) -> Result<(), ProposalValidationError> {
-    let parent_header = parent_leaf.block_header();
-
-    // validate `ChainConfig`
-    if proposal.chain_config.commit() != expected_chain_config.commit() {
-        return Err(ProposalValidationError::InvalidChainConfig {
-            expected: format!("{:?}", expected_chain_config),
-            proposal: format!("{:?}", proposal.chain_config),
-        });
-    }
-
-    // validate block size and fee
-    let block_size = VidSchemeType::get_payload_byte_len(vid_common) as u64;
-    if block_size > *expected_chain_config.max_block_size {
-        return Err(ProposalValidationError::MaxBlockSizeExceeded {
-            max_block_size: expected_chain_config.max_block_size,
-            block_size: block_size.into(),
-        });
-    }
-
-    if proposal.fee_info.amount() < expected_chain_config.base_fee * block_size {
-        return Err(ProposalValidationError::InsufficientFee {
-            max_block_size: expected_chain_config.max_block_size,
-            base_fee: expected_chain_config.base_fee,
-            proposed_fee: proposal.fee_info.amount(),
-        });
-    }
-
-    // validate height
-    if proposal.height != parent_header.height + 1 {
-        return Err(ProposalValidationError::InvalidHeight {
-            parent_height: parent_header.height,
-            proposal_height: proposal.height,
-        });
-    }
-
-    let ValidatedState {
-        block_merkle_tree,
-        fee_merkle_tree,
-        ..
-    } = state;
-
-    let block_merkle_tree_root = block_merkle_tree.commitment();
-    if proposal.block_merkle_tree_root != block_merkle_tree_root {
-        return Err(ProposalValidationError::InvalidBlockRoot {
-            expected_root: block_merkle_tree_root,
-            proposal_root: proposal.block_merkle_tree_root,
-        });
-    }
-
-    let fee_merkle_tree_root = fee_merkle_tree.commitment();
-    if proposal.fee_merkle_tree_root != fee_merkle_tree_root {
-        return Err(ProposalValidationError::InvalidFeeRoot {
-            expected_root: fee_merkle_tree_root,
-            proposal_root: proposal.fee_merkle_tree_root,
-        });
-    }
-
-    proposal
-        .ns_table
-        .validate(&PayloadByteLen::from_vid_common(vid_common))?;
-
-    Ok(())
-}
-
-/// Possible charge fee failures
-#[derive(Error, Debug, Eq, PartialEq)]
-pub enum FeeError {
-    #[error("Insuficcient Funds: have {balance:?}, required {amount:?}")]
-    InsufficientFunds {
-        balance: Option<FeeAmount>,
-        amount: FeeAmount,
-    },
-    #[error("Merkle Tree Error: {0}")]
-    MerkleTreeError(MerkleTreeError),
-}
-
-impl From<MerkleTreeError> for FeeError {
-    fn from(item: MerkleTreeError) -> Self {
-        Self::MerkleTreeError(item)
-    }
-}
-
-fn charge_fee(
-    state: &mut ValidatedState,
-    delta: &mut Delta,
-    fee_info: FeeInfo,
-    recipient: FeeAccount,
-) -> Result<(), FeeError> {
-    state.charge_fee(fee_info, recipient)?;
-    delta.fees_delta.extend([fee_info.account, recipient]);
-    Ok(())
-}
-
-/// Possible builder validation failures
-#[derive(Error, Debug, Eq, PartialEq)]
-pub enum BuilderValidationError {
-    #[error("Builder signature not found")]
-    SignatureNotFound,
-    #[error("Fee amount out of range: {0}")]
-    FeeAmountOutOfRange(FeeAmount),
-    #[error("Invalid Builder Signature")]
-    InvalidBuilderSignature,
-}
-
-/// Validate builder account by verifying signature
-fn validate_builder_fee(proposed_header: &Header) -> Result<(), BuilderValidationError> {
-    // Beware of Malice!
-    let signature = proposed_header
-        .builder_signature
-        .ok_or(BuilderValidationError::SignatureNotFound)?;
-    let fee_amount = proposed_header.fee_info.amount().as_u64().ok_or(
-        BuilderValidationError::FeeAmountOutOfRange(proposed_header.fee_info.amount()),
-    )?;
-
-    // verify signature
-    if !proposed_header.fee_info.account.validate_fee_signature(
-        &signature,
-        fee_amount,
-        proposed_header.metadata(),
-        &proposed_header.payload_commitment(),
-    ) {
-        return Err(BuilderValidationError::InvalidBuilderSignature);
-    }
-
-    Ok(())
-}
->>>>>>> fde863cd
 
 async fn compute_state_update(
     state: &ValidatedState,
