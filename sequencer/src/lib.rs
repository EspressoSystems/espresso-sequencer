pub mod api;
pub mod catchup;
pub mod context;
<<<<<<< HEAD
pub mod eth_signature_key;
pub mod genesis;
mod header;
=======
pub mod genesis;

mod external_event_handler;
>>>>>>> 4968ecea
pub mod hotshot_commitment;
pub mod options;
pub mod state_signature;

mod message_compat_tests;
<<<<<<< HEAD
mod reference_tests;

use crate::catchup::BackoffParams;
use anyhow::Context;
use async_std::sync::RwLock;
use async_trait::async_trait;
use catchup::{StateCatchup, StatePeers};
use context::SequencerContext;
use ethers::types::U256;
#[cfg(feature = "libp2p")]
use futures::FutureExt;
use genesis::{GenesisHeader, L1Finalized, Upgrade};

// Should move `STAKE_TABLE_CAPACITY` in the sequencer repo when we have variate stake table support

use hotshot_example_types::auction_results_provider_types::TestAuctionResultsProvider;
use l1_client::L1Client;

use libp2p::Multiaddr;
use network::libp2p::split_off_peer_id;
use state::FeeAccount;
=======

use anyhow::Context;
use async_std::sync::RwLock;
use catchup::StatePeers;
use context::SequencerContext;
use espresso_types::{
    BackoffParams, L1Client, NodeState, PubKey, SeqTypes, SolverAuctionResultsProvider,
    ValidatedState,
};
use ethers::types::U256;
#[cfg(feature = "libp2p")]
use futures::FutureExt;
use genesis::L1Finalized;
// Should move `STAKE_TABLE_CAPACITY` in the sequencer repo when we have variate stake table support
use libp2p::Multiaddr;
use network::libp2p::split_off_peer_id;
use options::Identity;
>>>>>>> 4968ecea
use state_signature::static_stake_table_commitment;
use url::Url;
pub mod persistence;
pub mod state;

#[cfg(feature = "libp2p")]
use std::time::Duration;
use std::{collections::BTreeMap, fmt::Debug, marker::PhantomData, net::SocketAddr, sync::Arc};

use derivative::Derivative;
use espresso_types::v0::traits::{PersistenceOptions, SequencerPersistence};
pub use genesis::Genesis;
#[cfg(feature = "libp2p")]
use hotshot::traits::implementations::{CombinedNetworks, Libp2pNetwork};
use hotshot::{
<<<<<<< HEAD
    traits::{
        election::static_committee::GeneralStaticCommittee,
        implementations::{
            derive_libp2p_peer_id, CdnMetricsValue, KeyPair, MemoryNetwork, PushCdnNetwork, Topic,
            WrappedSignatureKey,
        },
    },
    types::SignatureKey,
=======
    traits::implementations::{
        derive_libp2p_peer_id, CdnMetricsValue, CdnTopic, KeyPair, MemoryNetwork, PushCdnNetwork,
        WrappedSignatureKey,
    },
    types::SignatureKey,
    MarketplaceConfig,
>>>>>>> 4968ecea
};
use hotshot_orchestrator::{
    client::{OrchestratorClient, ValidatorArgs},
    config::NetworkConfig,
};
use hotshot_types::{
<<<<<<< HEAD
    consensus::CommitmentMap,
    data::{DaProposal, QuorumProposal, VidDisperseShare, ViewNumber},
    event::HotShotAction,
=======
    data::ViewNumber,
>>>>>>> 4968ecea
    light_client::{StateKeyPair, StateSignKey},
    signature_key::{BLSPrivKey, BLSPubKey},
    traits::{
        metrics::Metrics,
<<<<<<< HEAD
        network::ConnectedNetwork,
        node_implementation::{NodeImplementation, NodeType},
        signature_key::{BuilderSignatureKey, StakeTableEntryType},
        states::InstanceState,
        storage::Storage,
=======
        network::{ConnectedNetwork, Topic},
        node_implementation::{NodeImplementation, NodeType, Versions},
        signature_key::{BuilderSignatureKey, StakeTableEntryType},
>>>>>>> 4968ecea
    },
    utils::BuilderCommitment,
    ValidatorConfig,
};
<<<<<<< HEAD
use persistence::{PersistenceOptions, SequencerPersistence};
use serde::{Deserialize, Serialize};
use snafu::Snafu;
use std::{collections::BTreeMap, fmt::Debug, marker::PhantomData, net::SocketAddr, sync::Arc};
use vbs::version::{StaticVersion, StaticVersionType, Version};

#[cfg(feature = "libp2p")]
use std::time::Duration;

#[cfg(feature = "libp2p")]
use hotshot::traits::implementations::{CombinedNetworks, Libp2pNetwork};

pub use block::Payload;
pub use chain_config::ChainConfig;
pub use genesis::Genesis;
pub use header::Header;
pub use l1_client::L1BlockInfo;
=======
>>>>>>> 4968ecea
pub use options::Options;
use serde::{Deserialize, Serialize};
use vbs::version::{StaticVersion, StaticVersionType};
pub mod network;

/// The Sequencer node is generic over the hotshot CommChannel.
#[derive(Derivative, Serialize, Deserialize)]
#[derivative(
    Copy(bound = ""),
    Debug(bound = ""),
    Default(bound = ""),
    PartialEq(bound = ""),
    Eq(bound = ""),
    Hash(bound = "")
)]
pub struct Node<N: ConnectedNetwork<PubKey>, P: SequencerPersistence>(PhantomData<fn(&N, &P)>);

// Using derivative to derive Clone triggers the clippy lint
// https://rust-lang.github.io/rust-clippy/master/index.html#/incorrect_clone_impl_on_copy_type
impl<N: ConnectedNetwork<PubKey>, P: SequencerPersistence> Clone for Node<N, P> {
    fn clone(&self) -> Self {
        *self
    }
}

pub type SequencerApiVersion = StaticVersion<0, 1>;

impl<N: ConnectedNetwork<PubKey>, P: SequencerPersistence> NodeImplementation<SeqTypes>
    for Node<N, P>
{
    type Network = N;
    type Storage = Arc<RwLock<P>>;
<<<<<<< HEAD
    type AuctionResultsProvider = TestAuctionResultsProvider;
}

#[async_trait]
impl<P: SequencerPersistence> Storage<SeqTypes> for Arc<RwLock<P>> {
    async fn append_vid(
        &self,
        proposal: &Proposal<SeqTypes, VidDisperseShare<SeqTypes>>,
    ) -> anyhow::Result<()> {
        self.write().await.append_vid(proposal).await
    }

    async fn append_da(
        &self,
        proposal: &Proposal<SeqTypes, DaProposal<SeqTypes>>,
    ) -> anyhow::Result<()> {
        self.write().await.append_da(proposal).await
    }
    async fn record_action(&self, view: ViewNumber, action: HotShotAction) -> anyhow::Result<()> {
        self.write().await.record_action(view, action).await
    }
    async fn update_high_qc(&self, _high_qc: QuorumCertificate<SeqTypes>) -> anyhow::Result<()> {
        Ok(())
    }

    async fn update_undecided_state(
        &self,
        leaves: CommitmentMap<Leaf>,
        state: BTreeMap<ViewNumber, View<SeqTypes>>,
    ) -> anyhow::Result<()> {
        self.write()
            .await
            .update_undecided_state(leaves, state)
            .await
    }

    async fn append_proposal(
        &self,
        proposal: &Proposal<SeqTypes, QuorumProposal<SeqTypes>>,
    ) -> anyhow::Result<()> {
        self.write().await.append_quorum_proposal(proposal).await
    }
}

#[derive(Debug, Clone)]
pub struct NodeState {
    pub node_id: u64,
    pub chain_config: ChainConfig,
    pub l1_client: L1Client,
    pub peers: Arc<dyn StateCatchup>,
    pub genesis_header: GenesisHeader,
    pub genesis_state: ValidatedState,
    pub l1_genesis: Option<L1BlockInfo>,
    pub upgrades: BTreeMap<Version, Upgrade>,
    pub current_version: Version,
}

impl NodeState {
    pub fn new(
        node_id: u64,
        chain_config: ChainConfig,
        l1_client: L1Client,
        catchup: impl StateCatchup + 'static,
    ) -> Self {
        Self {
            node_id,
            chain_config,
            l1_client,
            peers: Arc::new(catchup),
            genesis_header: Default::default(),
            genesis_state: ValidatedState {
                chain_config: chain_config.into(),
                ..Default::default()
            },
            l1_genesis: None,
            upgrades: Default::default(),
            current_version: <SeqTypes as NodeType>::Base::version(),
        }
    }

    #[cfg(any(test, feature = "testing"))]
    pub fn mock() -> Self {
        Self::new(
            0,
            ChainConfig::default(),
            L1Client::new("http://localhost:3331".parse().unwrap(), 10000),
            catchup::mock::MockStateCatchup::default(),
        )
    }

    pub fn with_l1(mut self, l1_client: L1Client) -> Self {
        self.l1_client = l1_client;
        self
    }

    pub fn with_genesis(mut self, state: ValidatedState) -> Self {
        self.genesis_state = state;
        self
    }

    pub fn with_chain_config(mut self, cfg: ChainConfig) -> Self {
        self.chain_config = cfg;
        self
    }

    pub fn with_upgrades(mut self, upgrades: BTreeMap<Version, Upgrade>) -> Self {
        self.upgrades = upgrades;
        self
    }
}

// This allows us to turn on `Default` on InstanceState trait
// which is used in `HotShot` by `TestBuilderImplementation`.
#[cfg(any(test, feature = "testing"))]
impl Default for NodeState {
    fn default() -> Self {
        Self::new(
            1u64,
            ChainConfig::default(),
            L1Client::new("http://localhost:3331".parse().unwrap(), 10000),
            catchup::mock::MockStateCatchup::default(),
        )
    }
}

impl InstanceState for NodeState {}

impl NodeType for SeqTypes {
    type Time = ViewNumber;
    type BlockHeader = Header;
    type BlockPayload = Payload;
    type SignatureKey = PubKey;
    type Transaction = Transaction;
    type InstanceState = NodeState;
    type ValidatedState = ValidatedState;
    type Membership = GeneralStaticCommittee<Self, PubKey>;
    type BuilderSignatureKey = FeeAccount;
    type Base = StaticVersion<0, 1>;
    type Upgrade = StaticVersion<0, 2>;
    const UPGRADE_HASH: [u8; 32] = [
        1, 0, 1, 0, 0, 1, 0, 0, 0, 1, 0, 0, 0, 0, 1, 0, 0, 0, 0, 1, 0, 0, 0, 0, 0, 1, 0, 0, 0, 0,
        0, 0,
    ];
}

#[derive(Clone, Debug, Snafu, Deserialize, Serialize)]
pub enum Error {
    // TODO: Can we nest these errors in a `ValidationError` to group them?

    // Parent state commitment of block doesn't match current state commitment
    IncorrectParent,

    // New view number isn't strictly after current view
    IncorrectView,

    // Genesis block either has zero or more than one transaction
    GenesisWrongSize,

    // Genesis transaction not present in genesis block
    MissingGenesis,

    // Genesis transaction in non-genesis block
    UnexpectedGenesis,

    // Merkle tree error
    MerkleTreeError { error: String },

    BlockBuilding,
=======
    type AuctionResultsProvider = SolverAuctionResultsProvider;
>>>>>>> 4968ecea
}

#[derive(Clone, Debug)]
pub struct NetworkParams {
    /// The address where a CDN marshal is located
    pub cdn_endpoint: String,
    pub orchestrator_url: Url,
    pub state_relay_server_url: Url,
    pub private_staking_key: BLSPrivKey,
    pub private_state_key: StateSignKey,
    pub state_peers: Vec<Url>,
<<<<<<< HEAD
    pub catchup_backoff: BackoffParams,
=======
    pub config_peers: Option<Vec<Url>>,
    pub catchup_backoff: BackoffParams,
    /// The address to advertise as our public API's URL
    pub public_api_url: Option<Url>,
>>>>>>> 4968ecea

    /// The address to send to other Libp2p nodes to contact us
    pub libp2p_advertise_address: SocketAddr,
    /// The address to bind to for Libp2p
    pub libp2p_bind_address: SocketAddr,
    /// The (optional) bootstrap node addresses for Libp2p. If supplied, these will
    /// override the bootstrap nodes specified in the config file.
    pub libp2p_bootstrap_nodes: Option<Vec<Multiaddr>>,
}

pub struct L1Params {
    pub url: Url,
    pub events_max_block_range: u64,
}

<<<<<<< HEAD
pub async fn init_node<P: PersistenceOptions, Ver: StaticVersionType + 'static>(
=======
#[allow(clippy::too_many_arguments)]
pub async fn init_node<P: PersistenceOptions, V: Versions>(
>>>>>>> 4968ecea
    genesis: Genesis,
    network_params: NetworkParams,
    metrics: &dyn Metrics,
    persistence_opt: P,
    l1_params: L1Params,
<<<<<<< HEAD
    bind_version: Ver,
    is_da: bool,
) -> anyhow::Result<SequencerContext<network::Production, P::Persistence, Ver>> {
=======
    seq_versions: V,
    is_da: bool,
    identity: Identity,
    marketplace_config: MarketplaceConfig<SeqTypes, Node<network::Production, P::Persistence>>,
) -> anyhow::Result<SequencerContext<network::Production, P::Persistence, V>> {
>>>>>>> 4968ecea
    // Expose git information via status API.
    metrics
        .text_family(
            "version".into(),
            vec!["rev".into(), "desc".into(), "timestamp".into()],
        )
        .create(vec![
            env!("VERGEN_GIT_SHA").into(),
            env!("VERGEN_GIT_DESCRIBE").into(),
            env!("VERGEN_GIT_COMMIT_TIMESTAMP").into(),
        ]);

<<<<<<< HEAD
=======
    // Expose Node Entity Information via the status/metrics API
    metrics
        .text_family(
            "node_identity_general".into(),
            vec![
                "name".into(),
                "company_name".into(),
                "company_website".into(),
                "operating_system".into(),
                "node_type".into(),
                "network_type".into(),
            ],
        )
        .create(vec![
            identity.node_name.unwrap_or("".into()),
            identity.company_name.unwrap_or("".into()),
            identity
                .company_website
                .map(|u| u.into())
                .unwrap_or("".into()),
            identity.operating_system.unwrap_or("".into()),
            identity.node_type.unwrap_or("".into()),
            identity.network_type.unwrap_or("".into()),
        ]);

    // Expose Node Identity Location via the status/metrics API
    metrics
        .text_family(
            "node_identity_location".into(),
            vec!["country".into(), "latitude".into(), "longitude".into()],
        )
        .create(vec![
            identity.country_code.unwrap_or("".into()),
            identity
                .latitude
                .map(|l| l.to_string())
                .unwrap_or("".into()),
            identity
                .longitude
                .map(|l| l.to_string())
                .unwrap_or("".into()),
        ]);

>>>>>>> 4968ecea
    // Stick our public key in `metrics` so it is easily accessible via the status API.
    let pub_key = BLSPubKey::from_private(&network_params.private_staking_key);
    metrics
        .text_family("node".into(), vec!["key".into()])
        .create(vec![pub_key.to_string()]);

    // Orchestrator client
    let validator_args = ValidatorArgs {
        url: network_params.orchestrator_url,
        advertise_address: Some(network_params.libp2p_advertise_address),
        builder_address: None,
        network_config_file: None,
    };
    let orchestrator_client = OrchestratorClient::new(validator_args);
    let state_key_pair = StateKeyPair::from_sign_key(network_params.private_state_key);
    let my_config = ValidatorConfig {
        public_key: pub_key,
        private_key: network_params.private_staking_key,
        stake_value: 1,
        state_key_pair,
        is_da,
    };

    // Derive our Libp2p public key from our private key
    let libp2p_public_key =
        derive_libp2p_peer_id::<<SeqTypes as NodeType>::SignatureKey>(&my_config.private_key)
            .with_context(|| "Failed to derive Libp2p peer ID")?;

    let mut persistence = persistence_opt.clone().create().await?;
<<<<<<< HEAD
    let (mut config, wait_for_orchestrator) = match persistence.load_config().await? {
        Some(config) => {
=======
    let (mut config, wait_for_orchestrator) = match (
        persistence.load_config().await?,
        network_params.config_peers,
    ) {
        (Some(config), _) => {
>>>>>>> 4968ecea
            tracing::info!("loaded network config from storage, rejoining existing network");
            (config, false)
        }
        // If we were told to fetch the config from an already-started peer, do so.
        (None, Some(peers)) => {
            tracing::info!(?peers, "loading network config from peers");
            let peers =
                StatePeers::<SequencerApiVersion>::from_urls(peers, network_params.catchup_backoff);
            let config = peers.fetch_config(my_config.clone()).await;

            tracing::info!(
                node_id = config.node_index,
                stake_table = ?config.config.known_nodes_with_stake,
                "loaded config",
            );
            persistence.save_config(&config).await?;
            (config, false)
        }
        // Otherwise, this is a fresh network; load from the orchestrator.
        (None, None) => {
            tracing::info!("loading network config from orchestrator");
            tracing::error!(
                "waiting for other nodes to connect, DO NOT RESTART until fully connected"
            );
            let config = NetworkConfig::get_complete_config(
                &orchestrator_client,
                my_config.clone(),
                // Register in our Libp2p advertise address and public key so other nodes
                // can contact us on startup
                Some(network_params.libp2p_advertise_address),
                Some(libp2p_public_key),
            )
            .await?
            .0;

            tracing::info!(
                node_id = config.node_index,
                stake_table = ?config.config.known_nodes_with_stake,
                "loaded config",
            );
            persistence.save_config(&config).await?;
            tracing::error!("all nodes connected");
            (config, true)
        }
    };

<<<<<<< HEAD
    let version = Ver::version();
    if let Some(upgrade) = genesis.upgrades.get(&version) {
        let view = upgrade.view;
        config.config.start_proposing_view = view;
        config.config.stop_proposing_view = view + upgrade.propose_window;
        config.config.start_voting_view = 1;
        config.config.stop_voting_view = u64::MAX;
=======
    if let Some(upgrade) = genesis.upgrades.get(&V::Upgrade::VERSION) {
        upgrade.set_hotshot_config_parameters(&mut config.config);
>>>>>>> 4968ecea
    }

    // If the `Libp2p` bootstrap nodes were supplied via the command line, override those
    // present in the config file.
    if let Some(bootstrap_nodes) = network_params.libp2p_bootstrap_nodes {
        if let Some(libp2p_config) = config.libp2p_config.as_mut() {
            // If the libp2p configuration is present, we can override the bootstrap nodes.

            // Split off the peer ID from the addresses
            libp2p_config.bootstrap_nodes = bootstrap_nodes
                .into_iter()
                .map(split_off_peer_id)
                .collect::<Result<Vec<_>, _>>()
                .with_context(|| "Failed to parse peer ID from bootstrap node")?;
        } else {
            // If not, don't try launching with them. Eventually we may want to
            // provide a default configuration here instead.
            tracing::warn!("No libp2p configuration found, ignoring supplied bootstrap nodes");
        }
    }

    let node_index = config.node_index;

    // If we are a DA node, we need to subscribe to the DA topic
    let topics = {
<<<<<<< HEAD
        let mut topics = vec![Topic::Global];
        if is_da {
            topics.push(Topic::Da);
=======
        let mut topics = vec![CdnTopic::Global];
        if is_da {
            topics.push(CdnTopic::Da);
>>>>>>> 4968ecea
        }
        topics
    };

    // Initialize the push CDN network (and perform the initial connection)
    let cdn_network = PushCdnNetwork::new(
        network_params.cdn_endpoint,
        topics,
        KeyPair {
            public_key: WrappedSignatureKey(my_config.public_key),
            private_key: my_config.private_key.clone(),
        },
        CdnMetricsValue::new(metrics),
    )
    .with_context(|| "Failed to create CDN network")?;

    // Initialize the Libp2p network (if enabled)
    #[cfg(feature = "libp2p")]
    let network = {
        let p2p_network = Libp2pNetwork::from_config::<SeqTypes>(
            config.clone(),
            network_params.libp2p_bind_address,
            &my_config.public_key,
            // We need the private key so we can derive our Libp2p keypair
            // (using https://docs.rs/blake3/latest/blake3/fn.derive_key.html)
            &my_config.private_key,
            hotshot::traits::implementations::Libp2pMetricsValue::new(metrics),
        )
        .await
        .with_context(|| "Failed to create libp2p network")?;

        tracing::warn!("Waiting for at least one connection to be initialized");
        futures::select! {
            _ = cdn_network.wait_for_ready().fuse() => {
                tracing::warn!("CDN connection initialized");
            },
            _ = p2p_network.wait_for_ready().fuse() => {
                tracing::warn!("P2P connection initialized");
            },
        };

        // Combine the CDN and P2P networks
        Arc::from(CombinedNetworks::new(
            cdn_network,
            p2p_network,
<<<<<<< HEAD
            Duration::from_secs(1),
=======
            Some(Duration::from_secs(1)),
>>>>>>> 4968ecea
        ))
    };

    // Wait for the CDN network to be ready if we're not using the P2P network
    #[cfg(not(feature = "libp2p"))]
    let network = {
        tracing::warn!("Waiting for the CDN connection to be initialized");
        cdn_network.wait_for_ready().await;
        tracing::warn!("CDN connection initialized");
        Arc::from(cdn_network)
    };

    let mut genesis_state = ValidatedState {
        chain_config: genesis.chain_config.into(),
        ..Default::default()
    };
    for (address, amount) in genesis.accounts {
        tracing::info!(%address, %amount, "Prefunding account for demo");
        genesis_state.prefund_account(address, amount);
    }

    let l1_client = L1Client::new(l1_params.url, l1_params.events_max_block_range);
    let l1_genesis = match genesis.l1_finalized {
        Some(L1Finalized::Block(b)) => Some(b),
        Some(L1Finalized::Number { number }) => {
            Some(l1_client.wait_for_finalized_block(number).await)
        }
        None => None,
    };
    let instance_state = NodeState {
        chain_config: genesis.chain_config,
        l1_client,
        genesis_header: genesis.header,
        genesis_state,
        l1_genesis,
        peers: catchup::local_and_remote(
            persistence_opt,
<<<<<<< HEAD
            StatePeers::<Ver>::from_urls(
=======
            StatePeers::<SequencerApiVersion>::from_urls(
>>>>>>> 4968ecea
                network_params.state_peers,
                network_params.catchup_backoff,
            ),
        )
        .await,
        node_id: node_index,
        upgrades: genesis.upgrades,
<<<<<<< HEAD
        current_version: Ver::VERSION,
=======
        current_version: V::Base::VERSION,
>>>>>>> 4968ecea
    };

    let mut ctx = SequencerContext::init(
        config,
        instance_state,
        persistence,
        network,
        Some(network_params.state_relay_server_url),
        metrics,
        genesis.stake_table.capacity,
<<<<<<< HEAD
        bind_version,
=======
        network_params.public_api_url,
        seq_versions,
        marketplace_config,
>>>>>>> 4968ecea
    )
    .await?;
    if wait_for_orchestrator {
        ctx = ctx.wait_for_orchestrator(orchestrator_client);
    }
    Ok(ctx)
}

pub fn empty_builder_commitment() -> BuilderCommitment {
    BuilderCommitment::from_bytes([])
}

#[cfg(any(test, feature = "testing"))]
pub mod testing {
<<<<<<< HEAD
    use super::*;
    use crate::{
        catchup::mock::MockStateCatchup,
        eth_signature_key::EthKeyPair,
        persistence::no_storage::{self, NoStorage},
    };
    use api::test_helpers::TestNetworkUpgrades;
    use committable::Committable;
=======
    use std::{collections::HashMap, time::Duration};

    use async_compatibility_layer::art::async_spawn;
    use committable::Committable;
    use espresso_types::{
        eth_signature_key::EthKeyPair,
        mock::MockStateCatchup,
        v0::traits::{PersistenceOptions, StateCatchup},
        Event, FeeAccount, Leaf, MarketplaceVersion, MockSequencerVersions, Payload, PubKey,
        SeqTypes, Transaction, Upgrade,
    };
>>>>>>> 4968ecea
    use futures::{
        future::join_all,
        stream::{Stream, StreamExt},
    };
<<<<<<< HEAD
    use genesis::Upgrade;
    use hotshot::traits::{
        implementations::{MasterMap, MemoryNetwork},
        BlockPayload,
    };
    use hotshot::types::EventType::Decide;
=======
    use hotshot::{
        traits::{
            implementations::{MasterMap, MemoryNetwork},
            BlockPayload,
        },
        types::EventType::Decide,
    };
>>>>>>> 4968ecea
    use hotshot_stake_table::vec_based::StakeTable;
    use hotshot_testing::block_builder::{
        BuilderTask, SimpleBuilderImplementation, TestBuilderImplementation,
    };
    use hotshot_types::{
        event::LeafInfo,
        light_client::{CircuitField, StateKeyPair, StateVerKey},
<<<<<<< HEAD
        traits::{block_contents::BlockHeader, metrics::NoMetrics, stake_table::StakeTableScheme},
        ExecutionType, HotShotConfig, PeerConfig,
    };
    use portpicker::pick_unused_port;
    use std::collections::HashMap;
    use std::time::Duration;
    use vbs::version::Version;

    const STAKE_TABLE_CAPACITY_FOR_TEST: u64 = 10;

    pub async fn run_test_builder<const NUM_NODES: usize>(
        port: Option<u16>,
    ) -> (Box<dyn BuilderTask<SeqTypes>>, Url) {
        let port = port.unwrap_or_else(|| pick_unused_port().expect("No ports available"));

        // This should never fail.
        let url: Url = format!("http://localhost:{port}")
            .parse()
            .expect("Failed to parse builder URL");

        (
            <SimpleBuilderImplementation as TestBuilderImplementation<SeqTypes>>::start(
                NUM_NODES,
                url.clone(),
                (),
                HashMap::new(),
            )
            .await,
=======
        traits::{
            block_contents::{vid_commitment, BlockHeader, EncodeBytes},
            metrics::NoMetrics,
            node_implementation::ConsensusTime,
            stake_table::StakeTableScheme,
        },
        ExecutionType, HotShotConfig, PeerConfig,
    };
    use marketplace_builder_core::{
        builder_state::{BuilderState, BuiltFromProposedBlock},
        service::{run_builder_service, BroadcastSenders, GlobalState, NoHooks, ProxyGlobalState},
    };
    use portpicker::pick_unused_port;
    use vbs::version::Version;

    use super::*;
    use crate::persistence::no_storage::{self, NoStorage};

    const STAKE_TABLE_CAPACITY_FOR_TEST: u64 = 10;
    const BUILDER_CHANNEL_CAPACITY_FOR_TEST: usize = 128;

    struct MarketplaceBuilderImplementation {
        hooks: Arc<NoHooks<SeqTypes>>,
        senders: BroadcastSenders<SeqTypes>,
    }

    impl BuilderTask<SeqTypes> for MarketplaceBuilderImplementation {
        fn start(
            self: Box<Self>,
            stream: Box<
                dyn Stream<Item = hotshot::types::Event<SeqTypes>>
                    + std::marker::Unpin
                    + Send
                    + 'static,
            >,
        ) {
            async_spawn(async move {
                let res = run_builder_service::<SeqTypes>(self.hooks, self.senders, stream).await;
                tracing::error!(?res, "Testing marketplace builder service exited");
            });
        }
    }

    pub async fn run_marketplace_builder<const NUM_NODES: usize>(
        port: Option<u16>,
        instance_state: NodeState,
        validated_state: ValidatedState,
    ) -> (Box<dyn BuilderTask<SeqTypes>>, Url) {
        let builder_key_pair = EthKeyPair::random();
        let port = port.unwrap_or_else(|| pick_unused_port().expect("No ports available"));

        // This should never fail.
        let url: Url = format!("http://localhost:{port}")
            .parse()
            .expect("Failed to parse builder URL");

        let (senders, receivers) = marketplace_builder_core::service::broadcast_channels(
            BUILDER_CHANNEL_CAPACITY_FOR_TEST,
        );

        // builder api request channel
        let (req_sender, req_receiver) =
            async_broadcast::broadcast::<_>(BUILDER_CHANNEL_CAPACITY_FOR_TEST);

        let (genesis_payload, genesis_ns_table) =
            Payload::from_transactions([], &validated_state, &instance_state)
                .await
                .expect("genesis payload construction failed");

        let builder_commitment = genesis_payload.builder_commitment(&genesis_ns_table);

        let vid_commitment = {
            let payload_bytes = genesis_payload.encode();
            vid_commitment(&payload_bytes, NUM_NODES)
        };

        // create the global state
        let global_state: GlobalState<SeqTypes> = GlobalState::<SeqTypes>::new(
            req_sender,
            senders.transactions.clone(),
            vid_commitment,
            ViewNumber::genesis(),
        );

        let global_state = Arc::new(RwLock::new(global_state));

        let leaf = Leaf::genesis(&validated_state, &instance_state).await;

        let builder_state = BuilderState::<SeqTypes>::new(
            BuiltFromProposedBlock {
                view_number: ViewNumber::genesis(),
                vid_commitment,
                leaf_commit: leaf.commit(),
                builder_commitment,
            },
            &receivers,
            req_receiver,
            Vec::new(), /* tx_queue */
            Arc::clone(&global_state),
            Duration::from_secs(60),
            10,
            Arc::new(instance_state),
            Duration::from_secs(60),
            Arc::new(validated_state),
        );

        builder_state.event_loop();

        let hooks = Arc::new(NoHooks(PhantomData));

        // create the proxy global state it will server the builder apis
        let app = ProxyGlobalState::new(
            global_state.clone(),
            Arc::clone(&hooks),
            (builder_key_pair.fee_account(), builder_key_pair.clone()),
            Duration::from_secs(60),
        )
        .into_app()
        .expect("Failed to create builder tide-disco app");

        async_spawn(app.serve(url.clone(), MarketplaceVersion::instance()));

        (
            Box::new(MarketplaceBuilderImplementation { hooks, senders }),
>>>>>>> 4968ecea
            url,
        )
    }

<<<<<<< HEAD
=======
    pub async fn run_test_builder<const NUM_NODES: usize>(
        port: Option<u16>,
    ) -> (Box<dyn BuilderTask<SeqTypes>>, Url) {
        let port = port.unwrap_or_else(|| pick_unused_port().expect("No ports available"));

        // This should never fail.
        let url: Url = format!("http://localhost:{port}")
            .parse()
            .expect("Failed to parse builder URL");

        (
            <SimpleBuilderImplementation as TestBuilderImplementation<SeqTypes>>::start(
                NUM_NODES,
                format!("http://0.0.0.0:{port}")
                    .parse()
                    .expect("Failed to parse builder listener"),
                (),
                HashMap::new(),
            )
            .await,
            url,
        )
    }

>>>>>>> 4968ecea
    pub struct TestConfigBuilder<const NUM_NODES: usize> {
        config: HotShotConfig<PubKey>,
        priv_keys: Vec<BLSPrivKey>,
        state_key_pairs: Vec<StateKeyPair>,
        master_map: Arc<MasterMap<PubKey>>,
        l1_url: Url,
        state_relay_url: Option<Url>,
        builder_port: Option<u16>,
<<<<<<< HEAD
        upgrades: Option<TestNetworkUpgrades>,
=======
        marketplace_builder_port: Option<u16>,
        upgrades: BTreeMap<Version, Upgrade>,
>>>>>>> 4968ecea
    }

    impl<const NUM_NODES: usize> TestConfigBuilder<NUM_NODES> {
        pub fn builder_port(mut self, builder_port: Option<u16>) -> Self {
            self.builder_port = builder_port;
            self
        }

<<<<<<< HEAD
=======
        pub fn marketplace_builder_port(mut self, port: Option<u16>) -> Self {
            self.marketplace_builder_port = port;
            self
        }

>>>>>>> 4968ecea
        pub fn state_relay_url(mut self, url: Url) -> Self {
            self.state_relay_url = Some(url);
            self
        }

        pub fn l1_url(mut self, l1_url: Url) -> Self {
            self.l1_url = l1_url;
            self
        }

<<<<<<< HEAD
        pub fn upgrades(mut self, upgrades: TestNetworkUpgrades) -> Self {
            self.upgrades = Some(upgrades);
=======
        pub fn upgrades(mut self, upgrades: BTreeMap<Version, Upgrade>) -> Self {
            self.upgrades = upgrades;
>>>>>>> 4968ecea
            self
        }

        pub fn build(mut self) -> TestConfig<NUM_NODES> {
<<<<<<< HEAD
            if let Some(upgrades) = &self.upgrades {
                self.config.start_proposing_view = upgrades.start_proposing_view;
                self.config.stop_proposing_view = upgrades.stop_proposing_view;
                self.config.start_voting_view = upgrades.start_voting_view;
                self.config.stop_voting_view = upgrades.stop_voting_view;
                self.config.start_proposing_time = 0;
                self.config.stop_proposing_time = u64::MAX;
                self.config.start_voting_time = 0;
                self.config.stop_voting_time = u64::MAX;
=======
            if let Some(upgrade) = self
                .upgrades
                .get(&<MockSequencerVersions as Versions>::Upgrade::VERSION)
            {
                upgrade.set_hotshot_config_parameters(&mut self.config)
>>>>>>> 4968ecea
            }

            TestConfig {
                config: self.config,
                priv_keys: self.priv_keys,
                state_key_pairs: self.state_key_pairs,
                master_map: self.master_map,
                l1_url: self.l1_url,
                state_relay_url: self.state_relay_url,
<<<<<<< HEAD
=======
                marketplace_builder_port: self.marketplace_builder_port,
>>>>>>> 4968ecea
                builder_port: self.builder_port,
                upgrades: self.upgrades,
            }
        }
    }

    impl<const NUM_NODES: usize> Default for TestConfigBuilder<NUM_NODES> {
        fn default() -> Self {
            let num_nodes = NUM_NODES;

            // Generate keys for the nodes.
            let seed = [0; 32];
            let (pub_keys, priv_keys): (Vec<_>, Vec<_>) = (0..num_nodes)
                .map(|i| <PubKey as SignatureKey>::generated_from_seed_indexed(seed, i as u64))
                .unzip();
            let state_key_pairs = (0..num_nodes)
                .map(|i| StateKeyPair::generate_from_seed_indexed(seed, i as u64))
                .collect::<Vec<_>>();
            let known_nodes_with_stake = pub_keys
                .iter()
                .zip(&state_key_pairs)
                .map(|(pub_key, state_key_pair)| PeerConfig::<PubKey> {
                    stake_table_entry: pub_key.stake_table_entry(1),
                    state_ver_key: state_key_pair.ver_key(),
                })
                .collect::<Vec<_>>();

            let master_map = MasterMap::new();

            let config: HotShotConfig<PubKey> = HotShotConfig {
                fixed_leader_for_gpuvid: 0,
                execution_type: ExecutionType::Continuous,
                num_nodes_with_stake: num_nodes.try_into().unwrap(),
                num_nodes_without_stake: 0,
                known_da_nodes: known_nodes_with_stake.clone(),
                known_nodes_with_stake: known_nodes_with_stake.clone(),
                known_nodes_without_stake: vec![],
                next_view_timeout: Duration::from_secs(5).as_millis() as u64,
                timeout_ratio: (10, 11),
                round_start_delay: Duration::from_millis(1).as_millis() as u64,
                start_delay: Duration::from_millis(1).as_millis() as u64,
                num_bootstrap: 1usize,
                da_staked_committee_size: num_nodes,
                da_non_staked_committee_size: 0,
                my_own_validator_config: Default::default(),
                view_sync_timeout: Duration::from_secs(1),
                data_request_delay: Duration::from_secs(1),
                builder_urls: vec1::vec1![Url::parse(&format!(
                    "http://127.0.0.1:{}",
                    pick_unused_port().unwrap()
                ))
                .unwrap()],
                builder_timeout: Duration::from_secs(1),
                start_threshold: (
                    known_nodes_with_stake.clone().len() as u64,
                    known_nodes_with_stake.clone().len() as u64,
                ),
                start_proposing_view: 0,
                stop_proposing_view: 0,
                start_voting_view: 0,
                stop_voting_view: 0,
                start_proposing_time: 0,
                start_voting_time: 0,
                stop_proposing_time: 0,
                stop_voting_time: 0,
            };

            Self {
                config,
                priv_keys,
                state_key_pairs,
                master_map,
                l1_url: "http://localhost:8545".parse().unwrap(),
                state_relay_url: None,
                builder_port: None,
<<<<<<< HEAD
                upgrades: None,
=======
                marketplace_builder_port: None,
                upgrades: Default::default(),
>>>>>>> 4968ecea
            }
        }
    }

    #[derive(Clone)]
    pub struct TestConfig<const NUM_NODES: usize> {
        config: HotShotConfig<PubKey>,
        priv_keys: Vec<BLSPrivKey>,
        state_key_pairs: Vec<StateKeyPair>,
        master_map: Arc<MasterMap<PubKey>>,
        l1_url: Url,
        state_relay_url: Option<Url>,
        builder_port: Option<u16>,
<<<<<<< HEAD
        upgrades: Option<TestNetworkUpgrades>,
=======
        marketplace_builder_port: Option<u16>,
        upgrades: BTreeMap<Version, Upgrade>,
>>>>>>> 4968ecea
    }

    impl<const NUM_NODES: usize> TestConfig<NUM_NODES> {
        pub fn num_nodes(&self) -> usize {
            self.priv_keys.len()
        }

        pub fn hotshot_config(&self) -> &HotShotConfig<PubKey> {
            &self.config
        }

        pub fn set_builder_urls(&mut self, builder_urls: vec1::Vec1<Url>) {
            self.config.builder_urls = builder_urls;
        }

<<<<<<< HEAD
        pub fn builder_port(&self) -> Option<u16> {
            self.builder_port
        }

        pub fn l1_url(&self) -> Url {
            self.l1_url.clone()
        }

        pub fn upgrades(&self) -> Option<TestNetworkUpgrades> {
            self.upgrades.clone()
=======
        pub fn marketplace_builder_port(&self) -> Option<u16> {
            self.marketplace_builder_port
>>>>>>> 4968ecea
        }

        pub fn builder_port(&self) -> Option<u16> {
            self.builder_port
        }

        pub fn l1_url(&self) -> Url {
            self.l1_url.clone()
        }

        pub fn upgrades(&self) -> BTreeMap<Version, Upgrade> {
            self.upgrades.clone()
        }

        pub async fn init_nodes<V: Versions>(
            &self,
            bind_version: V,
        ) -> Vec<SequencerContext<network::Memory, NoStorage, V>> {
            join_all((0..self.num_nodes()).map(|i| async move {
                self.init_node(
                    i,
                    ValidatedState::default(),
                    no_storage::Options,
                    MockStateCatchup::default(),
                    &NoMetrics,
                    STAKE_TABLE_CAPACITY_FOR_TEST,
                    bind_version,
                    Default::default(),
<<<<<<< HEAD
=======
                    Url::parse(&format!(
                        "http://localhost:{}",
                        self.marketplace_builder_port.unwrap_or_default()
                    ))
                    .unwrap(),
>>>>>>> 4968ecea
                )
                .await
            }))
            .await
        }

        pub fn stake_table(&self) -> StakeTable<BLSPubKey, StateVerKey, CircuitField> {
            let mut st = StakeTable::<BLSPubKey, StateVerKey, CircuitField>::new(
                STAKE_TABLE_CAPACITY_FOR_TEST as usize,
            );
            self.config
                .known_nodes_with_stake
                .iter()
                .for_each(|config| {
                    st.register(
                        *config.stake_table_entry.key(),
                        config.stake_table_entry.stake(),
                        config.state_ver_key.clone(),
                    )
                    .unwrap()
                });
            st.advance();
            st.advance();
            st
        }

        #[allow(clippy::too_many_arguments)]
<<<<<<< HEAD
        pub async fn init_node<Ver: StaticVersionType + 'static, P: PersistenceOptions>(
=======
        pub async fn init_node<V: Versions, P: PersistenceOptions>(
>>>>>>> 4968ecea
            &self,
            i: usize,
            mut state: ValidatedState,
            persistence_opt: P,
            catchup: impl StateCatchup + 'static,
            metrics: &dyn Metrics,
            stake_table_capacity: u64,
<<<<<<< HEAD
            bind_version: Ver,
            upgrades: BTreeMap<Version, Upgrade>,
        ) -> SequencerContext<network::Memory, P::Persistence, Ver> {
            let mut config = self.config.clone();
            let my_peer_config = &config.known_nodes_with_stake[i];
=======
            bind_version: V,
            upgrades: BTreeMap<Version, Upgrade>,
            marketplace_builder_url: Url,
        ) -> SequencerContext<network::Memory, P::Persistence, V> {
            let mut config = self.config.clone();
            let my_peer_config = &config.known_nodes_with_stake[i];
            let is_da = config.known_da_nodes.contains(my_peer_config);
>>>>>>> 4968ecea
            config.my_own_validator_config = ValidatorConfig {
                public_key: my_peer_config.stake_table_entry.stake_key,
                private_key: self.priv_keys[i].clone(),
                stake_value: my_peer_config.stake_table_entry.stake_amount.as_u64(),
                state_key_pair: self.state_key_pairs[i].clone(),
                is_da: config.known_da_nodes.contains(my_peer_config),
            };

            let topics = if is_da {
                vec![Topic::Global, Topic::Da]
            } else {
                vec![Topic::Global]
            };

            let network = Arc::new(MemoryNetwork::new(
<<<<<<< HEAD
                config.my_own_validator_config.public_key,
                &self.master_map,
=======
                &config.my_own_validator_config.public_key,
                &self.master_map,
                &topics,
>>>>>>> 4968ecea
                None,
            ));

            // Make sure the builder account is funded.
            let builder_account = Self::builder_key().fee_account();
            tracing::info!(%builder_account, "prefunding builder account");
            state.prefund_account(builder_account, U256::max_value().into());
            let node_state = NodeState::new(
                i as u64,
<<<<<<< HEAD
                ChainConfig::default(),
                L1Client::new(self.l1_url.clone(), 1000),
                catchup::local_and_remote(persistence_opt.clone(), catchup).await,
            )
=======
                state.chain_config.resolve().unwrap_or_default(),
                L1Client::new(self.l1_url.clone(), 1000),
                catchup::local_and_remote(persistence_opt.clone(), catchup).await,
                V::Base::VERSION,
            )
            .with_current_version(V::Base::version())
>>>>>>> 4968ecea
            .with_genesis(state)
            .with_upgrades(upgrades);

            tracing::info!(
                i,
                key = %config.my_own_validator_config.public_key,
                state_key = %config.my_own_validator_config.state_key_pair.ver_key(),
                "starting node",
            );
            SequencerContext::init(
                NetworkConfig {
                    config,
                    // For testing, we use a fake network, so the rest of the network config beyond
                    // the base consensus config does not matter.
                    ..Default::default()
                },
                node_state,
                persistence_opt.create().await.unwrap(),
                network,
                self.state_relay_url.clone(),
                metrics,
                stake_table_capacity,
                None, // The public API URL
                bind_version,
                MarketplaceConfig::<SeqTypes, Node<network::Memory, P::Persistence>> {
                    auction_results_provider: Arc::new(SolverAuctionResultsProvider::default()),
                    fallback_builder_url: marketplace_builder_url,
                },
            )
            .await
            .unwrap()
        }

        pub fn builder_key() -> EthKeyPair {
            FeeAccount::generated_from_seed_indexed([1; 32], 0).1
        }
    }

    // Wait for decide event, make sure it matches submitted transaction. Return the block number
    // containing the transaction.
    pub async fn wait_for_decide_on_handle(
        events: &mut (impl Stream<Item = Event> + Unpin),
        submitted_txn: &Transaction,
    ) -> u64 {
        let commitment = submitted_txn.commit();

        // Keep getting events until we see a Decide event
        loop {
            let event = events.next().await.unwrap();
            tracing::info!("Received event from handle: {event:?}");

            if let Decide { leaf_chain, .. } = event.event {
                if let Some(height) = leaf_chain.iter().find_map(|LeafInfo { leaf, .. }| {
                    if leaf
                        .block_payload()
                        .as_ref()?
                        .transaction_commitments(leaf.block_header().metadata())
                        .contains(&commitment)
                    {
                        Some(leaf.block_header().block_number())
                    } else {
                        None
                    }
                }) {
                    return height;
                }
            } else {
                // Keep waiting
            }
        }
    }
}

#[cfg(test)]
mod test {

    use espresso_types::{Header, MockSequencerVersions, NamespaceId, Payload, Transaction};
    use futures::StreamExt;
    use hotshot::types::EventType::Decide;
    use hotshot_types::{
        event::LeafInfo,
        traits::block_contents::{
            vid_commitment, BlockHeader, BlockPayload, EncodeBytes, GENESIS_VID_NUM_STORAGE_NODES,
        },
    };
<<<<<<< HEAD
    use sequencer_utils::AnvilOptions;
    use testing::{wait_for_decide_on_handle, TestConfigBuilder};
=======
    use sequencer_utils::{test_utils::setup_test, AnvilOptions};
    use testing::{wait_for_decide_on_handle, TestConfigBuilder};

    use self::testing::run_test_builder;
    use super::*;
>>>>>>> 4968ecea

    #[async_std::test]
    async fn test_skeleton_instantiation() {
        setup_test();
        // Assign `config` so it isn't dropped early.
        let anvil = AnvilOptions::default().spawn().await;
        let url = anvil.url();
        const NUM_NODES: usize = 5;
        let mut config = TestConfigBuilder::<NUM_NODES>::default()
            .l1_url(url)
            .build();

        let (builder_task, builder_url) = run_test_builder::<NUM_NODES>(None).await;

        config.set_builder_urls(vec1::vec1![builder_url]);

        let handles = config.init_nodes(MockSequencerVersions::new()).await;

        let handle_0 = &handles[0];

        // Hook the builder up to the event stream from the first node
        builder_task.start(Box::new(handle_0.event_stream().await));

        let mut events = handle_0.event_stream().await;

        for handle in handles.iter() {
            handle.start_consensus().await;
        }

        // Submit target transaction to handle
<<<<<<< HEAD
        let txn = Transaction::new(NamespaceId::from(1), vec![1, 2, 3]);
=======
        let txn = Transaction::new(NamespaceId::from(1_u32), vec![1, 2, 3]);
>>>>>>> 4968ecea
        handles[0]
            .submit_transaction(txn.clone())
            .await
            .expect("Failed to submit transaction");
        tracing::info!("Submitted transaction to handle: {txn:?}");

        wait_for_decide_on_handle(&mut events, &txn).await;
    }

    #[async_std::test]
    async fn test_header_invariants() {
        setup_test();

        let success_height = 30;
        // Assign `config` so it isn't dropped early.
        let anvil = AnvilOptions::default().spawn().await;
        let url = anvil.url();
        const NUM_NODES: usize = 5;
        let mut config = TestConfigBuilder::<NUM_NODES>::default()
            .l1_url(url)
            .build();

        let (builder_task, builder_url) = run_test_builder::<NUM_NODES>(None).await;

        config.set_builder_urls(vec1::vec1![builder_url]);
<<<<<<< HEAD
        let handles = config.init_nodes(ver).await;
=======
        let handles = config.init_nodes(MockSequencerVersions::new()).await;
>>>>>>> 4968ecea

        let handle_0 = &handles[0];

        let mut events = handle_0.event_stream().await;

        // Hook the builder up to the event stream from the first node
        builder_task.start(Box::new(handle_0.event_stream().await));

        for handle in handles.iter() {
            handle.start_consensus().await;
        }

        let mut parent = {
            // TODO refactor repeated code from other tests
            let (genesis_payload, genesis_ns_table) =
                Payload::from_transactions([], &ValidatedState::default(), &NodeState::mock())
                    .await
                    .unwrap();
            let genesis_commitment = {
                // TODO we should not need to collect payload bytes just to compute vid_commitment
                let payload_bytes = genesis_payload.encode();
                vid_commitment(&payload_bytes, GENESIS_VID_NUM_STORAGE_NODES)
            };
            let genesis_state = NodeState::mock();
            Header::genesis(
                &genesis_state,
                genesis_commitment,
                empty_builder_commitment(),
                genesis_ns_table,
            )
        };

        loop {
            let event = events.next().await.unwrap();
            tracing::info!("Received event from handle: {event:?}");
            let Decide { leaf_chain, .. } = event.event else {
                continue;
            };
            tracing::info!("Got decide {leaf_chain:?}");

            // Check that each successive header satisfies invariants relative to its parent: all
            // the fields which should be monotonic are.
            for LeafInfo { leaf, .. } in leaf_chain.iter().rev() {
                let header = leaf.block_header().clone();
<<<<<<< HEAD
                if header.height == 0 {
=======
                if header.height() == 0 {
>>>>>>> 4968ecea
                    parent = header;
                    continue;
                }
                assert_eq!(header.height(), parent.height() + 1);
                assert!(header.timestamp() >= parent.timestamp());
                assert!(header.l1_head() >= parent.l1_head());
                assert!(header.l1_finalized() >= parent.l1_finalized());
                parent = header;
            }

            if parent.height() >= success_height {
                break;
            }
        }
    }
}<|MERGE_RESOLUTION|>--- conflicted
+++ resolved
@@ -1,43 +1,14 @@
 pub mod api;
 pub mod catchup;
 pub mod context;
-<<<<<<< HEAD
-pub mod eth_signature_key;
 pub mod genesis;
-mod header;
-=======
-pub mod genesis;
 
 mod external_event_handler;
->>>>>>> 4968ecea
 pub mod hotshot_commitment;
 pub mod options;
 pub mod state_signature;
 
 mod message_compat_tests;
-<<<<<<< HEAD
-mod reference_tests;
-
-use crate::catchup::BackoffParams;
-use anyhow::Context;
-use async_std::sync::RwLock;
-use async_trait::async_trait;
-use catchup::{StateCatchup, StatePeers};
-use context::SequencerContext;
-use ethers::types::U256;
-#[cfg(feature = "libp2p")]
-use futures::FutureExt;
-use genesis::{GenesisHeader, L1Finalized, Upgrade};
-
-// Should move `STAKE_TABLE_CAPACITY` in the sequencer repo when we have variate stake table support
-
-use hotshot_example_types::auction_results_provider_types::TestAuctionResultsProvider;
-use l1_client::L1Client;
-
-use libp2p::Multiaddr;
-use network::libp2p::split_off_peer_id;
-use state::FeeAccount;
-=======
 
 use anyhow::Context;
 use async_std::sync::RwLock;
@@ -55,7 +26,6 @@
 use libp2p::Multiaddr;
 use network::libp2p::split_off_peer_id;
 use options::Identity;
->>>>>>> 4968ecea
 use state_signature::static_stake_table_commitment;
 use url::Url;
 pub mod persistence;
@@ -71,75 +41,30 @@
 #[cfg(feature = "libp2p")]
 use hotshot::traits::implementations::{CombinedNetworks, Libp2pNetwork};
 use hotshot::{
-<<<<<<< HEAD
-    traits::{
-        election::static_committee::GeneralStaticCommittee,
-        implementations::{
-            derive_libp2p_peer_id, CdnMetricsValue, KeyPair, MemoryNetwork, PushCdnNetwork, Topic,
-            WrappedSignatureKey,
-        },
-    },
-    types::SignatureKey,
-=======
     traits::implementations::{
         derive_libp2p_peer_id, CdnMetricsValue, CdnTopic, KeyPair, MemoryNetwork, PushCdnNetwork,
         WrappedSignatureKey,
     },
     types::SignatureKey,
     MarketplaceConfig,
->>>>>>> 4968ecea
 };
 use hotshot_orchestrator::{
     client::{OrchestratorClient, ValidatorArgs},
     config::NetworkConfig,
 };
 use hotshot_types::{
-<<<<<<< HEAD
-    consensus::CommitmentMap,
-    data::{DaProposal, QuorumProposal, VidDisperseShare, ViewNumber},
-    event::HotShotAction,
-=======
     data::ViewNumber,
->>>>>>> 4968ecea
     light_client::{StateKeyPair, StateSignKey},
     signature_key::{BLSPrivKey, BLSPubKey},
     traits::{
         metrics::Metrics,
-<<<<<<< HEAD
-        network::ConnectedNetwork,
-        node_implementation::{NodeImplementation, NodeType},
-        signature_key::{BuilderSignatureKey, StakeTableEntryType},
-        states::InstanceState,
-        storage::Storage,
-=======
         network::{ConnectedNetwork, Topic},
         node_implementation::{NodeImplementation, NodeType, Versions},
         signature_key::{BuilderSignatureKey, StakeTableEntryType},
->>>>>>> 4968ecea
     },
     utils::BuilderCommitment,
     ValidatorConfig,
 };
-<<<<<<< HEAD
-use persistence::{PersistenceOptions, SequencerPersistence};
-use serde::{Deserialize, Serialize};
-use snafu::Snafu;
-use std::{collections::BTreeMap, fmt::Debug, marker::PhantomData, net::SocketAddr, sync::Arc};
-use vbs::version::{StaticVersion, StaticVersionType, Version};
-
-#[cfg(feature = "libp2p")]
-use std::time::Duration;
-
-#[cfg(feature = "libp2p")]
-use hotshot::traits::implementations::{CombinedNetworks, Libp2pNetwork};
-
-pub use block::Payload;
-pub use chain_config::ChainConfig;
-pub use genesis::Genesis;
-pub use header::Header;
-pub use l1_client::L1BlockInfo;
-=======
->>>>>>> 4968ecea
 pub use options::Options;
 use serde::{Deserialize, Serialize};
 use vbs::version::{StaticVersion, StaticVersionType};
@@ -172,178 +97,7 @@
 {
     type Network = N;
     type Storage = Arc<RwLock<P>>;
-<<<<<<< HEAD
-    type AuctionResultsProvider = TestAuctionResultsProvider;
-}
-
-#[async_trait]
-impl<P: SequencerPersistence> Storage<SeqTypes> for Arc<RwLock<P>> {
-    async fn append_vid(
-        &self,
-        proposal: &Proposal<SeqTypes, VidDisperseShare<SeqTypes>>,
-    ) -> anyhow::Result<()> {
-        self.write().await.append_vid(proposal).await
-    }
-
-    async fn append_da(
-        &self,
-        proposal: &Proposal<SeqTypes, DaProposal<SeqTypes>>,
-    ) -> anyhow::Result<()> {
-        self.write().await.append_da(proposal).await
-    }
-    async fn record_action(&self, view: ViewNumber, action: HotShotAction) -> anyhow::Result<()> {
-        self.write().await.record_action(view, action).await
-    }
-    async fn update_high_qc(&self, _high_qc: QuorumCertificate<SeqTypes>) -> anyhow::Result<()> {
-        Ok(())
-    }
-
-    async fn update_undecided_state(
-        &self,
-        leaves: CommitmentMap<Leaf>,
-        state: BTreeMap<ViewNumber, View<SeqTypes>>,
-    ) -> anyhow::Result<()> {
-        self.write()
-            .await
-            .update_undecided_state(leaves, state)
-            .await
-    }
-
-    async fn append_proposal(
-        &self,
-        proposal: &Proposal<SeqTypes, QuorumProposal<SeqTypes>>,
-    ) -> anyhow::Result<()> {
-        self.write().await.append_quorum_proposal(proposal).await
-    }
-}
-
-#[derive(Debug, Clone)]
-pub struct NodeState {
-    pub node_id: u64,
-    pub chain_config: ChainConfig,
-    pub l1_client: L1Client,
-    pub peers: Arc<dyn StateCatchup>,
-    pub genesis_header: GenesisHeader,
-    pub genesis_state: ValidatedState,
-    pub l1_genesis: Option<L1BlockInfo>,
-    pub upgrades: BTreeMap<Version, Upgrade>,
-    pub current_version: Version,
-}
-
-impl NodeState {
-    pub fn new(
-        node_id: u64,
-        chain_config: ChainConfig,
-        l1_client: L1Client,
-        catchup: impl StateCatchup + 'static,
-    ) -> Self {
-        Self {
-            node_id,
-            chain_config,
-            l1_client,
-            peers: Arc::new(catchup),
-            genesis_header: Default::default(),
-            genesis_state: ValidatedState {
-                chain_config: chain_config.into(),
-                ..Default::default()
-            },
-            l1_genesis: None,
-            upgrades: Default::default(),
-            current_version: <SeqTypes as NodeType>::Base::version(),
-        }
-    }
-
-    #[cfg(any(test, feature = "testing"))]
-    pub fn mock() -> Self {
-        Self::new(
-            0,
-            ChainConfig::default(),
-            L1Client::new("http://localhost:3331".parse().unwrap(), 10000),
-            catchup::mock::MockStateCatchup::default(),
-        )
-    }
-
-    pub fn with_l1(mut self, l1_client: L1Client) -> Self {
-        self.l1_client = l1_client;
-        self
-    }
-
-    pub fn with_genesis(mut self, state: ValidatedState) -> Self {
-        self.genesis_state = state;
-        self
-    }
-
-    pub fn with_chain_config(mut self, cfg: ChainConfig) -> Self {
-        self.chain_config = cfg;
-        self
-    }
-
-    pub fn with_upgrades(mut self, upgrades: BTreeMap<Version, Upgrade>) -> Self {
-        self.upgrades = upgrades;
-        self
-    }
-}
-
-// This allows us to turn on `Default` on InstanceState trait
-// which is used in `HotShot` by `TestBuilderImplementation`.
-#[cfg(any(test, feature = "testing"))]
-impl Default for NodeState {
-    fn default() -> Self {
-        Self::new(
-            1u64,
-            ChainConfig::default(),
-            L1Client::new("http://localhost:3331".parse().unwrap(), 10000),
-            catchup::mock::MockStateCatchup::default(),
-        )
-    }
-}
-
-impl InstanceState for NodeState {}
-
-impl NodeType for SeqTypes {
-    type Time = ViewNumber;
-    type BlockHeader = Header;
-    type BlockPayload = Payload;
-    type SignatureKey = PubKey;
-    type Transaction = Transaction;
-    type InstanceState = NodeState;
-    type ValidatedState = ValidatedState;
-    type Membership = GeneralStaticCommittee<Self, PubKey>;
-    type BuilderSignatureKey = FeeAccount;
-    type Base = StaticVersion<0, 1>;
-    type Upgrade = StaticVersion<0, 2>;
-    const UPGRADE_HASH: [u8; 32] = [
-        1, 0, 1, 0, 0, 1, 0, 0, 0, 1, 0, 0, 0, 0, 1, 0, 0, 0, 0, 1, 0, 0, 0, 0, 0, 1, 0, 0, 0, 0,
-        0, 0,
-    ];
-}
-
-#[derive(Clone, Debug, Snafu, Deserialize, Serialize)]
-pub enum Error {
-    // TODO: Can we nest these errors in a `ValidationError` to group them?
-
-    // Parent state commitment of block doesn't match current state commitment
-    IncorrectParent,
-
-    // New view number isn't strictly after current view
-    IncorrectView,
-
-    // Genesis block either has zero or more than one transaction
-    GenesisWrongSize,
-
-    // Genesis transaction not present in genesis block
-    MissingGenesis,
-
-    // Genesis transaction in non-genesis block
-    UnexpectedGenesis,
-
-    // Merkle tree error
-    MerkleTreeError { error: String },
-
-    BlockBuilding,
-=======
     type AuctionResultsProvider = SolverAuctionResultsProvider;
->>>>>>> 4968ecea
 }
 
 #[derive(Clone, Debug)]
@@ -355,14 +109,10 @@
     pub private_staking_key: BLSPrivKey,
     pub private_state_key: StateSignKey,
     pub state_peers: Vec<Url>,
-<<<<<<< HEAD
-    pub catchup_backoff: BackoffParams,
-=======
     pub config_peers: Option<Vec<Url>>,
     pub catchup_backoff: BackoffParams,
     /// The address to advertise as our public API's URL
     pub public_api_url: Option<Url>,
->>>>>>> 4968ecea
 
     /// The address to send to other Libp2p nodes to contact us
     pub libp2p_advertise_address: SocketAddr,
@@ -378,28 +128,18 @@
     pub events_max_block_range: u64,
 }
 
-<<<<<<< HEAD
-pub async fn init_node<P: PersistenceOptions, Ver: StaticVersionType + 'static>(
-=======
 #[allow(clippy::too_many_arguments)]
 pub async fn init_node<P: PersistenceOptions, V: Versions>(
->>>>>>> 4968ecea
     genesis: Genesis,
     network_params: NetworkParams,
     metrics: &dyn Metrics,
     persistence_opt: P,
     l1_params: L1Params,
-<<<<<<< HEAD
-    bind_version: Ver,
-    is_da: bool,
-) -> anyhow::Result<SequencerContext<network::Production, P::Persistence, Ver>> {
-=======
     seq_versions: V,
     is_da: bool,
     identity: Identity,
     marketplace_config: MarketplaceConfig<SeqTypes, Node<network::Production, P::Persistence>>,
 ) -> anyhow::Result<SequencerContext<network::Production, P::Persistence, V>> {
->>>>>>> 4968ecea
     // Expose git information via status API.
     metrics
         .text_family(
@@ -412,8 +152,6 @@
             env!("VERGEN_GIT_COMMIT_TIMESTAMP").into(),
         ]);
 
-<<<<<<< HEAD
-=======
     // Expose Node Entity Information via the status/metrics API
     metrics
         .text_family(
@@ -457,7 +195,6 @@
                 .unwrap_or("".into()),
         ]);
 
->>>>>>> 4968ecea
     // Stick our public key in `metrics` so it is easily accessible via the status API.
     let pub_key = BLSPubKey::from_private(&network_params.private_staking_key);
     metrics
@@ -487,16 +224,11 @@
             .with_context(|| "Failed to derive Libp2p peer ID")?;
 
     let mut persistence = persistence_opt.clone().create().await?;
-<<<<<<< HEAD
-    let (mut config, wait_for_orchestrator) = match persistence.load_config().await? {
-        Some(config) => {
-=======
     let (mut config, wait_for_orchestrator) = match (
         persistence.load_config().await?,
         network_params.config_peers,
     ) {
         (Some(config), _) => {
->>>>>>> 4968ecea
             tracing::info!("loaded network config from storage, rejoining existing network");
             (config, false)
         }
@@ -543,18 +275,8 @@
         }
     };
 
-<<<<<<< HEAD
-    let version = Ver::version();
-    if let Some(upgrade) = genesis.upgrades.get(&version) {
-        let view = upgrade.view;
-        config.config.start_proposing_view = view;
-        config.config.stop_proposing_view = view + upgrade.propose_window;
-        config.config.start_voting_view = 1;
-        config.config.stop_voting_view = u64::MAX;
-=======
     if let Some(upgrade) = genesis.upgrades.get(&V::Upgrade::VERSION) {
         upgrade.set_hotshot_config_parameters(&mut config.config);
->>>>>>> 4968ecea
     }
 
     // If the `Libp2p` bootstrap nodes were supplied via the command line, override those
@@ -580,15 +302,9 @@
 
     // If we are a DA node, we need to subscribe to the DA topic
     let topics = {
-<<<<<<< HEAD
-        let mut topics = vec![Topic::Global];
-        if is_da {
-            topics.push(Topic::Da);
-=======
         let mut topics = vec![CdnTopic::Global];
         if is_da {
             topics.push(CdnTopic::Da);
->>>>>>> 4968ecea
         }
         topics
     };
@@ -634,11 +350,7 @@
         Arc::from(CombinedNetworks::new(
             cdn_network,
             p2p_network,
-<<<<<<< HEAD
-            Duration::from_secs(1),
-=======
             Some(Duration::from_secs(1)),
->>>>>>> 4968ecea
         ))
     };
 
@@ -676,11 +388,7 @@
         l1_genesis,
         peers: catchup::local_and_remote(
             persistence_opt,
-<<<<<<< HEAD
-            StatePeers::<Ver>::from_urls(
-=======
             StatePeers::<SequencerApiVersion>::from_urls(
->>>>>>> 4968ecea
                 network_params.state_peers,
                 network_params.catchup_backoff,
             ),
@@ -688,11 +396,7 @@
         .await,
         node_id: node_index,
         upgrades: genesis.upgrades,
-<<<<<<< HEAD
-        current_version: Ver::VERSION,
-=======
         current_version: V::Base::VERSION,
->>>>>>> 4968ecea
     };
 
     let mut ctx = SequencerContext::init(
@@ -703,13 +407,9 @@
         Some(network_params.state_relay_server_url),
         metrics,
         genesis.stake_table.capacity,
-<<<<<<< HEAD
-        bind_version,
-=======
         network_params.public_api_url,
         seq_versions,
         marketplace_config,
->>>>>>> 4968ecea
     )
     .await?;
     if wait_for_orchestrator {
@@ -724,16 +424,6 @@
 
 #[cfg(any(test, feature = "testing"))]
 pub mod testing {
-<<<<<<< HEAD
-    use super::*;
-    use crate::{
-        catchup::mock::MockStateCatchup,
-        eth_signature_key::EthKeyPair,
-        persistence::no_storage::{self, NoStorage},
-    };
-    use api::test_helpers::TestNetworkUpgrades;
-    use committable::Committable;
-=======
     use std::{collections::HashMap, time::Duration};
 
     use async_compatibility_layer::art::async_spawn;
@@ -745,19 +435,10 @@
         Event, FeeAccount, Leaf, MarketplaceVersion, MockSequencerVersions, Payload, PubKey,
         SeqTypes, Transaction, Upgrade,
     };
->>>>>>> 4968ecea
     use futures::{
         future::join_all,
         stream::{Stream, StreamExt},
     };
-<<<<<<< HEAD
-    use genesis::Upgrade;
-    use hotshot::traits::{
-        implementations::{MasterMap, MemoryNetwork},
-        BlockPayload,
-    };
-    use hotshot::types::EventType::Decide;
-=======
     use hotshot::{
         traits::{
             implementations::{MasterMap, MemoryNetwork},
@@ -765,7 +446,6 @@
         },
         types::EventType::Decide,
     };
->>>>>>> 4968ecea
     use hotshot_stake_table::vec_based::StakeTable;
     use hotshot_testing::block_builder::{
         BuilderTask, SimpleBuilderImplementation, TestBuilderImplementation,
@@ -773,36 +453,6 @@
     use hotshot_types::{
         event::LeafInfo,
         light_client::{CircuitField, StateKeyPair, StateVerKey},
-<<<<<<< HEAD
-        traits::{block_contents::BlockHeader, metrics::NoMetrics, stake_table::StakeTableScheme},
-        ExecutionType, HotShotConfig, PeerConfig,
-    };
-    use portpicker::pick_unused_port;
-    use std::collections::HashMap;
-    use std::time::Duration;
-    use vbs::version::Version;
-
-    const STAKE_TABLE_CAPACITY_FOR_TEST: u64 = 10;
-
-    pub async fn run_test_builder<const NUM_NODES: usize>(
-        port: Option<u16>,
-    ) -> (Box<dyn BuilderTask<SeqTypes>>, Url) {
-        let port = port.unwrap_or_else(|| pick_unused_port().expect("No ports available"));
-
-        // This should never fail.
-        let url: Url = format!("http://localhost:{port}")
-            .parse()
-            .expect("Failed to parse builder URL");
-
-        (
-            <SimpleBuilderImplementation as TestBuilderImplementation<SeqTypes>>::start(
-                NUM_NODES,
-                url.clone(),
-                (),
-                HashMap::new(),
-            )
-            .await,
-=======
         traits::{
             block_contents::{vid_commitment, BlockHeader, EncodeBytes},
             metrics::NoMetrics,
@@ -927,13 +577,10 @@
 
         (
             Box::new(MarketplaceBuilderImplementation { hooks, senders }),
->>>>>>> 4968ecea
             url,
         )
     }
 
-<<<<<<< HEAD
-=======
     pub async fn run_test_builder<const NUM_NODES: usize>(
         port: Option<u16>,
     ) -> (Box<dyn BuilderTask<SeqTypes>>, Url) {
@@ -958,7 +605,6 @@
         )
     }
 
->>>>>>> 4968ecea
     pub struct TestConfigBuilder<const NUM_NODES: usize> {
         config: HotShotConfig<PubKey>,
         priv_keys: Vec<BLSPrivKey>,
@@ -967,12 +613,8 @@
         l1_url: Url,
         state_relay_url: Option<Url>,
         builder_port: Option<u16>,
-<<<<<<< HEAD
-        upgrades: Option<TestNetworkUpgrades>,
-=======
         marketplace_builder_port: Option<u16>,
         upgrades: BTreeMap<Version, Upgrade>,
->>>>>>> 4968ecea
     }
 
     impl<const NUM_NODES: usize> TestConfigBuilder<NUM_NODES> {
@@ -981,14 +623,11 @@
             self
         }
 
-<<<<<<< HEAD
-=======
         pub fn marketplace_builder_port(mut self, port: Option<u16>) -> Self {
             self.marketplace_builder_port = port;
             self
         }
 
->>>>>>> 4968ecea
         pub fn state_relay_url(mut self, url: Url) -> Self {
             self.state_relay_url = Some(url);
             self
@@ -999,34 +638,17 @@
             self
         }
 
-<<<<<<< HEAD
-        pub fn upgrades(mut self, upgrades: TestNetworkUpgrades) -> Self {
-            self.upgrades = Some(upgrades);
-=======
         pub fn upgrades(mut self, upgrades: BTreeMap<Version, Upgrade>) -> Self {
             self.upgrades = upgrades;
->>>>>>> 4968ecea
             self
         }
 
         pub fn build(mut self) -> TestConfig<NUM_NODES> {
-<<<<<<< HEAD
-            if let Some(upgrades) = &self.upgrades {
-                self.config.start_proposing_view = upgrades.start_proposing_view;
-                self.config.stop_proposing_view = upgrades.stop_proposing_view;
-                self.config.start_voting_view = upgrades.start_voting_view;
-                self.config.stop_voting_view = upgrades.stop_voting_view;
-                self.config.start_proposing_time = 0;
-                self.config.stop_proposing_time = u64::MAX;
-                self.config.start_voting_time = 0;
-                self.config.stop_voting_time = u64::MAX;
-=======
             if let Some(upgrade) = self
                 .upgrades
                 .get(&<MockSequencerVersions as Versions>::Upgrade::VERSION)
             {
                 upgrade.set_hotshot_config_parameters(&mut self.config)
->>>>>>> 4968ecea
             }
 
             TestConfig {
@@ -1036,10 +658,7 @@
                 master_map: self.master_map,
                 l1_url: self.l1_url,
                 state_relay_url: self.state_relay_url,
-<<<<<<< HEAD
-=======
                 marketplace_builder_port: self.marketplace_builder_port,
->>>>>>> 4968ecea
                 builder_port: self.builder_port,
                 upgrades: self.upgrades,
             }
@@ -1115,12 +734,8 @@
                 l1_url: "http://localhost:8545".parse().unwrap(),
                 state_relay_url: None,
                 builder_port: None,
-<<<<<<< HEAD
-                upgrades: None,
-=======
                 marketplace_builder_port: None,
                 upgrades: Default::default(),
->>>>>>> 4968ecea
             }
         }
     }
@@ -1134,12 +749,8 @@
         l1_url: Url,
         state_relay_url: Option<Url>,
         builder_port: Option<u16>,
-<<<<<<< HEAD
-        upgrades: Option<TestNetworkUpgrades>,
-=======
         marketplace_builder_port: Option<u16>,
         upgrades: BTreeMap<Version, Upgrade>,
->>>>>>> 4968ecea
     }
 
     impl<const NUM_NODES: usize> TestConfig<NUM_NODES> {
@@ -1155,21 +766,8 @@
             self.config.builder_urls = builder_urls;
         }
 
-<<<<<<< HEAD
-        pub fn builder_port(&self) -> Option<u16> {
-            self.builder_port
-        }
-
-        pub fn l1_url(&self) -> Url {
-            self.l1_url.clone()
-        }
-
-        pub fn upgrades(&self) -> Option<TestNetworkUpgrades> {
-            self.upgrades.clone()
-=======
         pub fn marketplace_builder_port(&self) -> Option<u16> {
             self.marketplace_builder_port
->>>>>>> 4968ecea
         }
 
         pub fn builder_port(&self) -> Option<u16> {
@@ -1198,14 +796,11 @@
                     STAKE_TABLE_CAPACITY_FOR_TEST,
                     bind_version,
                     Default::default(),
-<<<<<<< HEAD
-=======
                     Url::parse(&format!(
                         "http://localhost:{}",
                         self.marketplace_builder_port.unwrap_or_default()
                     ))
                     .unwrap(),
->>>>>>> 4968ecea
                 )
                 .await
             }))
@@ -1233,11 +828,7 @@
         }
 
         #[allow(clippy::too_many_arguments)]
-<<<<<<< HEAD
-        pub async fn init_node<Ver: StaticVersionType + 'static, P: PersistenceOptions>(
-=======
         pub async fn init_node<V: Versions, P: PersistenceOptions>(
->>>>>>> 4968ecea
             &self,
             i: usize,
             mut state: ValidatedState,
@@ -1245,13 +836,6 @@
             catchup: impl StateCatchup + 'static,
             metrics: &dyn Metrics,
             stake_table_capacity: u64,
-<<<<<<< HEAD
-            bind_version: Ver,
-            upgrades: BTreeMap<Version, Upgrade>,
-        ) -> SequencerContext<network::Memory, P::Persistence, Ver> {
-            let mut config = self.config.clone();
-            let my_peer_config = &config.known_nodes_with_stake[i];
-=======
             bind_version: V,
             upgrades: BTreeMap<Version, Upgrade>,
             marketplace_builder_url: Url,
@@ -1259,13 +843,12 @@
             let mut config = self.config.clone();
             let my_peer_config = &config.known_nodes_with_stake[i];
             let is_da = config.known_da_nodes.contains(my_peer_config);
->>>>>>> 4968ecea
             config.my_own_validator_config = ValidatorConfig {
                 public_key: my_peer_config.stake_table_entry.stake_key,
                 private_key: self.priv_keys[i].clone(),
                 stake_value: my_peer_config.stake_table_entry.stake_amount.as_u64(),
                 state_key_pair: self.state_key_pairs[i].clone(),
-                is_da: config.known_da_nodes.contains(my_peer_config),
+                is_da,
             };
 
             let topics = if is_da {
@@ -1275,14 +858,9 @@
             };
 
             let network = Arc::new(MemoryNetwork::new(
-<<<<<<< HEAD
-                config.my_own_validator_config.public_key,
-                &self.master_map,
-=======
                 &config.my_own_validator_config.public_key,
                 &self.master_map,
                 &topics,
->>>>>>> 4968ecea
                 None,
             ));
 
@@ -1292,19 +870,12 @@
             state.prefund_account(builder_account, U256::max_value().into());
             let node_state = NodeState::new(
                 i as u64,
-<<<<<<< HEAD
-                ChainConfig::default(),
-                L1Client::new(self.l1_url.clone(), 1000),
-                catchup::local_and_remote(persistence_opt.clone(), catchup).await,
-            )
-=======
                 state.chain_config.resolve().unwrap_or_default(),
                 L1Client::new(self.l1_url.clone(), 1000),
                 catchup::local_and_remote(persistence_opt.clone(), catchup).await,
                 V::Base::VERSION,
             )
             .with_current_version(V::Base::version())
->>>>>>> 4968ecea
             .with_genesis(state)
             .with_upgrades(upgrades);
 
@@ -1390,16 +961,11 @@
             vid_commitment, BlockHeader, BlockPayload, EncodeBytes, GENESIS_VID_NUM_STORAGE_NODES,
         },
     };
-<<<<<<< HEAD
-    use sequencer_utils::AnvilOptions;
-    use testing::{wait_for_decide_on_handle, TestConfigBuilder};
-=======
     use sequencer_utils::{test_utils::setup_test, AnvilOptions};
     use testing::{wait_for_decide_on_handle, TestConfigBuilder};
 
     use self::testing::run_test_builder;
     use super::*;
->>>>>>> 4968ecea
 
     #[async_std::test]
     async fn test_skeleton_instantiation() {
@@ -1430,11 +996,7 @@
         }
 
         // Submit target transaction to handle
-<<<<<<< HEAD
-        let txn = Transaction::new(NamespaceId::from(1), vec![1, 2, 3]);
-=======
         let txn = Transaction::new(NamespaceId::from(1_u32), vec![1, 2, 3]);
->>>>>>> 4968ecea
         handles[0]
             .submit_transaction(txn.clone())
             .await
@@ -1460,11 +1022,7 @@
         let (builder_task, builder_url) = run_test_builder::<NUM_NODES>(None).await;
 
         config.set_builder_urls(vec1::vec1![builder_url]);
-<<<<<<< HEAD
-        let handles = config.init_nodes(ver).await;
-=======
         let handles = config.init_nodes(MockSequencerVersions::new()).await;
->>>>>>> 4968ecea
 
         let handle_0 = &handles[0];
 
@@ -1509,11 +1067,7 @@
             // the fields which should be monotonic are.
             for LeafInfo { leaf, .. } in leaf_chain.iter().rev() {
                 let header = leaf.block_header().clone();
-<<<<<<< HEAD
-                if header.height == 0 {
-=======
                 if header.height() == 0 {
->>>>>>> 4968ecea
                     parent = header;
                     continue;
                 }
