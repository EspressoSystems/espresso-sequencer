--- conflicted
+++ resolved
@@ -8,15 +8,8 @@
 
 use ark_bls12_381::Parameters;
 use async_std::task::sleep;
-<<<<<<< HEAD
-use clap::Parser;
+use clap::{Parser, Subcommand};
 use derivative::Derivative;
-use ethers::types::Address;
-=======
-use hotshot::traits::implementations::CentralizedServerNetwork;
-use hotshot::traits::NetworkingImplementation;
-use hotshot::types::SignatureKey;
->>>>>>> 30badc6e
 use hotshot::{
     traits::{
         election::{
@@ -31,6 +24,7 @@
     types::{HotShotHandle, Message, SignatureKey},
     HotShot, HotShotInitializer,
 };
+use hotshot_commitment::HotShotContractOptions;
 use hotshot_types::{
     data::{CommitmentProposal, DAProposal, SequencingLeaf, ViewNumber},
     traits::{
@@ -43,15 +37,7 @@
     vote::{DAVote, QuorumVote},
     HotShotConfig,
 };
-<<<<<<< HEAD
-=======
-use hotshot::{HotShot, HotShotInitializer};
-use hotshot_commitment::HotShotContractOptions;
-use hotshot_types::traits::metrics::Metrics;
-use hotshot_types::{data::ViewNumber, traits::node_implementation::NodeTypes};
-use hotshot_types::{traits::metrics::NoMetrics, HotShotConfig};
-
->>>>>>> 30badc6e
+
 use jf_primitives::signatures::BLSSignatureScheme;
 use serde::{Deserialize, Serialize};
 use snafu::Snafu;
@@ -69,13 +55,7 @@
 pub use transaction::{GenesisTransaction, Transaction};
 pub use vm::{Vm, VmId, VmTransaction};
 
-<<<<<<< HEAD
-#[derive(Parser)]
-=======
-use clap::{Parser, Subcommand};
-
 #[derive(Parser, Clone, Debug)]
->>>>>>> 30badc6e
 pub struct Options {
     /// Unique identifier for this instance of the sequencer network.
     #[clap(long, env = "ESPRESSO_SEQUENCER_CHAIN_ID", default_value = "0")]
