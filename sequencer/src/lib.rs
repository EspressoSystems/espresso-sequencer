pub mod api;
pub mod block;
pub mod catchup;
mod chain_config;
pub mod context;
pub mod eth_signature_key;
mod header;
pub mod hotshot_commitment;
pub mod options;
pub mod state_signature;

#[cfg(any(test, feature = "testing"))]
pub mod test_helpers;

use anyhow::Context;
use async_std::sync::RwLock;
use async_trait::async_trait;
use block::entry::TxTableEntryWord;
use catchup::{StateCatchup, StatePeers};
use context::SequencerContext;
use ethers::types::{Address, U256};

// Should move `STAKE_TABLE_CAPACITY` in the sequencer repo when we have variate stake table support

use l1_client::L1Client;

use state::FeeAccount;
use state_signature::static_stake_table_commitment;
use url::Url;
pub mod l1_client;
pub mod persistence;
pub mod state;
pub mod transaction;

use derivative::Derivative;
use hotshot::{
    traits::{
        election::static_committee::{GeneralStaticCommittee, StaticElectionConfig},
        implementations::{
            derive_libp2p_peer_id, KeyPair, MemoryNetwork, NetworkingMetricsValue, PushCdnNetwork,
            WrappedSignatureKey,
        },
    },
    types::SignatureKey,
    Networks,
};
use hotshot_orchestrator::{
    client::{OrchestratorClient, ValidatorArgs},
    config::NetworkConfig,
};
use hotshot_types::{
    consensus::CommitmentMap,
    data::{DAProposal, VidDisperseShare, ViewNumber},
    event::HotShotAction,
    light_client::{StateKeyPair, StateSignKey},
    message::Proposal,
    signature_key::{BLSPrivKey, BLSPubKey},
    simple_certificate::QuorumCertificate,
    traits::{
        metrics::Metrics,
        network::ConnectedNetwork,
        node_implementation::{NodeImplementation, NodeType},
        states::InstanceState,
        storage::Storage,
    },
    utils::{BuilderCommitment, View},
    ValidatorConfig,
};
use persistence::SequencerPersistence;
use serde::{Deserialize, Serialize};
use snafu::Snafu;
use std::{collections::BTreeMap, fmt::Debug, marker::PhantomData, net::SocketAddr, sync::Arc};
use vbs::version::StaticVersionType;

#[cfg(feature = "libp2p")]
use std::time::Duration;

#[cfg(feature = "libp2p")]
use hotshot::traits::implementations::{CombinedNetworks, Libp2pNetwork};

pub use block::payload::Payload;
pub use chain_config::ChainConfig;
pub use header::Header;
pub use l1_client::L1BlockInfo;
pub use options::Options;
pub use state::ValidatedState;
pub use transaction::{NamespaceId, Transaction};
pub mod network;

/// The Sequencer node is generic over the hotshot CommChannel.
#[derive(Derivative, Serialize, Deserialize)]
#[derivative(
    Copy(bound = ""),
    Debug(bound = ""),
    Default(bound = ""),
    PartialEq(bound = ""),
    Eq(bound = ""),
    Hash(bound = "")
)]
pub struct Node<N: network::Type, P: SequencerPersistence>(PhantomData<fn(&N, &P)>);

// Using derivative to derive Clone triggers the clippy lint
// https://rust-lang.github.io/rust-clippy/master/index.html#/incorrect_clone_impl_on_copy_type
impl<N: network::Type, P: SequencerPersistence> Clone for Node<N, P> {
    fn clone(&self) -> Self {
        *self
    }
}

#[derive(
    Clone, Copy, Debug, Default, Hash, Eq, PartialEq, PartialOrd, Ord, Deserialize, Serialize,
)]
pub struct SeqTypes;

pub type Leaf = hotshot_types::data::Leaf<SeqTypes>;
pub type Event = hotshot::types::Event<SeqTypes>;

pub type PubKey = BLSPubKey;
pub type PrivKey = <PubKey as SignatureKey>::PrivateKey;

type ElectionConfig = StaticElectionConfig;

impl<N: network::Type, P: SequencerPersistence> NodeImplementation<SeqTypes> for Node<N, P> {
    type QuorumNetwork = N::QuorumChannel;
    type CommitteeNetwork = N::DAChannel;
    type Storage = Arc<RwLock<P>>;
}

#[async_trait]
impl<P: SequencerPersistence> Storage<SeqTypes> for Arc<RwLock<P>> {
    async fn append_vid(
        &self,
        proposal: &Proposal<SeqTypes, VidDisperseShare<SeqTypes>>,
    ) -> anyhow::Result<()> {
        self.write().await.append_vid(proposal).await
    }

    async fn append_da(
        &self,
        proposal: &Proposal<SeqTypes, DAProposal<SeqTypes>>,
    ) -> anyhow::Result<()> {
        self.write().await.append_da(proposal).await
    }
    async fn record_action(&self, view: ViewNumber, action: HotShotAction) -> anyhow::Result<()> {
        self.write().await.record_action(view, action).await
    }
    async fn update_high_qc(&self, _high_qc: QuorumCertificate<SeqTypes>) -> anyhow::Result<()> {
        Ok(())
    }

    async fn update_undecided_state(
        &self,
        _leaves: CommitmentMap<Leaf>,
        _state: BTreeMap<ViewNumber, View<SeqTypes>>,
    ) -> anyhow::Result<()> {
        Ok(())
    }
}

#[derive(Debug, Clone)]
pub struct NodeState {
    chain_config: ChainConfig,
    l1_client: L1Client,
    peers: Arc<dyn StateCatchup>,
    genesis_state: ValidatedState,
}

impl NodeState {
    pub fn new(
        chain_config: ChainConfig,
        l1_client: L1Client,
        catchup: impl StateCatchup + 'static,
    ) -> Self {
        Self {
            chain_config,
            l1_client,
            peers: Arc::new(catchup),
            genesis_state: Default::default(),
        }
    }

    #[cfg(any(test, feature = "testing"))]
    pub fn mock() -> Self {
        Self::new(
            ChainConfig::default(),
            L1Client::new("http://localhost:3331".parse().unwrap(), Address::default()),
            catchup::mock::MockStateCatchup::default(),
        )
    }

    pub fn with_l1(mut self, l1_client: L1Client) -> Self {
        self.l1_client = l1_client;
        self
    }

    pub fn with_genesis(mut self, state: ValidatedState) -> Self {
        self.genesis_state = state;
        self
    }

    fn l1_client(&self) -> &L1Client {
        &self.l1_client
    }
}

impl InstanceState for NodeState {}

impl NodeType for SeqTypes {
    type Time = ViewNumber;
    type BlockHeader = Header;
    type BlockPayload = Payload<TxTableEntryWord>;
    type SignatureKey = PubKey;
    type Transaction = Transaction;
    type ElectionConfigType = ElectionConfig;
    type InstanceState = NodeState;
    type ValidatedState = ValidatedState;
    type Membership = GeneralStaticCommittee<Self, PubKey>;
    type BuilderSignatureKey = FeeAccount;
}

#[derive(Clone, Debug, Snafu, Deserialize, Serialize)]
pub enum Error {
    // TODO: Can we nest these errors in a `ValidationError` to group them?

    // Parent state commitment of block doesn't match current state commitment
    IncorrectParent,

    // New view number isn't strictly after current view
    IncorrectView,

    // Genesis block either has zero or more than one transaction
    GenesisWrongSize,

    // Genesis transaction not present in genesis block
    MissingGenesis,

    // Genesis transaction in non-genesis block
    UnexpectedGenesis,

    // Merkle tree error
    MerkleTreeError { error: String },

    BlockBuilding,
}

#[derive(Clone, Debug)]
pub struct NetworkParams {
    /// The address where a CDN marshal is located
    pub cdn_endpoint: String,
    pub orchestrator_url: Url,
    pub state_relay_server_url: Url,
    pub private_staking_key: BLSPrivKey,
    pub private_state_key: StateSignKey,
    pub state_peers: Vec<Url>,
    /// The address to send to other Libp2p nodes to contact us
    pub libp2p_advertise_address: SocketAddr,
    /// The address to bind to for Libp2p
    pub libp2p_bind_address: SocketAddr,
}

#[derive(Clone, Debug)]
pub struct BuilderParams {
    pub prefunded_accounts: Vec<Address>,
}

pub struct L1Params {
    pub url: Url,
}

#[allow(clippy::too_many_arguments)]
pub async fn init_node<P: SequencerPersistence, Ver: StaticVersionType + 'static>(
    network_params: NetworkParams,
    metrics: &dyn Metrics,
    mut persistence: P,
    builder_params: BuilderParams,
    l1_params: L1Params,
    stake_table_capacity: usize,
    bind_version: Ver,
    chain_config: ChainConfig,
) -> anyhow::Result<SequencerContext<network::Production, P, Ver>> {
    // Orchestrator client
    let validator_args = ValidatorArgs {
        url: network_params.orchestrator_url,
        advertise_address: Some(network_params.libp2p_advertise_address),
        network_config_file: None,
    };
    let orchestrator_client = OrchestratorClient::new(validator_args);
    let state_key_pair = StateKeyPair::from_sign_key(network_params.private_state_key);
    let my_config = ValidatorConfig {
        public_key: BLSPubKey::from_private(&network_params.private_staking_key),
        private_key: network_params.private_staking_key,
        stake_value: 1,
        state_key_pair,
    };

    // Derive our Libp2p public key from our private key
    let libp2p_public_key =
        derive_libp2p_peer_id::<<SeqTypes as NodeType>::SignatureKey>(&my_config.private_key)
            .with_context(|| "Failed to derive Libp2p peer ID")?;

    let (config, wait_for_orchestrator) = match persistence.load_config().await? {
        Some(config) => {
            tracing::info!("loaded network config from storage, rejoining existing network");
            (config, false)
        }
        None => {
            tracing::info!("loading network config from orchestrator");
            tracing::error!(
                "waiting for other nodes to connect, DO NOT RESTART until fully connected"
            );
            let config = NetworkConfig::get_complete_config(
                &orchestrator_client,
                None,
                my_config.clone(),
                // Register in our Libp2p advertise address and public key so other nodes
                // can contact us on startup
                Some(network_params.libp2p_advertise_address),
                Some(libp2p_public_key),
            )
            .await?
            .0;
            tracing::info!(
                node_id = config.node_index,
                stake_table = ?config.config.known_nodes_with_stake,
                "loaded config",
            );
            persistence.save_config(&config).await?;
            tracing::error!("all nodes connected");
            (config, true)
        }
    };
    let node_index = config.node_index;

    // Initialize the push CDN network (and perform the initial connection)
    let cdn_network = PushCdnNetwork::new(
        network_params.cdn_endpoint,
        vec!["Global".into(), "DA".into()],
        KeyPair {
            public_key: WrappedSignatureKey(my_config.public_key),
            private_key: my_config.private_key.clone(),
        },
    )
    .with_context(|| "Failed to create CDN network")?;

    // Initialize the Libp2p network (if enabled)
    #[cfg(feature = "libp2p")]
    let p2p_network = Libp2pNetwork::from_config::<SeqTypes>(
        config.clone(),
        network_params.libp2p_bind_address,
        &my_config.public_key,
        // We need the private key so we can derive our Libp2p keypair
        // (using https://docs.rs/blake3/latest/blake3/fn.derive_key.html)
        &my_config.private_key,
    )
    .await
    .with_context(|| "Failed to create libp2p network")?;

    // Combine the communication channels
    #[cfg(feature = "libp2p")]
    let (da_network, quorum_network) = {
        (
            Arc::from(CombinedNetworks::new(
                cdn_network.clone(),
                p2p_network.clone(),
                Duration::from_secs(1),
            )),
            Arc::from(CombinedNetworks::new(
                cdn_network,
                p2p_network,
                Duration::from_secs(1),
            )),
        )
    };

    // Wait for the CDN network to be ready if we're not using the P2P network
    #[cfg(not(feature = "libp2p"))]
    let (da_network, quorum_network) = {
        tracing::warn!("Waiting for the CDN connection to be initialized");
        cdn_network.wait_for_ready().await;
        tracing::warn!("CDN connection initialized");
        (Arc::from(cdn_network.clone()), Arc::from(cdn_network))
    };

    // Convert to the sequencer-compatible type
    let networks = Networks {
        da_network,
        quorum_network,
        _pd: Default::default(),
    };

    // The web server network doesn't have any metrics. By creating and dropping a
    // `NetworkingMetricsValue`, we ensure the networking metrics are created, but just not
    // populated, so that monitoring software built to work with network-related metrics doesn't
    // crash horribly just because we're not using the P2P network yet.
    let _ = NetworkingMetricsValue::new(metrics);

    let mut genesis_state = ValidatedState::default();
    for address in builder_params.prefunded_accounts {
        tracing::info!("Prefunding account {:?} for demo", address);
        genesis_state.prefund_account(address.into(), U256::max_value().into());
    }

    let l1_client = L1Client::new(l1_params.url, Address::default());

    let instance_state = NodeState {
        chain_config,
        l1_client,
        genesis_state,
        peers: Arc::new(StatePeers::<Ver>::from_urls(network_params.state_peers)),
    };

    let mut ctx = SequencerContext::init(
        config.config,
        instance_state,
        persistence,
        networks,
        Some(network_params.state_relay_server_url),
        metrics,
        node_index,
        stake_table_capacity,
        bind_version,
    )
    .await?;
    if wait_for_orchestrator {
        ctx = ctx.wait_for_orchestrator(orchestrator_client);
    }
    Ok(ctx)
}

pub fn empty_builder_commitment() -> BuilderCommitment {
    BuilderCommitment::from_bytes([])
}

#[cfg(any(test, feature = "testing"))]
pub mod testing {
    use super::*;
    use crate::{
        catchup::mock::MockStateCatchup, eth_signature_key::EthKeyPair,
        persistence::no_storage::NoStorage,
    };
    use committable::Committable;
    use futures::{
        future::join_all,
        stream::{Stream, StreamExt},
    };
    use hotshot::traits::{
        implementations::{MasterMap, MemoryNetwork},
        BlockPayload,
    };
    use hotshot::types::{EventType::Decide, Message};
    use hotshot_stake_table::vec_based::StakeTable;
    use hotshot_testing::block_builder::{
        BuilderTask, SimpleBuilderImplementation, TestBuilderImplementation,
    };
    use hotshot_types::{
        event::LeafInfo,
<<<<<<< HEAD
        light_client::{CircuitField, StateKeyPair, StateVerKey},
        traits::{
            block_contents::BlockHeader, metrics::NoMetrics, signature_key::StakeTableEntryType,
            stake_table::StakeTableScheme,
=======
        light_client::StateKeyPair,
        traits::{
            block_contents::BlockHeader, metrics::NoMetrics, signature_key::BuilderSignatureKey,
>>>>>>> f61f6b66
        },
        ExecutionType, HotShotConfig, PeerConfig, ValidatorConfig,
    };
    use portpicker::pick_unused_port;
    use std::time::Duration;

    const STAKE_TABLE_CAPACITY_FOR_TEST: usize = 10;

    pub async fn run_test_builder() -> (Option<Box<dyn BuilderTask<SeqTypes>>>, Url) {
        <SimpleBuilderImplementation as TestBuilderImplementation<SeqTypes>>::start(
            TestConfig::NUM_NODES,
            (),
        )
        .await
    }

    #[derive(Clone)]
    pub struct TestConfig {
        config: HotShotConfig<PubKey, ElectionConfig>,
        priv_keys: Vec<BLSPrivKey>,
        state_key_pairs: Vec<StateKeyPair>,
        master_map: Arc<MasterMap<Message<SeqTypes>, PubKey>>,
        url: Url,
    }

    impl Default for TestConfig {
        fn default() -> Self {
            let num_nodes = Self::NUM_NODES;

            // Generate keys for the nodes.
            let seed = [0; 32];
            let (pub_keys, priv_keys): (Vec<_>, Vec<_>) = (0..num_nodes)
                .map(|i| <PubKey as SignatureKey>::generated_from_seed_indexed(seed, i as u64))
                .unzip();
            let state_key_pairs = (0..num_nodes)
                .map(|i| StateKeyPair::generate_from_seed_indexed(seed, i as u64))
                .collect::<Vec<_>>();
            let known_nodes_with_stake = pub_keys
                .iter()
                .zip(&state_key_pairs)
                .map(|(pub_key, state_key_pair)| PeerConfig::<PubKey> {
                    stake_table_entry: pub_key.get_stake_table_entry(1),
                    state_ver_key: state_key_pair.ver_key(),
                })
                .collect::<Vec<_>>();

            let master_map = MasterMap::new();

            let config: HotShotConfig<PubKey, ElectionConfig> = HotShotConfig {
                fixed_leader_for_gpuvid: 0,
                execution_type: ExecutionType::Continuous,
                num_nodes_with_stake: num_nodes.try_into().unwrap(),
                num_nodes_without_stake: 0,
                min_transactions: 1,
                max_transactions: 10000.try_into().unwrap(),
                known_nodes_with_stake,
                known_nodes_without_stake: vec![],
                next_view_timeout: Duration::from_secs(5).as_millis() as u64,
                timeout_ratio: (10, 11),
                round_start_delay: Duration::from_millis(1).as_millis() as u64,
                start_delay: Duration::from_millis(1).as_millis() as u64,
                num_bootstrap: 1usize,
                propose_min_round_time: Duration::from_secs(0),
                propose_max_round_time: Duration::from_secs(1),
                election_config: None,
                da_staked_committee_size: num_nodes,
                da_non_staked_committee_size: 0,
                my_own_validator_config: Default::default(),
                view_sync_timeout: Duration::from_secs(1),
                data_request_delay: Duration::from_secs(1),
                //??
                builder_url: Url::parse(&format!(
                    "http://127.0.0.1:{}",
                    pick_unused_port().unwrap()
                ))
                .unwrap(),
            };

            Self {
                config,
                priv_keys,
                state_key_pairs,
                master_map,
                url: "http://localhost:8545".parse().unwrap(),
            }
        }
    }

    impl TestConfig {
        pub const NUM_NODES: usize = 4;

        pub fn num_nodes(&self) -> usize {
            self.priv_keys.len()
        }

        pub fn hotshot_config(&self) -> &HotShotConfig<PubKey, ElectionConfig> {
            &self.config
        }

        pub fn set_builder_url(&mut self, builder_url: Url) {
            self.config.builder_url = builder_url;
        }

        pub fn default_with_l1(l1: Url) -> Self {
            TestConfig {
                url: l1,
                ..Default::default()
            }
        }

        pub async fn init_nodes<Ver: StaticVersionType + 'static>(
            &self,
            bind_version: Ver,
        ) -> Vec<SequencerContext<network::Memory, NoStorage, Ver>> {
            join_all((0..self.num_nodes()).map(|i| async move {
                self.init_node(
                    i,
                    ValidatedState::default(),
                    NoStorage,
                    MockStateCatchup::default(),
                    &NoMetrics,
                    STAKE_TABLE_CAPACITY_FOR_TEST,
                    bind_version,
                )
                .await
            }))
            .await
        }

        pub fn stake_table(
            &self,
            stake_table_capacity: usize,
        ) -> StakeTable<BLSPubKey, StateVerKey, CircuitField> {
            let mut st =
                StakeTable::<BLSPubKey, StateVerKey, CircuitField>::new(stake_table_capacity);
            self.config
                .known_nodes_with_stake
                .iter()
                .for_each(|config| {
                    st.register(
                        *config.stake_table_entry.get_key(),
                        config.stake_table_entry.get_stake(),
                        config.state_ver_key.clone(),
                    )
                    .unwrap()
                });
            st.advance();
            st.advance();
            st
        }

        #[allow(clippy::too_many_arguments)]
        pub async fn init_node<Ver: StaticVersionType + 'static, P: SequencerPersistence>(
            &self,
            i: usize,
            mut state: ValidatedState,
            persistence: P,
            catchup: impl StateCatchup + 'static,
            metrics: &dyn Metrics,
            stake_table_capacity: usize,
            bind_version: Ver,
        ) -> SequencerContext<network::Memory, P, Ver> {
            let mut config = self.config.clone();
            config.my_own_validator_config = ValidatorConfig {
                public_key: config.known_nodes_with_stake[i].stake_table_entry.stake_key,
                private_key: self.priv_keys[i].clone(),
                stake_value: config.known_nodes_with_stake[i]
                    .stake_table_entry
                    .stake_amount
                    .as_u64(),
                state_key_pair: self.state_key_pairs[i].clone(),
            };

            let network = Arc::new(MemoryNetwork::new(
                config.my_own_validator_config.public_key,
                NetworkingMetricsValue::new(metrics),
                self.master_map.clone(),
                None,
            ));
            let networks = Networks {
                da_network: network.clone(),
                quorum_network: network,
                _pd: Default::default(),
            };

            // Make sure the builder account is funded.
            let builder_account = Self::builder_key().fee_account();
            tracing::info!(%builder_account, "prefunding builder account");
            state.prefund_account(builder_account, U256::max_value().into());
            let node_state = NodeState::new(
                ChainConfig::default(),
<<<<<<< HEAD
                L1Client::new(self.url.clone(), Address::default()),
                key,
=======
                L1Client::new(self.anvil.endpoint().parse().unwrap(), Address::default()),
>>>>>>> f61f6b66
                catchup,
            )
            .with_genesis(state);

            tracing::info!(
                i,
                key = %config.my_own_validator_config.public_key,
                state_key = %config.my_own_validator_config.state_key_pair.ver_key(),
                "starting node",
            );
            SequencerContext::init(
                config,
                node_state,
                persistence,
                networks,
                None,
                metrics,
                i as u64,
                stake_table_capacity,
                bind_version,
            )
            .await
            .unwrap()
        }

        pub fn builder_key() -> EthKeyPair {
            FeeAccount::generated_from_seed_indexed([1; 32], 0).1
        }
    }

    // Wait for decide event, make sure it matches submitted transaction. Return the block number
    // containing the transaction.
    pub async fn wait_for_decide_on_handle(
        events: &mut (impl Stream<Item = Event> + Unpin),
        submitted_txn: &Transaction,
    ) -> u64 {
        let commitment = submitted_txn.commit();

        // Keep getting events until we see a Decide event
        loop {
            let event = events.next().await.unwrap();
            tracing::info!("Received event from handle: {event:?}");

            if let Decide { leaf_chain, .. } = event.event {
                if let Some(height) = leaf_chain.iter().find_map(|LeafInfo { leaf, .. }| {
                    if leaf
                        .get_block_payload()
                        .as_ref()?
                        .transaction_commitments(leaf.get_block_header().metadata())
                        .contains(&commitment)
                    {
                        Some(leaf.get_block_header().block_number())
                    } else {
                        None
                    }
                }) {
                    return height;
                }
            } else {
                // Keep waiting
            }
        }
    }
}

#[cfg(test)]
mod test {

    use self::testing::run_test_builder;

    use super::*;
    use async_compatibility_layer::logging::{setup_backtrace, setup_logging};

    use es_version::SequencerVersion;
    use futures::StreamExt;
    use hotshot::types::EventType::Decide;
    use hotshot_types::{
        event::LeafInfo,
        traits::block_contents::{
            vid_commitment, BlockHeader, BlockPayload, GENESIS_VID_NUM_STORAGE_NODES,
        },
    };
    use sequencer_utils::AnvilOptions;
    use testing::{wait_for_decide_on_handle, TestConfig};

    #[async_std::test]
    async fn test_skeleton_instantiation() {
        setup_logging();
        setup_backtrace();
        let ver = SequencerVersion::instance();
        // Assign `config` so it isn't dropped early.
        let anvil = AnvilOptions::default().spawn().await;
        let url = anvil.url();
        let mut config = TestConfig::default_with_l1(url);

        let (builder_task, builder_url) = run_test_builder().await;

        config.set_builder_url(builder_url);

        let handles = config.init_nodes(ver).await;

        let handle_0 = &handles[0];

        // Hook the builder up to the event stream from the first node
        if let Some(builder_task) = builder_task {
            builder_task.start(Box::new(handle_0.get_event_stream()));
        }

        let mut events = handle_0.get_event_stream();

        for handle in handles.iter() {
            handle.start_consensus().await;
        }

        // Submit target transaction to handle
        let txn = Transaction::new(Default::default(), vec![1, 2, 3]);
        handles[0]
            .submit_transaction(txn.clone())
            .await
            .expect("Failed to submit transaction");
        tracing::info!("Submitted transaction to handle: {txn:?}");

        wait_for_decide_on_handle(&mut events, &txn).await;
    }

    #[async_std::test]
    async fn test_header_invariants() {
        setup_logging();
        setup_backtrace();

        let success_height = 30;
        let ver = SequencerVersion::instance();
        // Assign `config` so it isn't dropped early.
        let anvil = AnvilOptions::default().spawn().await;
        let url = anvil.url();
        let mut config = TestConfig::default_with_l1(url);

        let (builder_task, builder_url) = run_test_builder().await;

        config.set_builder_url(builder_url);
        let handles = config.init_nodes(ver).await;

        let handle_0 = &handles[0];

        let mut events = handle_0.get_event_stream();

        // Hook the builder up to the event stream from the first node
        if let Some(builder_task) = builder_task {
            builder_task.start(Box::new(handle_0.get_event_stream()));
        }

        for handle in handles.iter() {
            handle.start_consensus().await;
        }

        let mut parent = {
            // TODO refactor repeated code from other tests
            let (genesis_payload, genesis_ns_table) = Payload::genesis();
            let genesis_commitment = {
                // TODO we should not need to collect payload bytes just to compute vid_commitment
                let payload_bytes = genesis_payload
                    .encode()
                    .expect("unable to encode genesis payload");
                vid_commitment(&payload_bytes, GENESIS_VID_NUM_STORAGE_NODES)
            };
            let genesis_state = NodeState::mock();
            Header::genesis(
                &genesis_state,
                genesis_commitment,
                empty_builder_commitment(),
                genesis_ns_table,
            )
        };

        loop {
            let event = events.next().await.unwrap();
            tracing::info!("Received event from handle: {event:?}");
            let Decide { leaf_chain, .. } = event.event else {
                continue;
            };
            tracing::info!("Got decide {leaf_chain:?}");

            // Check that each successive header satisfies invariants relative to its parent: all
            // the fields which should be monotonic are.
            for LeafInfo { leaf, .. } in leaf_chain.iter().rev() {
                let header = leaf.get_block_header().clone();
                if header.height == 0 {
                    parent = header;
                    continue;
                }
                assert_eq!(header.height, parent.height + 1);
                assert!(header.timestamp >= parent.timestamp);
                assert!(header.l1_head >= parent.l1_head);
                assert!(header.l1_finalized >= parent.l1_finalized);
                parent = header;
            }

            if parent.height >= success_height {
                break;
            }
        }
    }
}<|MERGE_RESOLUTION|>--- conflicted
+++ resolved
@@ -60,6 +60,7 @@
         metrics::Metrics,
         network::ConnectedNetwork,
         node_implementation::{NodeImplementation, NodeType},
+        signature_key::{BuilderSignatureKey, StakeTableEntryType},
         states::InstanceState,
         storage::Storage,
     },
@@ -454,18 +455,9 @@
     };
     use hotshot_types::{
         event::LeafInfo,
-<<<<<<< HEAD
         light_client::{CircuitField, StateKeyPair, StateVerKey},
-        traits::{
-            block_contents::BlockHeader, metrics::NoMetrics, signature_key::StakeTableEntryType,
-            stake_table::StakeTableScheme,
-=======
-        light_client::StateKeyPair,
-        traits::{
-            block_contents::BlockHeader, metrics::NoMetrics, signature_key::BuilderSignatureKey,
->>>>>>> f61f6b66
-        },
-        ExecutionType, HotShotConfig, PeerConfig, ValidatorConfig,
+        traits::{block_contents::BlockHeader, metrics::NoMetrics, stake_table::StakeTableScheme},
+        ExecutionType, HotShotConfig, PeerConfig,
     };
     use portpicker::pick_unused_port;
     use std::time::Duration;
@@ -655,12 +647,7 @@
             state.prefund_account(builder_account, U256::max_value().into());
             let node_state = NodeState::new(
                 ChainConfig::default(),
-<<<<<<< HEAD
                 L1Client::new(self.url.clone(), Address::default()),
-                key,
-=======
-                L1Client::new(self.anvil.endpoint().parse().unwrap(), Address::default()),
->>>>>>> f61f6b66
                 catchup,
             )
             .with_genesis(state);
