--- conflicted
+++ resolved
@@ -261,27 +261,18 @@
     pub prefunded_accounts: Vec<Address>,
 }
 
-<<<<<<< HEAD
-pub async fn init_node<const MAJOR_VERSION: u16, const MINOR_VERSION: u16>(
-=======
-#[derive(Clone, Debug)]
 pub struct L1Params {
     pub url: Url,
 }
 
-pub async fn init_node(
->>>>>>> 9d9774fd
+pub async fn init_node<const MAJOR_VERSION: u16, const MINOR_VERSION: u16>(
     network_params: NetworkParams,
     metrics: &dyn Metrics,
     mut persistence: impl SequencerPersistence,
     builder_params: BuilderParams,
-<<<<<<< HEAD
-    bind_version: &StaticVersion<MAJOR_VERSION, MINOR_VERSION>,
+    l1_params: L1Params,
+    bind_version: StaticVersion<MAJOR_VERSION, MINOR_VERSION>,
 ) -> anyhow::Result<SequencerContext<network::Web, MAJOR_VERSION, MINOR_VERSION>> {
-=======
-    l1_params: L1Params,
-) -> anyhow::Result<SequencerContext<network::Web>> {
->>>>>>> 9d9774fd
     // Orchestrator client
     let validator_args = ValidatorArgs {
         url: network_params.orchestrator_url,
@@ -385,11 +376,8 @@
     use super::*;
     use crate::persistence::no_storage::NoStorage;
     use commit::Committable;
-<<<<<<< HEAD
     use es_version::SEQUENCER_VERSION;
-=======
     use ethers::utils::{Anvil, AnvilInstance};
->>>>>>> 9d9774fd
     use futures::{
         future::join_all,
         stream::{Stream, StreamExt},
@@ -478,11 +466,10 @@
 
         pub async fn init_nodes(
             &self,
-        ) -> Vec<
-            SequencerContext<network::Memory, SEQUENCER_VERSION::MAJOR, SEQUENCER_VERSION::MINOR>,
-        > {
+        ) -> Vec<SequencerContext<network::Memory, { es_version::MAJOR }, { es_version::MINOR }>>
+        {
             join_all((0..self.num_nodes()).map(|i| async move {
-                self.init_node(i, NoStorage, &NoMetrics, &SEQUENCER_VERSION)
+                self.init_node(i, NoStorage, &NoMetrics, SEQUENCER_VERSION)
                     .await
             }))
             .await
@@ -493,7 +480,7 @@
             i: usize,
             persistence: impl SequencerPersistence,
             metrics: &dyn Metrics,
-            bind_version: &StaticVersion<MAJOR_VERSION, MINOR_VERSION>,
+            bind_version: StaticVersion<MAJOR_VERSION, MINOR_VERSION>,
         ) -> SequencerContext<network::Memory, MAJOR_VERSION, MINOR_VERSION> {
             let mut config = self.config.clone();
             config.my_own_validator_config = ValidatorConfig {
