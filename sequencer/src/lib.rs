pub mod api;
pub mod catchup;
pub mod context;
pub mod genesis;

pub mod hotshot_commitment;
pub mod options;
pub mod state_signature;

mod message_compat_tests;
mod reference_tests;

use crate::catchup::BackoffParams;
use anyhow::Context;
use async_std::sync::RwLock;
use catchup::StatePeers;
use context::SequencerContext;
use espresso_types::{
    traits::PersistenceOptions, v0_1::BackoffParams, L1Client, NodeState, SeqTypes, ValidatedState,
};
use ethers::types::U256;
#[cfg(feature = "libp2p")]
use futures::FutureExt;
use genesis::L1Finalized;
// Should move `STAKE_TABLE_CAPACITY` in the sequencer repo when we have variate stake table support
<<<<<<< HEAD
=======

use hotshot_example_types::auction_results_provider_types::TestAuctionResultsProvider;
use l1_client::L1Client;

>>>>>>> 8c25dadb
use libp2p::Multiaddr;
use network::libp2p::split_off_peer_id;
use state_signature::static_stake_table_commitment;
use url::Url;
pub mod persistence;
pub mod state;

#[cfg(feature = "libp2p")]
use std::time::Duration;
use std::{collections::BTreeMap, fmt::Debug, marker::PhantomData, net::SocketAddr, sync::Arc};

use derivative::Derivative;
use espresso_types::traits::SequencerPersistence;
pub use genesis::Genesis;
#[cfg(feature = "libp2p")]
use hotshot::traits::implementations::{CombinedNetworks, Libp2pNetwork};
use hotshot::{
    traits::implementations::{
        derive_libp2p_peer_id, CdnMetricsValue, KeyPair, MemoryNetwork, PushCdnNetwork, Topic,
        WrappedSignatureKey,
    },
    types::SignatureKey,
};
use hotshot_orchestrator::{
    client::{OrchestratorClient, ValidatorArgs},
    config::NetworkConfig,
};
use hotshot_types::{
<<<<<<< HEAD
    data::ViewNumber,
=======
    consensus::CommitmentMap,
    data::{DaProposal, QuorumProposal, VidDisperseShare, ViewNumber},
    event::HotShotAction,
>>>>>>> 8c25dadb
    light_client::{StateKeyPair, StateSignKey},
    signature_key::{BLSPrivKey, BLSPubKey},
    traits::{
        metrics::Metrics,
        network::ConnectedNetwork,
        node_implementation::{NodeImplementation, NodeType},
        signature_key::{BuilderSignatureKey, StakeTableEntryType},
    },
    utils::BuilderCommitment,
    ValidatorConfig,
};
<<<<<<< HEAD
=======
use persistence::{PersistenceOptions, SequencerPersistence};
use serde::{Deserialize, Serialize};
use snafu::Snafu;
use std::{collections::BTreeMap, fmt::Debug, marker::PhantomData, net::SocketAddr, sync::Arc};
use vbs::version::{StaticVersion, StaticVersionType, Version};

#[cfg(feature = "libp2p")]
use std::time::Duration;

#[cfg(feature = "libp2p")]
use hotshot::traits::implementations::{CombinedNetworks, Libp2pNetwork};

pub use block::Payload;
pub use chain_config::ChainConfig;
pub use genesis::Genesis;
pub use header::Header;
pub use l1_client::L1BlockInfo;
>>>>>>> 8c25dadb
pub use options::Options;
use serde::{Deserialize, Serialize};
use vbs::version::StaticVersionType;
pub mod network;

/// The Sequencer node is generic over the hotshot CommChannel.
#[derive(Derivative, Serialize, Deserialize)]
#[derivative(
    Copy(bound = ""),
    Debug(bound = ""),
    Default(bound = ""),
    PartialEq(bound = ""),
    Eq(bound = ""),
    Hash(bound = "")
)]
pub struct Node<N: ConnectedNetwork<PubKey>, P: SequencerPersistence>(PhantomData<fn(&N, &P)>);

// Using derivative to derive Clone triggers the clippy lint
// https://rust-lang.github.io/rust-clippy/master/index.html#/incorrect_clone_impl_on_copy_type
impl<N: ConnectedNetwork<PubKey>, P: SequencerPersistence> Clone for Node<N, P> {
    fn clone(&self) -> Self {
        *self
    }
}

<<<<<<< HEAD
impl<N: network::Type, P: SequencerPersistence> NodeImplementation<SeqTypes> for Node<N, P> {
    type QuorumNetwork = N::QuorumChannel;
    type DaNetwork = N::DAChannel;
=======
#[derive(
    Clone, Copy, Debug, Default, Hash, Eq, PartialEq, PartialOrd, Ord, Deserialize, Serialize,
)]
pub struct SeqTypes;

pub type Leaf = hotshot_types::data::Leaf<SeqTypes>;
pub type Event = hotshot::types::Event<SeqTypes>;

pub type PubKey = BLSPubKey;
pub type PrivKey = <PubKey as SignatureKey>::PrivateKey;

impl<N: ConnectedNetwork<PubKey>, P: SequencerPersistence> NodeImplementation<SeqTypes>
    for Node<N, P>
{
    type Network = N;
>>>>>>> 8c25dadb
    type Storage = Arc<RwLock<P>>;
    type AuctionResultsProvider = TestAuctionResultsProvider;
}

<<<<<<< HEAD
=======
#[async_trait]
impl<P: SequencerPersistence> Storage<SeqTypes> for Arc<RwLock<P>> {
    async fn append_vid(
        &self,
        proposal: &Proposal<SeqTypes, VidDisperseShare<SeqTypes>>,
    ) -> anyhow::Result<()> {
        self.write().await.append_vid(proposal).await
    }

    async fn append_da(
        &self,
        proposal: &Proposal<SeqTypes, DaProposal<SeqTypes>>,
    ) -> anyhow::Result<()> {
        self.write().await.append_da(proposal).await
    }
    async fn record_action(&self, view: ViewNumber, action: HotShotAction) -> anyhow::Result<()> {
        self.write().await.record_action(view, action).await
    }
    async fn update_high_qc(&self, _high_qc: QuorumCertificate<SeqTypes>) -> anyhow::Result<()> {
        Ok(())
    }

    async fn update_undecided_state(
        &self,
        leaves: CommitmentMap<Leaf>,
        state: BTreeMap<ViewNumber, View<SeqTypes>>,
    ) -> anyhow::Result<()> {
        self.write()
            .await
            .update_undecided_state(leaves, state)
            .await
    }

    async fn append_proposal(
        &self,
        proposal: &Proposal<SeqTypes, QuorumProposal<SeqTypes>>,
    ) -> anyhow::Result<()> {
        self.write().await.append_quorum_proposal(proposal).await
    }
}

#[derive(Debug, Clone)]
pub struct NodeState {
    pub node_id: u64,
    pub chain_config: ChainConfig,
    pub l1_client: L1Client,
    pub peers: Arc<dyn StateCatchup>,
    pub genesis_header: GenesisHeader,
    pub genesis_state: ValidatedState,
    pub l1_genesis: Option<L1BlockInfo>,
    pub upgrades: BTreeMap<Version, Upgrade>,
    pub current_version: Version,
}

impl NodeState {
    pub fn new(
        node_id: u64,
        chain_config: ChainConfig,
        l1_client: L1Client,
        catchup: impl StateCatchup + 'static,
    ) -> Self {
        Self {
            node_id,
            chain_config,
            l1_client,
            peers: Arc::new(catchup),
            genesis_header: Default::default(),
            genesis_state: ValidatedState {
                chain_config: chain_config.into(),
                ..Default::default()
            },
            l1_genesis: None,
            upgrades: Default::default(),
            current_version: <SeqTypes as NodeType>::Base::version(),
        }
    }

    #[cfg(any(test, feature = "testing"))]
    pub fn mock() -> Self {
        Self::new(
            0,
            ChainConfig::default(),
            L1Client::new("http://localhost:3331".parse().unwrap(), 10000),
            catchup::mock::MockStateCatchup::default(),
        )
    }

    pub fn with_l1(mut self, l1_client: L1Client) -> Self {
        self.l1_client = l1_client;
        self
    }

    pub fn with_genesis(mut self, state: ValidatedState) -> Self {
        self.genesis_state = state;
        self
    }

    pub fn with_chain_config(mut self, cfg: ChainConfig) -> Self {
        self.chain_config = cfg;
        self
    }

    pub fn with_upgrades(mut self, upgrades: BTreeMap<Version, Upgrade>) -> Self {
        self.upgrades = upgrades;
        self
    }
}

// This allows us to turn on `Default` on InstanceState trait
// which is used in `HotShot` by `TestBuilderImplementation`.
#[cfg(any(test, feature = "testing"))]
impl Default for NodeState {
    fn default() -> Self {
        Self::new(
            1u64,
            ChainConfig::default(),
            L1Client::new("http://localhost:3331".parse().unwrap(), 10000),
            catchup::mock::MockStateCatchup::default(),
        )
    }
}

impl InstanceState for NodeState {}

impl NodeType for SeqTypes {
    type Time = ViewNumber;
    type BlockHeader = Header;
    type BlockPayload = Payload;
    type SignatureKey = PubKey;
    type Transaction = Transaction;
    type InstanceState = NodeState;
    type ValidatedState = ValidatedState;
    type Membership = GeneralStaticCommittee<Self, PubKey>;
    type BuilderSignatureKey = FeeAccount;
    type Base = StaticVersion<0, 1>;
    type Upgrade = StaticVersion<0, 2>;
    const UPGRADE_HASH: [u8; 32] = [
        1, 0, 1, 0, 0, 1, 0, 0, 0, 1, 0, 0, 0, 0, 1, 0, 0, 0, 0, 1, 0, 0, 0, 0, 0, 1, 0, 0, 0, 0,
        0, 0,
    ];
}

#[derive(Clone, Debug, Snafu, Deserialize, Serialize)]
pub enum Error {
    // TODO: Can we nest these errors in a `ValidationError` to group them?

    // Parent state commitment of block doesn't match current state commitment
    IncorrectParent,

    // New view number isn't strictly after current view
    IncorrectView,

    // Genesis block either has zero or more than one transaction
    GenesisWrongSize,

    // Genesis transaction not present in genesis block
    MissingGenesis,

    // Genesis transaction in non-genesis block
    UnexpectedGenesis,

    // Merkle tree error
    MerkleTreeError { error: String },

    BlockBuilding,
}

>>>>>>> 8c25dadb
#[derive(Clone, Debug)]
pub struct NetworkParams {
    /// The address where a CDN marshal is located
    pub cdn_endpoint: String,
    pub orchestrator_url: Url,
    pub state_relay_server_url: Url,
    pub private_staking_key: BLSPrivKey,
    pub private_state_key: StateSignKey,
    pub state_peers: Vec<Url>,
    pub catchup_backoff: BackoffParams,

    /// The address to send to other Libp2p nodes to contact us
    pub libp2p_advertise_address: SocketAddr,
    /// The address to bind to for Libp2p
    pub libp2p_bind_address: SocketAddr,
    /// The (optional) bootstrap node addresses for Libp2p. If supplied, these will
    /// override the bootstrap nodes specified in the config file.
    pub libp2p_bootstrap_nodes: Option<Vec<Multiaddr>>,
}

pub struct L1Params {
    pub url: Url,
    pub events_max_block_range: u64,
}

pub async fn init_node<P: PersistenceOptions, Ver: StaticVersionType + 'static>(
    genesis: Genesis,
    network_params: NetworkParams,
    metrics: &dyn Metrics,
    persistence_opt: P,
    l1_params: L1Params,
    bind_version: Ver,
    is_da: bool,
) -> anyhow::Result<SequencerContext<network::Production, P::Persistence, Ver>> {
    // Expose git information via status API.
    metrics
        .text_family(
            "version".into(),
            vec!["rev".into(), "desc".into(), "timestamp".into()],
        )
        .create(vec![
            env!("VERGEN_GIT_SHA").into(),
            env!("VERGEN_GIT_DESCRIBE").into(),
            env!("VERGEN_GIT_COMMIT_TIMESTAMP").into(),
        ]);

    // Stick our public key in `metrics` so it is easily accessible via the status API.
    let pub_key = BLSPubKey::from_private(&network_params.private_staking_key);
    metrics
        .text_family("node".into(), vec!["key".into()])
        .create(vec![pub_key.to_string()]);

    // Orchestrator client
    let validator_args = ValidatorArgs {
        url: network_params.orchestrator_url,
        advertise_address: Some(network_params.libp2p_advertise_address),
        builder_address: None,
        network_config_file: None,
    };
    let orchestrator_client = OrchestratorClient::new(validator_args);
    let state_key_pair = StateKeyPair::from_sign_key(network_params.private_state_key);
    let my_config = ValidatorConfig {
        public_key: pub_key,
        private_key: network_params.private_staking_key,
        stake_value: 1,
        state_key_pair,
        is_da,
    };

    // Derive our Libp2p public key from our private key
    let libp2p_public_key =
        derive_libp2p_peer_id::<<SeqTypes as NodeType>::SignatureKey>(&my_config.private_key)
            .with_context(|| "Failed to derive Libp2p peer ID")?;

    let mut persistence = persistence_opt.clone().create().await?;
    let (mut config, wait_for_orchestrator) = match persistence.load_config().await? {
        Some(config) => {
            tracing::info!("loaded network config from storage, rejoining existing network");
            (config, false)
        }
        None => {
            tracing::info!("loading network config from orchestrator");
            tracing::error!(
                "waiting for other nodes to connect, DO NOT RESTART until fully connected"
            );
            let config = NetworkConfig::get_complete_config(
                &orchestrator_client,
                my_config.clone(),
                // Register in our Libp2p advertise address and public key so other nodes
                // can contact us on startup
                Some(network_params.libp2p_advertise_address),
                Some(libp2p_public_key),
            )
            .await?
            .0;

            tracing::info!(
                node_id = config.node_index,
                stake_table = ?config.config.known_nodes_with_stake,
                "loaded config",
            );
            persistence.save_config(&config).await?;
            tracing::error!("all nodes connected");
            (config, true)
        }
    };

    let version = Ver::version();
    if let Some(upgrade) = genesis.upgrades.get(&version) {
        let view = upgrade.view;
        config.config.start_proposing_view = view;
        config.config.stop_proposing_view = view + upgrade.propose_window;
        config.config.start_voting_view = 1;
        config.config.stop_voting_view = u64::MAX;
    }

    // If the `Libp2p` bootstrap nodes were supplied via the command line, override those
    // present in the config file.
    if let Some(bootstrap_nodes) = network_params.libp2p_bootstrap_nodes {
        if let Some(libp2p_config) = config.libp2p_config.as_mut() {
            // If the libp2p configuration is present, we can override the bootstrap nodes.

            // Split off the peer ID from the addresses
            libp2p_config.bootstrap_nodes = bootstrap_nodes
                .into_iter()
                .map(split_off_peer_id)
                .collect::<Result<Vec<_>, _>>()
                .with_context(|| "Failed to parse peer ID from bootstrap node")?;
        } else {
            // If not, don't try launching with them. Eventually we may want to
            // provide a default configuration here instead.
            tracing::warn!("No libp2p configuration found, ignoring supplied bootstrap nodes");
        }
    }

    let node_index = config.node_index;

    // If we are a DA node, we need to subscribe to the DA topic
    let topics = {
        let mut topics = vec![Topic::Global];
        if is_da {
            topics.push(Topic::Da);
        }
        topics
    };

    // Initialize the push CDN network (and perform the initial connection)
    let cdn_network = PushCdnNetwork::new(
        network_params.cdn_endpoint,
        topics,
        KeyPair {
            public_key: WrappedSignatureKey(my_config.public_key),
            private_key: my_config.private_key.clone(),
        },
        CdnMetricsValue::new(metrics),
    )
    .with_context(|| "Failed to create CDN network")?;

    // Initialize the Libp2p network (if enabled)
    #[cfg(feature = "libp2p")]
    let network = {
        let p2p_network = Libp2pNetwork::from_config::<SeqTypes>(
            config.clone(),
            network_params.libp2p_bind_address,
            &my_config.public_key,
            // We need the private key so we can derive our Libp2p keypair
            // (using https://docs.rs/blake3/latest/blake3/fn.derive_key.html)
            &my_config.private_key,
            hotshot::traits::implementations::Libp2pMetricsValue::new(metrics),
        )
        .await
        .with_context(|| "Failed to create libp2p network")?;

        tracing::warn!("Waiting for at least one connection to be initialized");
        futures::select! {
            _ = cdn_network.wait_for_ready().fuse() => {
                tracing::warn!("CDN connection initialized");
            },
            _ = p2p_network.wait_for_ready().fuse() => {
                tracing::warn!("P2P connection initialized");
            },
        };

        // Combine the CDN and P2P networks
        Arc::from(CombinedNetworks::new(
            cdn_network,
            p2p_network,
            Duration::from_secs(1),
        ))
    };

    // Wait for the CDN network to be ready if we're not using the P2P network
    #[cfg(not(feature = "libp2p"))]
    let network = {
        tracing::warn!("Waiting for the CDN connection to be initialized");
        cdn_network.wait_for_ready().await;
        tracing::warn!("CDN connection initialized");
        Arc::from(cdn_network)
    };

    let mut genesis_state = ValidatedState {
        chain_config: genesis.chain_config.into(),
        ..Default::default()
    };
    for (address, amount) in genesis.accounts {
        tracing::info!(%address, %amount, "Prefunding account for demo");
        genesis_state.prefund_account(address, amount);
    }

    let l1_client = L1Client::new(l1_params.url, l1_params.events_max_block_range);
    let l1_genesis = match genesis.l1_finalized {
        Some(L1Finalized::Block(b)) => Some(b),
        Some(L1Finalized::Number { number }) => {
            Some(l1_client.wait_for_finalized_block(number).await)
        }
        None => None,
    };
    let instance_state = NodeState {
        chain_config: genesis.chain_config,
        l1_client,
        genesis_header: genesis.header,
        genesis_state,
        l1_genesis,
        peers: catchup::local_and_remote(
            persistence_opt,
            StatePeers::<Ver>::from_urls(
                network_params.state_peers,
                network_params.catchup_backoff,
            ),
        )
        .await,
        node_id: node_index,
        upgrades: genesis.upgrades,
        current_version: Ver::VERSION,
    };

    let mut ctx = SequencerContext::init(
        config.config,
        instance_state,
        persistence,
        network,
        Some(network_params.state_relay_server_url),
        metrics,
        genesis.stake_table.capacity,
        bind_version,
    )
    .await?;
    if wait_for_orchestrator {
        ctx = ctx.wait_for_orchestrator(orchestrator_client);
    }
    Ok(ctx)
}

pub fn empty_builder_commitment() -> BuilderCommitment {
    BuilderCommitment::from_bytes([])
}

#[cfg(any(test, feature = "testing"))]
pub mod testing {
    use std::time::Duration;

    use api::test_helpers::TestNetworkUpgrades;
    use committable::Committable;
    use espresso_types::{
        eth_signature_key::EthKeyPair, mock::MockStateCatchup, v0_3::StateCatchup, ChainConfig,
        Event, FeeAccount, PubKey, SeqTypes, Transaction, Upgrade,
    };
    use futures::{
        future::join_all,
        stream::{Stream, StreamExt},
    };
    use hotshot::{
        traits::{
            implementations::{MasterMap, MemoryNetwork},
            BlockPayload,
        },
        types::EventType::Decide,
    };
    use hotshot_stake_table::vec_based::StakeTable;
    use hotshot_testing::block_builder::{
        BuilderTask, SimpleBuilderImplementation, TestBuilderImplementation,
    };
    use hotshot_types::{
        event::LeafInfo,
        light_client::{CircuitField, StateKeyPair, StateVerKey},
        traits::{block_contents::BlockHeader, metrics::NoMetrics, stake_table::StakeTableScheme},
        ExecutionType, HotShotConfig, PeerConfig,
    };
    use portpicker::pick_unused_port;
<<<<<<< HEAD
=======
    use std::collections::HashMap;
    use std::time::Duration;
>>>>>>> 8c25dadb
    use vbs::version::Version;

    use super::*;
    use crate::persistence::no_storage::{self, NoStorage};

    const STAKE_TABLE_CAPACITY_FOR_TEST: u64 = 10;

    pub async fn run_test_builder<const NUM_NODES: usize>(
        port: Option<u16>,
    ) -> (Box<dyn BuilderTask<SeqTypes>>, Url) {
        let port = port.unwrap_or_else(|| pick_unused_port().expect("No ports available"));

        // This should never fail.
        let url: Url = format!("http://localhost:{port}")
            .parse()
            .expect("Failed to parse builder URL");

        (
            <SimpleBuilderImplementation as TestBuilderImplementation<SeqTypes>>::start(
                NUM_NODES,
                url.clone(),
                (),
                HashMap::new(),
            )
            .await,
            url,
        )
    }

    pub struct TestConfigBuilder<const NUM_NODES: usize> {
        config: HotShotConfig<PubKey>,
        priv_keys: Vec<BLSPrivKey>,
        state_key_pairs: Vec<StateKeyPair>,
        master_map: Arc<MasterMap<PubKey>>,
        l1_url: Url,
        state_relay_url: Option<Url>,
        builder_port: Option<u16>,
        upgrades: Option<TestNetworkUpgrades>,
    }

    impl<const NUM_NODES: usize> TestConfigBuilder<NUM_NODES> {
        pub fn builder_port(mut self, builder_port: Option<u16>) -> Self {
            self.builder_port = builder_port;
            self
        }

        pub fn state_relay_url(mut self, url: Url) -> Self {
            self.state_relay_url = Some(url);
            self
        }

        pub fn l1_url(mut self, l1_url: Url) -> Self {
            self.l1_url = l1_url;
            self
        }

        pub fn upgrades(mut self, upgrades: TestNetworkUpgrades) -> Self {
            self.upgrades = Some(upgrades);
            self
        }

        pub fn build(mut self) -> TestConfig<NUM_NODES> {
            if let Some(upgrades) = &self.upgrades {
                self.config.start_proposing_view = upgrades.start_proposing_view;
                self.config.stop_proposing_view = upgrades.stop_proposing_view;
                self.config.start_voting_view = upgrades.start_voting_view;
                self.config.stop_voting_view = upgrades.stop_voting_view;
                self.config.start_proposing_time = 0;
                self.config.stop_proposing_time = u64::MAX;
                self.config.start_voting_time = 0;
                self.config.stop_voting_time = u64::MAX;
            }

            TestConfig {
                config: self.config,
                priv_keys: self.priv_keys,
                state_key_pairs: self.state_key_pairs,
                master_map: self.master_map,
                l1_url: self.l1_url,
                state_relay_url: self.state_relay_url,
                builder_port: self.builder_port,
                upgrades: self.upgrades,
            }
        }
    }

    impl<const NUM_NODES: usize> Default for TestConfigBuilder<NUM_NODES> {
        fn default() -> Self {
            let num_nodes = NUM_NODES;

            // Generate keys for the nodes.
            let seed = [0; 32];
            let (pub_keys, priv_keys): (Vec<_>, Vec<_>) = (0..num_nodes)
                .map(|i| <PubKey as SignatureKey>::generated_from_seed_indexed(seed, i as u64))
                .unzip();
            let state_key_pairs = (0..num_nodes)
                .map(|i| StateKeyPair::generate_from_seed_indexed(seed, i as u64))
                .collect::<Vec<_>>();
            let known_nodes_with_stake = pub_keys
                .iter()
                .zip(&state_key_pairs)
                .map(|(pub_key, state_key_pair)| PeerConfig::<PubKey> {
                    stake_table_entry: pub_key.stake_table_entry(1),
                    state_ver_key: state_key_pair.ver_key(),
                })
                .collect::<Vec<_>>();

            let master_map = MasterMap::new();

            let config: HotShotConfig<PubKey> = HotShotConfig {
                fixed_leader_for_gpuvid: 0,
                execution_type: ExecutionType::Continuous,
                num_nodes_with_stake: num_nodes.try_into().unwrap(),
                num_nodes_without_stake: 0,
                known_da_nodes: known_nodes_with_stake.clone(),
                known_nodes_with_stake: known_nodes_with_stake.clone(),
                known_nodes_without_stake: vec![],
                next_view_timeout: Duration::from_secs(5).as_millis() as u64,
                timeout_ratio: (10, 11),
                round_start_delay: Duration::from_millis(1).as_millis() as u64,
                start_delay: Duration::from_millis(1).as_millis() as u64,
                num_bootstrap: 1usize,
                da_staked_committee_size: num_nodes,
                da_non_staked_committee_size: 0,
                my_own_validator_config: Default::default(),
                view_sync_timeout: Duration::from_secs(1),
                data_request_delay: Duration::from_secs(1),
                builder_urls: vec1::vec1![Url::parse(&format!(
                    "http://127.0.0.1:{}",
                    pick_unused_port().unwrap()
                ))
                .unwrap()],
                builder_timeout: Duration::from_secs(1),
                start_threshold: (
                    known_nodes_with_stake.clone().len() as u64,
                    known_nodes_with_stake.clone().len() as u64,
                ),
                start_proposing_view: 0,
                stop_proposing_view: 0,
                start_voting_view: 0,
                stop_voting_view: 0,
                start_proposing_time: 0,
                start_voting_time: 0,
                stop_proposing_time: 0,
                stop_voting_time: 0,
            };

            Self {
                config,
                priv_keys,
                state_key_pairs,
                master_map,
                l1_url: "http://localhost:8545".parse().unwrap(),
                state_relay_url: None,
                builder_port: None,
                upgrades: None,
            }
        }
    }

    #[derive(Clone)]
    pub struct TestConfig<const NUM_NODES: usize> {
        config: HotShotConfig<PubKey>,
        priv_keys: Vec<BLSPrivKey>,
        state_key_pairs: Vec<StateKeyPair>,
        master_map: Arc<MasterMap<PubKey>>,
        l1_url: Url,
        state_relay_url: Option<Url>,
        builder_port: Option<u16>,
        upgrades: Option<TestNetworkUpgrades>,
    }

    impl<const NUM_NODES: usize> TestConfig<NUM_NODES> {
        pub fn num_nodes(&self) -> usize {
            self.priv_keys.len()
        }

        pub fn hotshot_config(&self) -> &HotShotConfig<PubKey> {
            &self.config
        }

        pub fn set_builder_urls(&mut self, builder_urls: vec1::Vec1<Url>) {
            self.config.builder_urls = builder_urls;
        }

        pub fn builder_port(&self) -> Option<u16> {
            self.builder_port
        }

        pub fn l1_url(&self) -> Url {
            self.l1_url.clone()
        }

        pub fn upgrades(&self) -> Option<TestNetworkUpgrades> {
            self.upgrades.clone()
        }

        pub async fn init_nodes<Ver: StaticVersionType + 'static>(
            &self,
            bind_version: Ver,
        ) -> Vec<SequencerContext<network::Memory, NoStorage, Ver>> {
            join_all((0..self.num_nodes()).map(|i| async move {
                self.init_node(
                    i,
                    ValidatedState::default(),
                    no_storage::Options,
                    MockStateCatchup::default(),
                    &NoMetrics,
                    STAKE_TABLE_CAPACITY_FOR_TEST,
                    bind_version,
                    Default::default(),
                )
                .await
            }))
            .await
        }

        pub fn stake_table(&self) -> StakeTable<BLSPubKey, StateVerKey, CircuitField> {
            let mut st = StakeTable::<BLSPubKey, StateVerKey, CircuitField>::new(
                STAKE_TABLE_CAPACITY_FOR_TEST as usize,
            );
            self.config
                .known_nodes_with_stake
                .iter()
                .for_each(|config| {
                    st.register(
                        *config.stake_table_entry.key(),
                        config.stake_table_entry.stake(),
                        config.state_ver_key.clone(),
                    )
                    .unwrap()
                });
            st.advance();
            st.advance();
            st
        }

        #[allow(clippy::too_many_arguments)]
        pub async fn init_node<Ver: StaticVersionType + 'static, P: PersistenceOptions>(
            &self,
            i: usize,
            mut state: ValidatedState,
            persistence_opt: P,
            catchup: impl StateCatchup + 'static,
            metrics: &dyn Metrics,
            stake_table_capacity: u64,
            bind_version: Ver,
            upgrades: BTreeMap<Version, Upgrade>,
        ) -> SequencerContext<network::Memory, P::Persistence, Ver> {
            let mut config = self.config.clone();
            let my_peer_config = &config.known_nodes_with_stake[i];
            config.my_own_validator_config = ValidatorConfig {
                public_key: my_peer_config.stake_table_entry.stake_key,
                private_key: self.priv_keys[i].clone(),
                stake_value: my_peer_config.stake_table_entry.stake_amount.as_u64(),
                state_key_pair: self.state_key_pairs[i].clone(),
                is_da: config.known_da_nodes.contains(my_peer_config),
            };

            let network = Arc::new(MemoryNetwork::new(
                config.my_own_validator_config.public_key,
                &self.master_map,
                None,
            ));

            // Make sure the builder account is funded.
            let builder_account = Self::builder_key().fee_account();
            tracing::info!(%builder_account, "prefunding builder account");
            state.prefund_account(builder_account, U256::max_value().into());
            let node_state = NodeState::new(
                i as u64,
                ChainConfig::default(),
                L1Client::new(self.l1_url.clone(), 1000),
                catchup::local_and_remote(persistence_opt.clone(), catchup).await,
            )
            .with_genesis(state)
            .with_upgrades(upgrades);

            tracing::info!(
                i,
                key = %config.my_own_validator_config.public_key,
                state_key = %config.my_own_validator_config.state_key_pair.ver_key(),
                "starting node",
            );
            SequencerContext::init(
                config,
                node_state,
                persistence_opt.create().await.unwrap(),
                network,
                self.state_relay_url.clone(),
                metrics,
                stake_table_capacity,
                bind_version,
            )
            .await
            .unwrap()
        }

        pub fn builder_key() -> EthKeyPair {
            FeeAccount::generated_from_seed_indexed([1; 32], 0).1
        }
    }

    // Wait for decide event, make sure it matches submitted transaction. Return the block number
    // containing the transaction.
    pub async fn wait_for_decide_on_handle(
        events: &mut (impl Stream<Item = Event> + Unpin),
        submitted_txn: &Transaction,
    ) -> u64 {
        let commitment = submitted_txn.commit();

        // Keep getting events until we see a Decide event
        loop {
            let event = events.next().await.unwrap();
            tracing::info!("Received event from handle: {event:?}");

            if let Decide { leaf_chain, .. } = event.event {
                if let Some(height) = leaf_chain.iter().find_map(|LeafInfo { leaf, .. }| {
                    if leaf
                        .block_payload()
                        .as_ref()?
                        .transaction_commitments(leaf.block_header().metadata())
                        .contains(&commitment)
                    {
                        Some(leaf.block_header().block_number())
                    } else {
                        None
                    }
                }) {
                    return height;
                }
            } else {
                // Keep waiting
            }
        }
    }
}

#[cfg(test)]
mod test {

    use async_compatibility_layer::logging::{setup_backtrace, setup_logging};
    use es_version::SequencerVersion;
    use espresso_types::{Header, NamespaceId, Payload, Transaction};
    use futures::StreamExt;
    use hotshot::types::EventType::Decide;
    use hotshot_types::{
        event::LeafInfo,
        traits::block_contents::{
            vid_commitment, BlockHeader, BlockPayload, EncodeBytes, GENESIS_VID_NUM_STORAGE_NODES,
        },
    };
    use sequencer_utils::AnvilOptions;
    use testing::{wait_for_decide_on_handle, TestConfigBuilder};

    use self::testing::run_test_builder;
    use super::*;

    #[async_std::test]
    async fn test_skeleton_instantiation() {
        setup_logging();
        setup_backtrace();
        let ver = SequencerVersion::instance();
        // Assign `config` so it isn't dropped early.
        let anvil = AnvilOptions::default().spawn().await;
        let url = anvil.url();
        const NUM_NODES: usize = 5;
        let mut config = TestConfigBuilder::<NUM_NODES>::default()
            .l1_url(url)
            .build();

        let (builder_task, builder_url) = run_test_builder::<NUM_NODES>(None).await;

        config.set_builder_urls(vec1::vec1![builder_url]);

        let handles = config.init_nodes(ver).await;

        let handle_0 = &handles[0];

        // Hook the builder up to the event stream from the first node
        builder_task.start(Box::new(handle_0.event_stream().await));

        let mut events = handle_0.event_stream().await;

        for handle in handles.iter() {
            handle.start_consensus().await;
        }

        // Submit target transaction to handle
        let txn = Transaction::new(NamespaceId::from(1_u32), vec![1, 2, 3]);
        handles[0]
            .submit_transaction(txn.clone())
            .await
            .expect("Failed to submit transaction");
        tracing::info!("Submitted transaction to handle: {txn:?}");

        wait_for_decide_on_handle(&mut events, &txn).await;
    }

    #[async_std::test]
    async fn test_header_invariants() {
        setup_logging();
        setup_backtrace();

        let success_height = 30;
        let ver = SequencerVersion::instance();
        // Assign `config` so it isn't dropped early.
        let anvil = AnvilOptions::default().spawn().await;
        let url = anvil.url();
        const NUM_NODES: usize = 5;
        let mut config = TestConfigBuilder::<NUM_NODES>::default()
            .l1_url(url)
            .build();

        let (builder_task, builder_url) = run_test_builder::<NUM_NODES>(None).await;

        config.set_builder_urls(vec1::vec1![builder_url]);
        let handles = config.init_nodes(ver).await;

        let handle_0 = &handles[0];

        let mut events = handle_0.event_stream().await;

        // Hook the builder up to the event stream from the first node
        builder_task.start(Box::new(handle_0.event_stream().await));

        for handle in handles.iter() {
            handle.start_consensus().await;
        }

        let mut parent = {
            // TODO refactor repeated code from other tests
            let (genesis_payload, genesis_ns_table) =
                Payload::from_transactions([], &ValidatedState::default(), &NodeState::mock())
                    .await
                    .unwrap();
            let genesis_commitment = {
                // TODO we should not need to collect payload bytes just to compute vid_commitment
                let payload_bytes = genesis_payload.encode();
                vid_commitment(&payload_bytes, GENESIS_VID_NUM_STORAGE_NODES)
            };
            let genesis_state = NodeState::mock();
            Header::genesis(
                &genesis_state,
                genesis_commitment,
                empty_builder_commitment(),
                genesis_ns_table,
            )
        };

        loop {
            let event = events.next().await.unwrap();
            tracing::info!("Received event from handle: {event:?}");
            let Decide { leaf_chain, .. } = event.event else {
                continue;
            };
            tracing::info!("Got decide {leaf_chain:?}");

            // Check that each successive header satisfies invariants relative to its parent: all
            // the fields which should be monotonic are.
            for LeafInfo { leaf, .. } in leaf_chain.iter().rev() {
                let header = leaf.block_header().clone();
                if header.height() == 0 {
                    parent = header;
                    continue;
                }
                assert_eq!(header.height(), parent.height() + 1);
                assert!(header.timestamp() >= parent.timestamp());
                assert!(header.l1_head() >= parent.l1_head());
                assert!(header.l1_finalized() >= parent.l1_finalized());
                parent = header;
            }

            if parent.height() >= success_height {
                break;
            }
        }
    }
}<|MERGE_RESOLUTION|>--- conflicted
+++ resolved
@@ -10,26 +10,20 @@
 mod message_compat_tests;
 mod reference_tests;
 
-use crate::catchup::BackoffParams;
 use anyhow::Context;
 use async_std::sync::RwLock;
 use catchup::StatePeers;
 use context::SequencerContext;
 use espresso_types::{
-    traits::PersistenceOptions, v0_1::BackoffParams, L1Client, NodeState, SeqTypes, ValidatedState,
+    traits::PersistenceOptions, v0_1::BackoffParams, L1Client, NodeState, PubKey, SeqTypes,
+    ValidatedState,
 };
 use ethers::types::U256;
 #[cfg(feature = "libp2p")]
 use futures::FutureExt;
 use genesis::L1Finalized;
+use hotshot_example_types::auction_results_provider_types::TestAuctionResultsProvider;
 // Should move `STAKE_TABLE_CAPACITY` in the sequencer repo when we have variate stake table support
-<<<<<<< HEAD
-=======
-
-use hotshot_example_types::auction_results_provider_types::TestAuctionResultsProvider;
-use l1_client::L1Client;
-
->>>>>>> 8c25dadb
 use libp2p::Multiaddr;
 use network::libp2p::split_off_peer_id;
 use state_signature::static_stake_table_commitment;
@@ -58,13 +52,7 @@
     config::NetworkConfig,
 };
 use hotshot_types::{
-<<<<<<< HEAD
     data::ViewNumber,
-=======
-    consensus::CommitmentMap,
-    data::{DaProposal, QuorumProposal, VidDisperseShare, ViewNumber},
-    event::HotShotAction,
->>>>>>> 8c25dadb
     light_client::{StateKeyPair, StateSignKey},
     signature_key::{BLSPrivKey, BLSPubKey},
     traits::{
@@ -76,26 +64,6 @@
     utils::BuilderCommitment,
     ValidatorConfig,
 };
-<<<<<<< HEAD
-=======
-use persistence::{PersistenceOptions, SequencerPersistence};
-use serde::{Deserialize, Serialize};
-use snafu::Snafu;
-use std::{collections::BTreeMap, fmt::Debug, marker::PhantomData, net::SocketAddr, sync::Arc};
-use vbs::version::{StaticVersion, StaticVersionType, Version};
-
-#[cfg(feature = "libp2p")]
-use std::time::Duration;
-
-#[cfg(feature = "libp2p")]
-use hotshot::traits::implementations::{CombinedNetworks, Libp2pNetwork};
-
-pub use block::Payload;
-pub use chain_config::ChainConfig;
-pub use genesis::Genesis;
-pub use header::Header;
-pub use l1_client::L1BlockInfo;
->>>>>>> 8c25dadb
 pub use options::Options;
 use serde::{Deserialize, Serialize};
 use vbs::version::StaticVersionType;
@@ -121,201 +89,14 @@
     }
 }
 
-<<<<<<< HEAD
-impl<N: network::Type, P: SequencerPersistence> NodeImplementation<SeqTypes> for Node<N, P> {
-    type QuorumNetwork = N::QuorumChannel;
-    type DaNetwork = N::DAChannel;
-=======
-#[derive(
-    Clone, Copy, Debug, Default, Hash, Eq, PartialEq, PartialOrd, Ord, Deserialize, Serialize,
-)]
-pub struct SeqTypes;
-
-pub type Leaf = hotshot_types::data::Leaf<SeqTypes>;
-pub type Event = hotshot::types::Event<SeqTypes>;
-
-pub type PubKey = BLSPubKey;
-pub type PrivKey = <PubKey as SignatureKey>::PrivateKey;
-
 impl<N: ConnectedNetwork<PubKey>, P: SequencerPersistence> NodeImplementation<SeqTypes>
     for Node<N, P>
 {
     type Network = N;
->>>>>>> 8c25dadb
     type Storage = Arc<RwLock<P>>;
     type AuctionResultsProvider = TestAuctionResultsProvider;
 }
 
-<<<<<<< HEAD
-=======
-#[async_trait]
-impl<P: SequencerPersistence> Storage<SeqTypes> for Arc<RwLock<P>> {
-    async fn append_vid(
-        &self,
-        proposal: &Proposal<SeqTypes, VidDisperseShare<SeqTypes>>,
-    ) -> anyhow::Result<()> {
-        self.write().await.append_vid(proposal).await
-    }
-
-    async fn append_da(
-        &self,
-        proposal: &Proposal<SeqTypes, DaProposal<SeqTypes>>,
-    ) -> anyhow::Result<()> {
-        self.write().await.append_da(proposal).await
-    }
-    async fn record_action(&self, view: ViewNumber, action: HotShotAction) -> anyhow::Result<()> {
-        self.write().await.record_action(view, action).await
-    }
-    async fn update_high_qc(&self, _high_qc: QuorumCertificate<SeqTypes>) -> anyhow::Result<()> {
-        Ok(())
-    }
-
-    async fn update_undecided_state(
-        &self,
-        leaves: CommitmentMap<Leaf>,
-        state: BTreeMap<ViewNumber, View<SeqTypes>>,
-    ) -> anyhow::Result<()> {
-        self.write()
-            .await
-            .update_undecided_state(leaves, state)
-            .await
-    }
-
-    async fn append_proposal(
-        &self,
-        proposal: &Proposal<SeqTypes, QuorumProposal<SeqTypes>>,
-    ) -> anyhow::Result<()> {
-        self.write().await.append_quorum_proposal(proposal).await
-    }
-}
-
-#[derive(Debug, Clone)]
-pub struct NodeState {
-    pub node_id: u64,
-    pub chain_config: ChainConfig,
-    pub l1_client: L1Client,
-    pub peers: Arc<dyn StateCatchup>,
-    pub genesis_header: GenesisHeader,
-    pub genesis_state: ValidatedState,
-    pub l1_genesis: Option<L1BlockInfo>,
-    pub upgrades: BTreeMap<Version, Upgrade>,
-    pub current_version: Version,
-}
-
-impl NodeState {
-    pub fn new(
-        node_id: u64,
-        chain_config: ChainConfig,
-        l1_client: L1Client,
-        catchup: impl StateCatchup + 'static,
-    ) -> Self {
-        Self {
-            node_id,
-            chain_config,
-            l1_client,
-            peers: Arc::new(catchup),
-            genesis_header: Default::default(),
-            genesis_state: ValidatedState {
-                chain_config: chain_config.into(),
-                ..Default::default()
-            },
-            l1_genesis: None,
-            upgrades: Default::default(),
-            current_version: <SeqTypes as NodeType>::Base::version(),
-        }
-    }
-
-    #[cfg(any(test, feature = "testing"))]
-    pub fn mock() -> Self {
-        Self::new(
-            0,
-            ChainConfig::default(),
-            L1Client::new("http://localhost:3331".parse().unwrap(), 10000),
-            catchup::mock::MockStateCatchup::default(),
-        )
-    }
-
-    pub fn with_l1(mut self, l1_client: L1Client) -> Self {
-        self.l1_client = l1_client;
-        self
-    }
-
-    pub fn with_genesis(mut self, state: ValidatedState) -> Self {
-        self.genesis_state = state;
-        self
-    }
-
-    pub fn with_chain_config(mut self, cfg: ChainConfig) -> Self {
-        self.chain_config = cfg;
-        self
-    }
-
-    pub fn with_upgrades(mut self, upgrades: BTreeMap<Version, Upgrade>) -> Self {
-        self.upgrades = upgrades;
-        self
-    }
-}
-
-// This allows us to turn on `Default` on InstanceState trait
-// which is used in `HotShot` by `TestBuilderImplementation`.
-#[cfg(any(test, feature = "testing"))]
-impl Default for NodeState {
-    fn default() -> Self {
-        Self::new(
-            1u64,
-            ChainConfig::default(),
-            L1Client::new("http://localhost:3331".parse().unwrap(), 10000),
-            catchup::mock::MockStateCatchup::default(),
-        )
-    }
-}
-
-impl InstanceState for NodeState {}
-
-impl NodeType for SeqTypes {
-    type Time = ViewNumber;
-    type BlockHeader = Header;
-    type BlockPayload = Payload;
-    type SignatureKey = PubKey;
-    type Transaction = Transaction;
-    type InstanceState = NodeState;
-    type ValidatedState = ValidatedState;
-    type Membership = GeneralStaticCommittee<Self, PubKey>;
-    type BuilderSignatureKey = FeeAccount;
-    type Base = StaticVersion<0, 1>;
-    type Upgrade = StaticVersion<0, 2>;
-    const UPGRADE_HASH: [u8; 32] = [
-        1, 0, 1, 0, 0, 1, 0, 0, 0, 1, 0, 0, 0, 0, 1, 0, 0, 0, 0, 1, 0, 0, 0, 0, 0, 1, 0, 0, 0, 0,
-        0, 0,
-    ];
-}
-
-#[derive(Clone, Debug, Snafu, Deserialize, Serialize)]
-pub enum Error {
-    // TODO: Can we nest these errors in a `ValidationError` to group them?
-
-    // Parent state commitment of block doesn't match current state commitment
-    IncorrectParent,
-
-    // New view number isn't strictly after current view
-    IncorrectView,
-
-    // Genesis block either has zero or more than one transaction
-    GenesisWrongSize,
-
-    // Genesis transaction not present in genesis block
-    MissingGenesis,
-
-    // Genesis transaction in non-genesis block
-    UnexpectedGenesis,
-
-    // Merkle tree error
-    MerkleTreeError { error: String },
-
-    BlockBuilding,
-}
-
->>>>>>> 8c25dadb
 #[derive(Clone, Debug)]
 pub struct NetworkParams {
     /// The address where a CDN marshal is located
@@ -575,7 +356,7 @@
 
 #[cfg(any(test, feature = "testing"))]
 pub mod testing {
-    use std::time::Duration;
+    use std::{collections::HashMap, time::Duration};
 
     use api::test_helpers::TestNetworkUpgrades;
     use committable::Committable;
@@ -605,11 +386,6 @@
         ExecutionType, HotShotConfig, PeerConfig,
     };
     use portpicker::pick_unused_port;
-<<<<<<< HEAD
-=======
-    use std::collections::HashMap;
-    use std::time::Duration;
->>>>>>> 8c25dadb
     use vbs::version::Version;
 
     use super::*;
