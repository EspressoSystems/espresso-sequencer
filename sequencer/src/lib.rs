pub mod api;
pub mod block;
pub mod catchup;
mod chain_config;
pub mod context;
pub mod eth_signature_key;
pub mod genesis;
mod header;
pub mod hotshot_commitment;
pub mod options;
pub mod state_signature;

mod message_compat_tests;
mod reference_tests;

use anyhow::Context;
use async_std::sync::RwLock;
use async_trait::async_trait;
use catchup::{StateCatchup, StatePeers};
use context::SequencerContext;
use ethers::types::U256;
#[cfg(feature = "libp2p")]
use futures::FutureExt;
use genesis::{GenesisHeader, L1Finalized, Upgrade};

// Should move `STAKE_TABLE_CAPACITY` in the sequencer repo when we have variate stake table support

use l1_client::L1Client;

use libp2p::Multiaddr;
use network::libp2p::split_off_peer_id;
use state::FeeAccount;
use state_signature::static_stake_table_commitment;
use url::Url;
pub mod l1_client;
pub mod persistence;
pub mod state;
pub mod transaction;

use derivative::Derivative;
use hotshot::{
    traits::{
        election::static_committee::GeneralStaticCommittee,
        implementations::{
            derive_libp2p_peer_id, CdnMetricsValue, KeyPair, MemoryNetwork, PushCdnNetwork, Topic,
            WrappedSignatureKey,
        },
    },
    types::SignatureKey,
    Networks,
};
use hotshot_orchestrator::{
    client::{OrchestratorClient, ValidatorArgs},
    config::NetworkConfig,
};
use hotshot_types::{
    consensus::CommitmentMap,
    constants::Base,
    data::{DaProposal, QuorumProposal, VidDisperseShare, ViewNumber},
    event::HotShotAction,
    light_client::{StateKeyPair, StateSignKey},
    message::Proposal,
    signature_key::{BLSPrivKey, BLSPubKey},
    simple_certificate::QuorumCertificate,
    traits::{
        metrics::Metrics,
        network::ConnectedNetwork,
        node_implementation::{NodeImplementation, NodeType},
        signature_key::{BuilderSignatureKey, StakeTableEntryType},
        states::InstanceState,
        storage::Storage,
    },
    utils::{BuilderCommitment, View},
    ValidatorConfig,
};
use persistence::{PersistenceOptions, SequencerPersistence};
use serde::{Deserialize, Serialize};
use snafu::Snafu;
use std::{collections::BTreeMap, fmt::Debug, marker::PhantomData, net::SocketAddr, sync::Arc};
use vbs::version::{StaticVersionType, Version};

#[cfg(feature = "libp2p")]
use std::time::Duration;

#[cfg(feature = "libp2p")]
use hotshot::traits::implementations::{CombinedNetworks, Libp2pNetwork};

pub use block::Payload;
pub use chain_config::ChainConfig;
pub use genesis::Genesis;
pub use header::Header;
pub use l1_client::L1BlockInfo;
pub use options::Options;
pub use state::ValidatedState;
pub use transaction::{NamespaceId, Transaction};
pub mod network;

/// The Sequencer node is generic over the hotshot CommChannel.
#[derive(Derivative, Serialize, Deserialize)]
#[derivative(
    Copy(bound = ""),
    Debug(bound = ""),
    Default(bound = ""),
    PartialEq(bound = ""),
    Eq(bound = ""),
    Hash(bound = "")
)]
pub struct Node<N: network::Type, P: SequencerPersistence>(PhantomData<fn(&N, &P)>);

// Using derivative to derive Clone triggers the clippy lint
// https://rust-lang.github.io/rust-clippy/master/index.html#/incorrect_clone_impl_on_copy_type
impl<N: network::Type, P: SequencerPersistence> Clone for Node<N, P> {
    fn clone(&self) -> Self {
        *self
    }
}

#[derive(
    Clone, Copy, Debug, Default, Hash, Eq, PartialEq, PartialOrd, Ord, Deserialize, Serialize,
)]
pub struct SeqTypes;

pub type Leaf = hotshot_types::data::Leaf<SeqTypes>;
pub type Event = hotshot::types::Event<SeqTypes>;

pub type PubKey = BLSPubKey;
pub type PrivKey = <PubKey as SignatureKey>::PrivateKey;

impl<N: network::Type, P: SequencerPersistence> NodeImplementation<SeqTypes> for Node<N, P> {
    type QuorumNetwork = N::QuorumChannel;
    type DaNetwork = N::DAChannel;
    type Storage = Arc<RwLock<P>>;
}

#[async_trait]
impl<P: SequencerPersistence> Storage<SeqTypes> for Arc<RwLock<P>> {
    async fn append_vid(
        &self,
        proposal: &Proposal<SeqTypes, VidDisperseShare<SeqTypes>>,
    ) -> anyhow::Result<()> {
        self.write().await.append_vid(proposal).await
    }

    async fn append_da(
        &self,
        proposal: &Proposal<SeqTypes, DaProposal<SeqTypes>>,
    ) -> anyhow::Result<()> {
        self.write().await.append_da(proposal).await
    }
    async fn record_action(&self, view: ViewNumber, action: HotShotAction) -> anyhow::Result<()> {
        self.write().await.record_action(view, action).await
    }
    async fn update_high_qc(&self, _high_qc: QuorumCertificate<SeqTypes>) -> anyhow::Result<()> {
        Ok(())
    }

    async fn update_undecided_state(
        &self,
        leaves: CommitmentMap<Leaf>,
        state: BTreeMap<ViewNumber, View<SeqTypes>>,
    ) -> anyhow::Result<()> {
        self.write()
            .await
            .update_undecided_state(leaves, state)
            .await
    }

    async fn append_proposal(
        &self,
        proposal: &Proposal<SeqTypes, QuorumProposal<SeqTypes>>,
    ) -> anyhow::Result<()> {
        self.write().await.append_quorum_proposal(proposal).await
    }
}

#[derive(Debug, Clone)]
pub struct NodeState {
    pub node_id: u64,
    pub chain_config: ChainConfig,
    pub l1_client: L1Client,
    pub peers: Arc<dyn StateCatchup>,
    pub genesis_header: GenesisHeader,
    pub genesis_state: ValidatedState,
    pub l1_genesis: Option<L1BlockInfo>,
    pub upgrades: BTreeMap<Version, Upgrade>,
    pub current_version: Version,
}

impl NodeState {
    pub fn new(
        node_id: u64,
        chain_config: ChainConfig,
        l1_client: L1Client,
        catchup: impl StateCatchup + 'static,
    ) -> Self {
        Self {
            node_id,
            chain_config,
            l1_client,
            peers: Arc::new(catchup),
            genesis_header: Default::default(),
            genesis_state: ValidatedState {
                chain_config: chain_config.into(),
                ..Default::default()
            },
            l1_genesis: None,
            upgrades: Default::default(),
            current_version: Base::VERSION,
        }
    }

    #[cfg(any(test, feature = "testing"))]
    pub fn mock() -> Self {
        Self::new(
            0,
            ChainConfig::default(),
            L1Client::new("http://localhost:3331".parse().unwrap(), 10000),
            catchup::mock::MockStateCatchup::default(),
        )
    }

    pub fn with_l1(mut self, l1_client: L1Client) -> Self {
        self.l1_client = l1_client;
        self
    }

    pub fn with_genesis(mut self, state: ValidatedState) -> Self {
        self.genesis_state = state;
        self
    }

    pub fn with_chain_config(mut self, cfg: ChainConfig) -> Self {
        self.chain_config = cfg;
        self
    }

    pub fn with_upgrades(mut self, upgrades: BTreeMap<Version, Upgrade>) -> Self {
        self.upgrades = upgrades;
        self
    }
}

// This allows us to turn on `Default` on InstanceState trait
// which is used in `HotShot` by `TestBuilderImplementation`.
#[cfg(any(test, feature = "testing"))]
impl Default for NodeState {
    fn default() -> Self {
        Self::new(
            1u64,
            ChainConfig::default(),
            L1Client::new("http://localhost:3331".parse().unwrap(), 10000),
            catchup::mock::MockStateCatchup::default(),
        )
    }
}

impl InstanceState for NodeState {}

impl NodeType for SeqTypes {
    type Time = ViewNumber;
    type BlockHeader = Header;
    type BlockPayload = Payload;
    type SignatureKey = PubKey;
    type Transaction = Transaction;
    type InstanceState = NodeState;
    type ValidatedState = ValidatedState;
    type Membership = GeneralStaticCommittee<Self, PubKey>;
    type BuilderSignatureKey = FeeAccount;
}

#[derive(Clone, Debug, Snafu, Deserialize, Serialize)]
pub enum Error {
    // TODO: Can we nest these errors in a `ValidationError` to group them?

    // Parent state commitment of block doesn't match current state commitment
    IncorrectParent,

    // New view number isn't strictly after current view
    IncorrectView,

    // Genesis block either has zero or more than one transaction
    GenesisWrongSize,

    // Genesis transaction not present in genesis block
    MissingGenesis,

    // Genesis transaction in non-genesis block
    UnexpectedGenesis,

    // Merkle tree error
    MerkleTreeError { error: String },

    BlockBuilding,
}

#[derive(Clone, Debug)]
pub struct NetworkParams {
    /// The address where a CDN marshal is located
    pub cdn_endpoint: String,
    pub orchestrator_url: Url,
    pub state_relay_server_url: Url,
    pub private_staking_key: BLSPrivKey,
    pub private_state_key: StateSignKey,
    pub state_peers: Vec<Url>,

    /// The address to send to other Libp2p nodes to contact us
    pub libp2p_advertise_address: SocketAddr,
    /// The address to bind to for Libp2p
    pub libp2p_bind_address: SocketAddr,
    /// The (optional) bootstrap node addresses for Libp2p. If supplied, these will
    /// override the bootstrap nodes specified in the config file.
    pub libp2p_bootstrap_nodes: Option<Vec<Multiaddr>>,
}

pub struct L1Params {
    pub url: Url,
    pub events_max_block_range: u64,
}

pub async fn init_node<P: PersistenceOptions, Ver: StaticVersionType + 'static>(
    genesis: Genesis,
    network_params: NetworkParams,
    metrics: &dyn Metrics,
    persistence_opt: P,
    l1_params: L1Params,
    bind_version: Ver,
    is_da: bool,
) -> anyhow::Result<SequencerContext<network::Production, P::Persistence, Ver>> {
    // Expose git information via status API.
    metrics
        .text_family(
            "version".into(),
            vec!["rev".into(), "desc".into(), "timestamp".into()],
        )
        .create(vec![
            env!("VERGEN_GIT_SHA").into(),
            env!("VERGEN_GIT_DESCRIBE").into(),
            env!("VERGEN_GIT_COMMIT_TIMESTAMP").into(),
        ]);

    // Stick our public key in `metrics` so it is easily accessible via the status API.
    let pub_key = BLSPubKey::from_private(&network_params.private_staking_key);
    metrics
        .text_family("node".into(), vec!["key".into()])
        .create(vec![pub_key.to_string()]);

    // Orchestrator client
    let validator_args = ValidatorArgs {
        url: network_params.orchestrator_url,
        advertise_address: Some(network_params.libp2p_advertise_address),
        network_config_file: None,
    };
    let orchestrator_client = OrchestratorClient::new(validator_args);
    let state_key_pair = StateKeyPair::from_sign_key(network_params.private_state_key);
    let my_config = ValidatorConfig {
        public_key: pub_key,
        private_key: network_params.private_staking_key,
        stake_value: 1,
        state_key_pair,
        is_da,
    };

    // Derive our Libp2p public key from our private key
    let libp2p_public_key =
        derive_libp2p_peer_id::<<SeqTypes as NodeType>::SignatureKey>(&my_config.private_key)
            .with_context(|| "Failed to derive Libp2p peer ID")?;

    let mut persistence = persistence_opt.clone().create().await?;
    let (mut config, wait_for_orchestrator) = match persistence.load_config().await? {
        Some(config) => {
            tracing::info!("loaded network config from storage, rejoining existing network");
            (config, false)
        }
        None => {
            tracing::info!("loading network config from orchestrator");
            tracing::error!(
                "waiting for other nodes to connect, DO NOT RESTART until fully connected"
            );
            let config = NetworkConfig::get_complete_config(
                &orchestrator_client,
                my_config.clone(),
                // Register in our Libp2p advertise address and public key so other nodes
                // can contact us on startup
                Some(network_params.libp2p_advertise_address),
                Some(libp2p_public_key),
            )
            .await?
            .0;

            tracing::info!(
                node_id = config.node_index,
                stake_table = ?config.config.known_nodes_with_stake,
                "loaded config",
            );
            persistence.save_config(&config).await?;
            tracing::error!("all nodes connected");
            (config, true)
        }
    };

    let version = Ver::version();
    if let Some(upgrade) = genesis.upgrades.get(&version) {
        let view = upgrade.view;
        config.config.start_proposing_view = view;
        config.config.stop_proposing_view = view + upgrade.propose_window;
        config.config.start_voting_view = 1;
        config.config.stop_voting_view = u64::MAX;
    }

    // If the `Libp2p` bootstrap nodes were supplied via the command line, override those
    // present in the config file.
    if let Some(bootstrap_nodes) = network_params.libp2p_bootstrap_nodes {
        if let Some(libp2p_config) = config.libp2p_config.as_mut() {
            // If the libp2p configuration is present, we can override the bootstrap nodes.

            // Split off the peer ID from the addresses
            libp2p_config.bootstrap_nodes = bootstrap_nodes
                .into_iter()
                .map(split_off_peer_id)
                .collect::<Result<Vec<_>, _>>()
                .with_context(|| "Failed to parse peer ID from bootstrap node")?;
        } else {
            // If not, don't try launching with them. Eventually we may want to
            // provide a default configuration here instead.
            tracing::warn!("No libp2p configuration found, ignoring supplied bootstrap nodes");
        }
    }

    let node_index = config.node_index;

    // If we are a DA node, we need to subscribe to the DA topic
    let topics = {
        let mut topics = vec![Topic::Global];
        if is_da {
            topics.push(Topic::Da);
        }
        topics
    };

    // Initialize the push CDN network (and perform the initial connection)
    let cdn_network = PushCdnNetwork::new(
        network_params.cdn_endpoint,
        topics,
        KeyPair {
            public_key: WrappedSignatureKey(my_config.public_key),
            private_key: my_config.private_key.clone(),
        },
        CdnMetricsValue::new(metrics),
    )
    .with_context(|| "Failed to create CDN network")?;

    // Initialize the Libp2p network (if enabled)
    #[cfg(feature = "libp2p")]
    let (da_network, quorum_network) = {
        let p2p_network = Libp2pNetwork::from_config::<SeqTypes>(
            config.clone(),
            network_params.libp2p_bind_address,
            &my_config.public_key,
            // We need the private key so we can derive our Libp2p keypair
            // (using https://docs.rs/blake3/latest/blake3/fn.derive_key.html)
            &my_config.private_key,
            hotshot::traits::implementations::Libp2pMetricsValue::new(metrics),
        )
        .await
        .with_context(|| "Failed to create libp2p network")?;

        tracing::warn!("Waiting for at least one connection to be initialized");
        futures::select! {
            _ = cdn_network.wait_for_ready().fuse() => {
                tracing::warn!("CDN connection initialized");
            },
            _ = p2p_network.wait_for_ready().fuse() => {
                tracing::warn!("P2P connection initialized");
            },
        };

        // Combine the CDN and P2P networks
        (
            Arc::from(CombinedNetworks::new(
                cdn_network.clone(),
                p2p_network.clone(),
                Duration::from_secs(1),
            )),
            Arc::from(CombinedNetworks::new(
                cdn_network,
                p2p_network,
                Duration::from_secs(1),
            )),
        )
    };

    // Wait for the CDN network to be ready if we're not using the P2P network
    #[cfg(not(feature = "libp2p"))]
    let (da_network, quorum_network) = {
        tracing::warn!("Waiting for the CDN connection to be initialized");
        cdn_network.wait_for_ready().await;
        tracing::warn!("CDN connection initialized");
        (Arc::from(cdn_network.clone()), Arc::from(cdn_network))
    };

    // Convert to the sequencer-compatible type
    let networks = Networks {
        da_network,
        quorum_network,
        _pd: Default::default(),
    };

    let mut genesis_state = ValidatedState {
        chain_config: genesis.chain_config.into(),
        ..Default::default()
    };
    for (address, amount) in genesis.accounts {
        tracing::info!(%address, %amount, "Prefunding account for demo");
        genesis_state.prefund_account(address, amount);
    }

    let l1_client = L1Client::new(l1_params.url, l1_params.events_max_block_range);
    let l1_genesis = match genesis.l1_finalized {
        Some(L1Finalized::Block(b)) => Some(b),
        Some(L1Finalized::Number { number }) => {
            Some(l1_client.wait_for_finalized_block(number).await)
        }
        None => None,
    };
    let instance_state = NodeState {
        chain_config: genesis.chain_config,
        l1_client,
        genesis_header: genesis.header,
        genesis_state,
        l1_genesis,
        peers: catchup::local_and_remote(
            persistence_opt,
            StatePeers::<Ver>::from_urls(network_params.state_peers),
        )
        .await,
        node_id: node_index,
        upgrades: genesis.upgrades,
        current_version: Ver::VERSION,
    };

    let mut ctx = SequencerContext::init(
        config.config,
        instance_state,
        persistence,
        networks,
        Some(network_params.state_relay_server_url),
        metrics,
        genesis.stake_table.capacity,
        bind_version,
    )
    .await?;
    if wait_for_orchestrator {
        ctx = ctx.wait_for_orchestrator(orchestrator_client);
    }
    Ok(ctx)
}

pub fn empty_builder_commitment() -> BuilderCommitment {
    BuilderCommitment::from_bytes([])
}

#[cfg(any(test, feature = "testing"))]
pub mod testing {
    use super::*;
    use crate::{
        catchup::mock::MockStateCatchup,
        eth_signature_key::EthKeyPair,
        persistence::no_storage::{self, NoStorage},
    };
    use committable::Committable;
    use futures::{
        future::join_all,
        stream::{Stream, StreamExt},
    };
    use genesis::Upgrade;
    use hotshot::traits::{
        implementations::{MasterMap, MemoryNetwork},
        BlockPayload,
    };
    use hotshot::types::EventType::Decide;
    use hotshot_stake_table::vec_based::StakeTable;
    use hotshot_testing::block_builder::{
        BuilderTask, SimpleBuilderConfig, SimpleBuilderImplementation, TestBuilderImplementation,
    };
    use hotshot_types::{
        event::LeafInfo,
        light_client::{CircuitField, StateKeyPair, StateVerKey},
        traits::{block_contents::BlockHeader, metrics::NoMetrics, stake_table::StakeTableScheme},
        ExecutionType, HotShotConfig, PeerConfig,
    };
    use portpicker::pick_unused_port;
    use std::time::Duration;
    use vbs::version::Version;

    const STAKE_TABLE_CAPACITY_FOR_TEST: u64 = 10;

    pub async fn run_test_builder(port: Option<u16>) -> (Box<dyn BuilderTask<SeqTypes>>, Url) {
        let builder_config = if let Some(port) = port {
            SimpleBuilderConfig { port }
        } else {
            SimpleBuilderConfig::default()
        };
        <SimpleBuilderImplementation as TestBuilderImplementation<SeqTypes>>::start(
            TestConfig::NUM_NODES,
            builder_config,
            Default::default(),
        )
        .await
    }

    #[derive(Clone)]
    pub struct TestConfig {
        config: HotShotConfig<PubKey>,
<<<<<<< HEAD
        pub priv_keys: Vec<BLSPrivKey>,
        pub state_key_pairs: Vec<StateKeyPair>,
        pub master_map: Arc<MasterMap<Message<SeqTypes>, PubKey>>,
        pub url: Url,
        pub state_relay_url: Option<Url>,
        pub builder_port: Option<u16>,
=======
        priv_keys: Vec<BLSPrivKey>,
        state_key_pairs: Vec<StateKeyPair>,
        master_map: Arc<MasterMap<PubKey>>,
        url: Url,
>>>>>>> a507dabb
    }

    impl Default for TestConfig {
        fn default() -> Self {
            let num_nodes = Self::NUM_NODES;

            // Generate keys for the nodes.
            let seed = [0; 32];
            let (pub_keys, priv_keys): (Vec<_>, Vec<_>) = (0..num_nodes)
                .map(|i| <PubKey as SignatureKey>::generated_from_seed_indexed(seed, i as u64))
                .unzip();
            let state_key_pairs = (0..num_nodes)
                .map(|i| StateKeyPair::generate_from_seed_indexed(seed, i as u64))
                .collect::<Vec<_>>();
            let known_nodes_with_stake = pub_keys
                .iter()
                .zip(&state_key_pairs)
                .map(|(pub_key, state_key_pair)| PeerConfig::<PubKey> {
                    stake_table_entry: pub_key.stake_table_entry(1),
                    state_ver_key: state_key_pair.ver_key(),
                })
                .collect::<Vec<_>>();

            let master_map = MasterMap::new();

            let config: HotShotConfig<PubKey> = HotShotConfig {
                fixed_leader_for_gpuvid: 0,
                execution_type: ExecutionType::Continuous,
                num_nodes_with_stake: num_nodes.try_into().unwrap(),
                num_nodes_without_stake: 0,
                known_da_nodes: known_nodes_with_stake.clone(),
                known_nodes_with_stake: known_nodes_with_stake.clone(),
                known_nodes_without_stake: vec![],
                next_view_timeout: Duration::from_secs(5).as_millis() as u64,
                timeout_ratio: (10, 11),
                round_start_delay: Duration::from_millis(1).as_millis() as u64,
                start_delay: Duration::from_millis(1).as_millis() as u64,
                num_bootstrap: 1usize,
                da_staked_committee_size: num_nodes,
                da_non_staked_committee_size: 0,
                my_own_validator_config: Default::default(),
                view_sync_timeout: Duration::from_secs(1),
                data_request_delay: Duration::from_secs(1),
                builder_urls: vec1::vec1![Url::parse(&format!(
                    "http://127.0.0.1:{}",
                    pick_unused_port().unwrap()
                ))
                .unwrap()],
                builder_timeout: Duration::from_secs(1),
                start_threshold: (
                    known_nodes_with_stake.clone().len() as u64,
                    known_nodes_with_stake.clone().len() as u64,
                ),
                start_proposing_view: 0,
                stop_proposing_view: 0,
                start_voting_view: 0,
                stop_voting_view: 0,
            };

            Self {
                config,
                priv_keys,
                state_key_pairs,
                master_map,
                url: "http://localhost:8545".parse().unwrap(),
                state_relay_url: None,
                builder_port: None,
            }
        }
    }

    impl TestConfig {
        pub const NUM_NODES: usize = 5;

        pub fn num_nodes(&self) -> usize {
            self.priv_keys.len()
        }

        pub fn hotshot_config(&self) -> &HotShotConfig<PubKey> {
            &self.config
        }

<<<<<<< HEAD
        pub fn set_hotshot_builder_url(&mut self, builder_url: Url) {
            self.config.builder_url = builder_url;
=======
        pub fn set_builder_urls(&mut self, builder_urls: vec1::Vec1<Url>) {
            self.config.builder_urls = builder_urls;
>>>>>>> a507dabb
        }

        pub fn set_state_relay_url(&mut self, url: Url) {
            self.state_relay_url = Some(url);
        }

        pub fn default_with_l1(l1: Url) -> Self {
            TestConfig {
                url: l1,
                ..Default::default()
            }
        }

        pub fn set_upgrade_parameters(
            &mut self,
            start_proposing_view: u64,
            stop_proposing_view: u64,
            start_voting_view: u64,
            stop_voting_view: u64,
        ) {
            self.config.start_proposing_view = start_proposing_view;
            self.config.stop_proposing_view = stop_proposing_view;
            self.config.start_voting_view = start_voting_view;
            self.config.stop_voting_view = stop_voting_view;
        }

        pub async fn init_nodes<Ver: StaticVersionType + 'static>(
            &self,
            bind_version: Ver,
        ) -> Vec<SequencerContext<network::Memory, NoStorage, Ver>> {
            join_all((0..self.num_nodes()).map(|i| async move {
                self.init_node(
                    i,
                    ValidatedState::default(),
                    no_storage::Options,
                    MockStateCatchup::default(),
                    &NoMetrics,
                    STAKE_TABLE_CAPACITY_FOR_TEST,
                    bind_version,
                    Default::default(),
                )
                .await
            }))
            .await
        }

        pub fn stake_table(&self) -> StakeTable<BLSPubKey, StateVerKey, CircuitField> {
            let mut st = StakeTable::<BLSPubKey, StateVerKey, CircuitField>::new(
                STAKE_TABLE_CAPACITY_FOR_TEST as usize,
            );
            self.config
                .known_nodes_with_stake
                .iter()
                .for_each(|config| {
                    st.register(
                        *config.stake_table_entry.key(),
                        config.stake_table_entry.stake(),
                        config.state_ver_key.clone(),
                    )
                    .unwrap()
                });
            st.advance();
            st.advance();
            st
        }

        #[allow(clippy::too_many_arguments)]
        pub async fn init_node<Ver: StaticVersionType + 'static, P: PersistenceOptions>(
            &self,
            i: usize,
            mut state: ValidatedState,
            persistence_opt: P,
            catchup: impl StateCatchup + 'static,
            metrics: &dyn Metrics,
            stake_table_capacity: u64,
            bind_version: Ver,
            upgrades: BTreeMap<Version, Upgrade>,
        ) -> SequencerContext<network::Memory, P::Persistence, Ver> {
            let mut config = self.config.clone();
            let my_peer_config = &config.known_nodes_with_stake[i];
            config.my_own_validator_config = ValidatorConfig {
                public_key: my_peer_config.stake_table_entry.stake_key,
                private_key: self.priv_keys[i].clone(),
                stake_value: my_peer_config.stake_table_entry.stake_amount.as_u64(),
                state_key_pair: self.state_key_pairs[i].clone(),
                is_da: config.known_da_nodes.contains(my_peer_config),
            };

            let network = Arc::new(MemoryNetwork::new(
                config.my_own_validator_config.public_key,
                &self.master_map,
                None,
            ));
            let networks = Networks {
                da_network: network.clone(),
                quorum_network: network,
                _pd: Default::default(),
            };

            // Make sure the builder account is funded.
            let builder_account = Self::builder_key().fee_account();
            tracing::info!(%builder_account, "prefunding builder account");
            state.prefund_account(builder_account, U256::max_value().into());
            let node_state = NodeState::new(
                i as u64,
                ChainConfig::default(),
                L1Client::new(self.url.clone(), 1000),
                catchup::local_and_remote(persistence_opt.clone(), catchup).await,
            )
            .with_genesis(state)
            .with_upgrades(upgrades);

            tracing::info!(
                i,
                key = %config.my_own_validator_config.public_key,
                state_key = %config.my_own_validator_config.state_key_pair.ver_key(),
                "starting node",
            );
            SequencerContext::init(
                config,
                node_state,
                persistence_opt.create().await.unwrap(),
                networks,
                self.state_relay_url.clone(),
                metrics,
                stake_table_capacity,
                bind_version,
            )
            .await
            .unwrap()
        }

        pub fn builder_key() -> EthKeyPair {
            FeeAccount::generated_from_seed_indexed([1; 32], 0).1
        }
    }

    // Wait for decide event, make sure it matches submitted transaction. Return the block number
    // containing the transaction.
    pub async fn wait_for_decide_on_handle(
        events: &mut (impl Stream<Item = Event> + Unpin),
        submitted_txn: &Transaction,
    ) -> u64 {
        let commitment = submitted_txn.commit();

        // Keep getting events until we see a Decide event
        loop {
            let event = events.next().await.unwrap();
            tracing::info!("Received event from handle: {event:?}");

            if let Decide { leaf_chain, .. } = event.event {
                if let Some(height) = leaf_chain.iter().find_map(|LeafInfo { leaf, .. }| {
                    if leaf
                        .block_payload()
                        .as_ref()?
                        .transaction_commitments(leaf.block_header().metadata())
                        .contains(&commitment)
                    {
                        Some(leaf.block_header().block_number())
                    } else {
                        None
                    }
                }) {
                    return height;
                }
            } else {
                // Keep waiting
            }
        }
    }
}

#[cfg(test)]
mod test {

    use self::testing::run_test_builder;

    use super::*;
    use async_compatibility_layer::logging::{setup_backtrace, setup_logging};

    use es_version::SequencerVersion;
    use futures::StreamExt;
    use hotshot::types::EventType::Decide;
    use hotshot_types::{
        event::LeafInfo,
        traits::block_contents::{
            vid_commitment, BlockHeader, BlockPayload, EncodeBytes, GENESIS_VID_NUM_STORAGE_NODES,
        },
    };
    use sequencer_utils::AnvilOptions;
    use testing::{wait_for_decide_on_handle, TestConfig};

    #[async_std::test]
    async fn test_skeleton_instantiation() {
        setup_logging();
        setup_backtrace();
        let ver = SequencerVersion::instance();
        // Assign `config` so it isn't dropped early.
        let anvil = AnvilOptions::default().spawn().await;
        let url = anvil.url();
        let mut config = TestConfig::default_with_l1(url);

        let (builder_task, builder_url) = run_test_builder(None).await;

<<<<<<< HEAD
        config.set_hotshot_builder_url(builder_url);
=======
        config.set_builder_urls(vec1::vec1![builder_url]);
>>>>>>> a507dabb

        let handles = config.init_nodes(ver).await;

        let handle_0 = &handles[0];

        // Hook the builder up to the event stream from the first node
        builder_task.start(Box::new(handle_0.event_stream().await));

        let mut events = handle_0.event_stream().await;

        for handle in handles.iter() {
            handle.start_consensus().await;
        }

        // Submit target transaction to handle
        let txn = Transaction::new(NamespaceId::from(1), vec![1, 2, 3]);
        handles[0]
            .submit_transaction(txn.clone())
            .await
            .expect("Failed to submit transaction");
        tracing::info!("Submitted transaction to handle: {txn:?}");

        wait_for_decide_on_handle(&mut events, &txn).await;
    }

    #[async_std::test]
    async fn test_header_invariants() {
        setup_logging();
        setup_backtrace();

        let success_height = 30;
        let ver = SequencerVersion::instance();
        // Assign `config` so it isn't dropped early.
        let anvil = AnvilOptions::default().spawn().await;
        let url = anvil.url();
        let mut config = TestConfig::default_with_l1(url);

        let (builder_task, builder_url) = run_test_builder(None).await;

<<<<<<< HEAD
        config.set_hotshot_builder_url(builder_url);
=======
        config.set_builder_urls(vec1::vec1![builder_url]);
>>>>>>> a507dabb
        let handles = config.init_nodes(ver).await;

        let handle_0 = &handles[0];

        let mut events = handle_0.event_stream().await;

        // Hook the builder up to the event stream from the first node
        builder_task.start(Box::new(handle_0.event_stream().await));

        for handle in handles.iter() {
            handle.start_consensus().await;
        }

        let mut parent = {
            // TODO refactor repeated code from other tests
            let (genesis_payload, genesis_ns_table) =
                Payload::from_transactions([], &ValidatedState::default(), &NodeState::mock())
                    .await
                    .unwrap();
            let genesis_commitment = {
                // TODO we should not need to collect payload bytes just to compute vid_commitment
                let payload_bytes = genesis_payload.encode();
                vid_commitment(&payload_bytes, GENESIS_VID_NUM_STORAGE_NODES)
            };
            let genesis_state = NodeState::mock();
            Header::genesis(
                &genesis_state,
                genesis_commitment,
                empty_builder_commitment(),
                genesis_ns_table,
            )
        };

        loop {
            let event = events.next().await.unwrap();
            tracing::info!("Received event from handle: {event:?}");
            let Decide { leaf_chain, .. } = event.event else {
                continue;
            };
            tracing::info!("Got decide {leaf_chain:?}");

            // Check that each successive header satisfies invariants relative to its parent: all
            // the fields which should be monotonic are.
            for LeafInfo { leaf, .. } in leaf_chain.iter().rev() {
                let header = leaf.block_header().clone();
                if header.height == 0 {
                    parent = header;
                    continue;
                }
                assert_eq!(header.height, parent.height + 1);
                assert!(header.timestamp >= parent.timestamp);
                assert!(header.l1_head >= parent.l1_head);
                assert!(header.l1_finalized >= parent.l1_finalized);
                parent = header;
            }

            if parent.height >= success_height {
                break;
            }
        }
    }
}<|MERGE_RESOLUTION|>--- conflicted
+++ resolved
@@ -567,6 +567,7 @@
         eth_signature_key::EthKeyPair,
         persistence::no_storage::{self, NoStorage},
     };
+    use api::test_helpers::TestNetworkUpgrades;
     use committable::Committable;
     use futures::{
         future::join_all,
@@ -611,19 +612,13 @@
     #[derive(Clone)]
     pub struct TestConfig {
         config: HotShotConfig<PubKey>,
-<<<<<<< HEAD
         pub priv_keys: Vec<BLSPrivKey>,
         pub state_key_pairs: Vec<StateKeyPair>,
-        pub master_map: Arc<MasterMap<Message<SeqTypes>, PubKey>>,
+        pub master_map: Arc<MasterMap<PubKey>>,
         pub url: Url,
         pub state_relay_url: Option<Url>,
         pub builder_port: Option<u16>,
-=======
-        priv_keys: Vec<BLSPrivKey>,
-        state_key_pairs: Vec<StateKeyPair>,
-        master_map: Arc<MasterMap<PubKey>>,
-        url: Url,
->>>>>>> a507dabb
+        pub upgrades: Option<TestNetworkUpgrades>,
     }
 
     impl Default for TestConfig {
@@ -691,6 +686,7 @@
                 url: "http://localhost:8545".parse().unwrap(),
                 state_relay_url: None,
                 builder_port: None,
+                upgrades: None,
             }
         }
     }
@@ -706,13 +702,8 @@
             &self.config
         }
 
-<<<<<<< HEAD
-        pub fn set_hotshot_builder_url(&mut self, builder_url: Url) {
-            self.config.builder_url = builder_url;
-=======
         pub fn set_builder_urls(&mut self, builder_urls: vec1::Vec1<Url>) {
             self.config.builder_urls = builder_urls;
->>>>>>> a507dabb
         }
 
         pub fn set_state_relay_url(&mut self, url: Url) {
@@ -917,11 +908,7 @@
 
         let (builder_task, builder_url) = run_test_builder(None).await;
 
-<<<<<<< HEAD
-        config.set_hotshot_builder_url(builder_url);
-=======
         config.set_builder_urls(vec1::vec1![builder_url]);
->>>>>>> a507dabb
 
         let handles = config.init_nodes(ver).await;
 
@@ -961,11 +948,7 @@
 
         let (builder_task, builder_url) = run_test_builder(None).await;
 
-<<<<<<< HEAD
-        config.set_hotshot_builder_url(builder_url);
-=======
         config.set_builder_urls(vec1::vec1![builder_url]);
->>>>>>> a507dabb
         let handles = config.init_nodes(ver).await;
 
         let handle_0 = &handles[0];
