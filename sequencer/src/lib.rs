--- conflicted
+++ resolved
@@ -435,8 +435,7 @@
     let l1_client = l1_params
         .options
         .with_metrics(metrics)
-        .connect(l1_params.url)
-        .await?;
+        .connect(l1_params.urls);
     l1_client.spawn_tasks().await;
     let l1_genesis = match genesis.l1_finalized {
         L1Finalized::Block(b) => b,
@@ -526,52 +525,6 @@
         ))
     };
 
-<<<<<<< HEAD
-=======
-    let mut genesis_state = ValidatedState {
-        chain_config: genesis.chain_config.into(),
-        ..Default::default()
-    };
-    for (address, amount) in genesis.accounts {
-        tracing::info!(%address, %amount, "Prefunding account for demo");
-        genesis_state.prefund_account(address, amount);
-    }
-
-    let l1_client = l1_params
-        .options
-        .with_metrics(metrics)
-        .connect(l1_params.urls);
-    l1_client.spawn_tasks().await;
-    let l1_genesis = match genesis.l1_finalized {
-        L1Finalized::Block(b) => b,
-        L1Finalized::Number { number } => l1_client.wait_for_finalized_block(number).await,
-        L1Finalized::Timestamp { timestamp } => {
-            l1_client
-                .wait_for_finalized_block_with_timestamp(timestamp.unix_timestamp().into())
-                .await
-        }
-    };
-    let instance_state = NodeState {
-        chain_config: genesis.chain_config,
-        l1_client,
-        genesis_header: genesis.header,
-        genesis_state,
-        l1_genesis: Some(l1_genesis),
-        peers: catchup::local_and_remote(
-            persistence.clone(),
-            StatePeers::<SequencerApiVersion>::from_urls(
-                network_params.state_peers,
-                network_params.catchup_backoff,
-                metrics,
-            ),
-        )
-        .await,
-        node_id: node_index,
-        upgrades: genesis.upgrades,
-        current_version: V::Base::VERSION,
-    };
-
->>>>>>> fa44122b
     let mut ctx = SequencerContext::init(
         network_config,
         validator_config,
