--- conflicted
+++ resolved
@@ -422,36 +422,12 @@
         .map(|i| SignatureKeyType::generated_from_seed_indexed(config.seed, i as u64))
         .unzip();
     let priv_key = priv_keys[node_index as usize].clone();
-    let enc_key = KeyPair::generate(&mut StdRng::seed_from_u64(config.node_index));
+    let enc_key = KeyPair::generate(&mut StdRng::seed_from_u64(node_index.into()));
 
     // Wait for other nodes to connect.
     orchestrator_client
         .wait_for_all_nodes_ready(node_index.into())
         .await;
-<<<<<<< HEAD
-=======
-    let wait_time = Duration::from_millis(100);
-    let da_network = WebServerNetwork::create(
-        &network_params.da_server_url.host().unwrap().to_string(),
-        network_params.da_server_url.port().unwrap(),
-        wait_time,
-        pub_keys[node_index as usize].clone(),
-        pub_keys.clone(),
-    );
-    let consensus_network = WebServerNetwork::create(
-        &network_params
-            .consensus_server_url
-            .host()
-            .unwrap()
-            .to_string(),
-        network_params.consensus_server_url.port().unwrap(),
-        wait_time,
-        pub_keys[node_index as usize].clone(),
-        pub_keys.clone(),
-    );
-    let da_channel = WebCommChannel::new(Arc::new(da_network));
-    let quorum_channel = WebCommChannel::new(Arc::new(consensus_network));
->>>>>>> 45231ae2
 
     (
         init_hotshot(
@@ -460,7 +436,7 @@
             node_index as usize,
             priv_key,
             enc_key,
-            CommChannels::web(network_params, pub_keys, config.node_index as usize),
+            CommChannels::web(network_params, pub_keys, node_index as usize),
             config.config,
         )
         .await,
