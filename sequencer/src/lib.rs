--- conflicted
+++ resolved
@@ -574,10 +574,6 @@
     const STAKE_TABLE_CAPACITY_FOR_TEST: u64 = 10;
 
     pub async fn run_test_builder(
-<<<<<<< HEAD
-        _port: Option<u16>,
-    ) -> (Option<Box<dyn BuilderTask<SeqTypes>>>, Url) {
-=======
         port: Option<u16>,
     ) -> (Option<Box<dyn BuilderTask<SeqTypes>>>, Url) {
         let builder_config = if let Some(port) = port {
@@ -585,7 +581,6 @@
         } else {
             SimpleBuilderConfig::default()
         };
->>>>>>> e086062f
         <SimpleBuilderImplementation as TestBuilderImplementation<SeqTypes>>::start(
             TestConfig::NUM_NODES,
             builder_config,
