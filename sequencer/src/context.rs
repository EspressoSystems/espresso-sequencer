--- conflicted
+++ resolved
@@ -7,12 +7,8 @@
 };
 use derivative::Derivative;
 use espresso_types::{
-<<<<<<< HEAD
     v0::traits::{EventConsumer as PersistenceEventConsumer, SequencerPersistence},
-    NodeState, PubKey, SequencerVersions, Transaction, ValidatedState,
-=======
-    v0::traits::SequencerPersistence, NodeState, PubKey, Transaction, ValidatedState,
->>>>>>> 50e0368f
+    NodeState, PubKey, Transaction, ValidatedState,
 };
 use futures::{
     future::{join_all, Future},
@@ -89,12 +85,8 @@
         metrics: &dyn Metrics,
         stake_table_capacity: u64,
         public_api_url: Option<Url>,
-<<<<<<< HEAD
         event_consumer: impl PersistenceEventConsumer + 'static,
-        _: Ver,
-=======
         _: V,
->>>>>>> 50e0368f
         marketplace_config: MarketplaceConfig<SeqTypes, Node<N, P>>,
     ) -> anyhow::Result<Self> {
         let config = &network_config.config;
@@ -356,13 +348,9 @@
     }
 }
 
-<<<<<<< HEAD
 #[allow(clippy::too_many_arguments)]
-async fn handle_events<Ver: StaticVersionType>(
+async fn handle_events<V: Versions>(
     node_id: u64,
-=======
-async fn handle_events<V: Versions>(
->>>>>>> 50e0368f
     mut events: impl Stream<Item = Event<SeqTypes>> + Unpin,
     persistence: Arc<RwLock<impl SequencerPersistence>>,
     state_signer: Arc<StateSigner<SequencerApiVersion>>,
