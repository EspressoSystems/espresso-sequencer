--- conflicted
+++ resolved
@@ -1,21 +1,7 @@
 use crate::{BlockBuildingSnafu, Transaction};
 use commit::{Commitment, Committable};
 use hotshot_query_service::availability::QueryablePayload;
-<<<<<<< HEAD
-use hotshot_types::{traits::BlockPayload, utils::BuilderCommitment};
-use jf_primitives::{
-    pcs::{checked_fft_size, prelude::UnivariateKzgPCS, PolynomialCommitmentScheme},
-    vid::{
-        advz::{
-            payload_prover::{LargeRangeProof, SmallRangeProof},
-            Advz,
-        },
-        payload_prover::PayloadProver,
-    },
-};
-=======
 use hotshot_types::traits::BlockPayload;
->>>>>>> 2425255f
 use serde::{Deserialize, Serialize};
 use snafu::OptionExt;
 
@@ -92,852 +78,7 @@
     fn transaction_commitments(&self, meta: &Self::Metadata) -> Vec<Commitment<Self::Transaction>> {
         self.enumerate(meta).map(|(_, tx)| tx.commit()).collect()
     }
-<<<<<<< HEAD
-
     /// Generate commitment that builders use to sign block options.
-    fn builder_commitment(&self, _metadata: &Self::Metadata) -> BuilderCommitment {
-        unimplemented!("TODO builder_commitment");
-    }
-}
-impl Display for Payload {
-    fn fmt(&self, f: &mut std::fmt::Formatter<'_>) -> std::fmt::Result {
-        write!(f, "{self:#?}")
-    }
-}
-
-impl Committable for Payload {
-    fn commit(&self) -> commit::Commitment<Self> {
-        todo!()
-    }
-}
-
-/// Opaque (not really though) constructor to return an abstract [`PayloadProver`].
-///
-/// Unfortunately, [`PayloadProver`] has a generic type param.
-/// I'd like to return `impl PayloadProver<impl Foo>` but "nested `impl Trait` is not allowed":
-/// <https://github.com/rust-lang/rust/issues/57979#issuecomment-459387604>
-/// TODO Workaround using generic params, which is allows the caller to influence the return type:
-/// https://stackoverflow.com/a/52886787
-///
-/// TODO temporary VID constructor.
-pub(super) fn test_vid_factory() -> Advz<Bls12_381, sha2::Sha256> {
-    // -> impl PayloadProver<RangeProof, Common = impl LengthGetter + CommitChecker<Self>> {
-    let (payload_chunk_size, num_storage_nodes) = (8, 10);
-
-    let mut rng = jf_utils::test_rng();
-    let srs = UnivariateKzgPCS::<Bls12_381>::gen_srs_for_testing(
-        &mut rng,
-        checked_fft_size(payload_chunk_size - 1).unwrap(),
-    )
-    .unwrap();
-    Advz::new(payload_chunk_size, num_storage_nodes, srs).unwrap()
-}
-
-// TODO type alias needed only because nested impl Trait is not allowed
-// TODO upstream type aliases: https://github.com/EspressoSystems/jellyfish/issues/423
-pub(super) type RangeProof =
-    SmallRangeProof<<UnivariateKzgPCS<Bls12_381> as PolynomialCommitmentScheme>::Proof>;
-
-/// Namespace proof type
-///
-/// # Type complexity
-///
-/// Jellyfish's `LargeRangeProof` type has a prime field generic parameter `F`.
-/// This `F` is determined by the pairing parameter for `Advz` currently returned by `test_vid_factory()`.
-/// Jellyfish needs a more ergonomic way for downstream users to refer to this type.
-///
-/// There is a `KzgEval` type alias in jellyfish that helps a little, but it's currently private.
-/// If it were public then we could instead use
-/// ```compile_fail
-/// LargeRangeProof<KzgEval<Bls12_281>>
-/// ```
-/// but that's still pretty crufty.
-pub type NamespaceProof =
-    LargeRangeProof<<UnivariateKzgPCS<Bls12_381> as PolynomialCommitmentScheme>::Evaluation>;
-
-// Read TxTableEntry::byte_len() bytes from `table_bytes` starting at `offset`.
-// if `table_bytes` has too few bytes at this `offset` then pad with zero.
-// Parse these bytes into a `TxTableEntry` and return.
-// Returns raw bytes, no checking for large values
-fn get_table_len(table_bytes: &[u8], offset: usize) -> TxTableEntry {
-    let end = std::cmp::min(
-        offset.saturating_add(TxTableEntry::byte_len()),
-        table_bytes.len(),
-    );
-    let start = std::cmp::min(offset, end);
-    let tx_table_len_range = start..end;
-    let mut entry_bytes = [0u8; TxTableEntry::byte_len()];
-    entry_bytes[..tx_table_len_range.len()].copy_from_slice(&table_bytes[tx_table_len_range]);
-    TxTableEntry::from_bytes_array(entry_bytes)
-}
-
-// Parse the table length from the beginning of the namespace table.
-//
-// Returned value is guaranteed to be no larger than the number of ns table entries that could possibly fit into `ns_table_bytes`.
-fn get_ns_table_len(ns_table_bytes: &[u8]) -> usize {
-    std::cmp::min(
-        get_table_len(ns_table_bytes, 0).try_into().unwrap_or(0),
-        (ns_table_bytes.len() - TxTableEntry::byte_len()) / (2 * TxTableEntry::byte_len()),
-    )
-}
-
-// Parse the table length from the beginning of the tx table inside `ns_bytes`.
-//
-// Returned value is guaranteed to be no larger than the number of tx table entries that could possibly fit into `ns_bytes`.
-fn get_tx_table_len(ns_bytes: &[u8]) -> usize {
-    std::cmp::min(
-        get_table_len(ns_bytes, 0).try_into().unwrap_or(0),
-        (ns_bytes.len() - TxTableEntry::byte_len()) / TxTableEntry::byte_len(),
-    )
-}
-
-// returns (ns_id, payload_offset)
-// payload_offset is not checked, could be anything
-fn get_ns_table_entry(ns_table_bytes: &[u8], ns_index: usize) -> (VmId, usize) {
-    // range for ns_id bytes in ns table
-    // ensure `range` is within range for ns_table_bytes
-    let start = std::cmp::min(
-        ns_index
-            .saturating_mul(2)
-            .saturating_add(1)
-            .saturating_mul(TxTableEntry::byte_len()),
-        ns_table_bytes.len(),
-    );
-    let end = std::cmp::min(
-        start.saturating_add(TxTableEntry::byte_len()),
-        ns_table_bytes.len(),
-    );
-    let ns_id_range = start..end;
-
-    // parse ns_id bytes from ns table
-    // any failure -> VmId(0)
-    let mut ns_id_bytes = [0u8; TxTableEntry::byte_len()];
-    ns_id_bytes[..ns_id_range.len()].copy_from_slice(&ns_table_bytes[ns_id_range]);
-    let ns_id =
-        VmId::try_from(TxTableEntry::from_bytes(&ns_id_bytes).unwrap_or(TxTableEntry::zero()))
-            .unwrap_or(VmId(0));
-
-    // range for ns_offset bytes in ns table
-    // ensure `range` is within range for ns_table_bytes
-    // TODO refactor range checking code
-    let start = end;
-    let end = std::cmp::min(
-        start.saturating_add(TxTableEntry::byte_len()),
-        ns_table_bytes.len(),
-    );
-    let ns_offset_range = start..end;
-
-    // parse ns_offset bytes from ns table
-    // any failure -> 0 offset (?)
-    // TODO refactor parsing code?
-    let mut ns_offset_bytes = [0u8; TxTableEntry::byte_len()];
-    ns_offset_bytes[..ns_offset_range.len()].copy_from_slice(&ns_table_bytes[ns_offset_range]);
-    let ns_offset =
-        usize::try_from(TxTableEntry::from_bytes(&ns_offset_bytes).unwrap_or(TxTableEntry::zero()))
-            .unwrap_or(0);
-
-    (ns_id, ns_offset)
-}
-
-// TODO currently unused but contains code that might get re-used in the near future.
-fn _get_tx_table_entry(
-    ns_offset: usize,
-    block_payload: &Payload,
-    block_payload_len: usize,
-    tx_index: usize,
-) -> TxTableEntry {
-    let start = ns_offset.saturating_add((tx_index + 1) * TxTableEntry::byte_len());
-
-    let end = std::cmp::min(
-        start.saturating_add(TxTableEntry::byte_len()),
-        block_payload_len,
-    );
-    // todo: clamp offsets
-    let tx_id_range = start..end;
-    let mut tx_id_bytes = [0u8; TxTableEntry::byte_len()];
-    tx_id_bytes[..tx_id_range.len()].copy_from_slice(&block_payload.payload[tx_id_range]);
-
-    TxTableEntry::from_bytes(&tx_id_bytes).unwrap_or(TxTableEntry::zero())
-}
-
-/// Returns the byte range for a tx in the block payload bytes.
-///
-/// Ensures that the returned range is valid (start <= end) and within bounds for `block_payload_byte_len`.
-/// Lots of ugly type conversion and checked arithmetic.
-fn tx_payload_range(
-    tx_table_range_start: &Option<TxTableEntry>,
-    tx_table_range_end: &TxTableEntry,
-    tx_table_len: &TxTableEntry,
-    block_payload_byte_len: usize,
-) -> Option<Range<usize>> {
-    // TODO(817) allow arbitrary tx_table_len
-    // eg: if overflow then just return a 0-length tx
-    let tx_bodies_offset = usize::try_from(tx_table_len.clone())
-        .ok()?
-        .checked_add(1)?
-        .checked_mul(TxTableEntry::byte_len())?;
-    let start = usize::try_from(tx_table_range_start.clone().unwrap_or(TxTableEntry::zero()))
-        .ok()?
-        .checked_add(tx_bodies_offset)?;
-    let end = usize::try_from(tx_table_range_end.clone())
-        .ok()?
-        .checked_add(tx_bodies_offset)?;
-    let end = std::cmp::max(start, end);
-    let start = std::cmp::min(start, block_payload_byte_len);
-    let end = std::cmp::min(end, block_payload_byte_len);
-    Some(start..end)
-}
-
-/// Like `tx_payload_range` except for namespaces.
-/// Returns the byte range for a ns in the block payload bytes.
-///
-/// Ensures that the returned range is valid: `start <= end <= block_payload_byte_len`.
-/// TODO make fns such as this methods of a new `NsTable` struct?
-pub fn get_ns_payload_range(
-    ns_table_bytes: &[u8],
-    ns_index: usize,
-    block_payload_byte_len: usize,
-) -> Range<usize> {
-    let end = std::cmp::min(
-        get_ns_table_entry(ns_table_bytes, ns_index).1,
-        block_payload_byte_len,
-    );
-    let start = if ns_index == 0 {
-        0
-    } else {
-        std::cmp::min(get_ns_table_entry(ns_table_bytes, ns_index - 1).1, end)
-    };
-    start..end
-}
-
-#[cfg(test)]
-mod test {
-    use super::{test_vid_factory, Payload, Transaction, TxTableEntry};
-    use crate::block2::{
-        queryable::{self},
-        tx_iterator::TxIndex,
-    };
-    use async_compatibility_layer::logging::{setup_backtrace, setup_logging};
-    use helpers::*;
-    use hotshot_query_service::availability::QueryablePayload;
-    use hotshot_types::traits::BlockPayload;
-    use jf_primitives::vid::{
-        payload_prover::{PayloadProver, Statement},
-        VidScheme,
-    };
-    use rand::RngCore;
-    use std::{collections::HashMap, ops::Range};
-
-    #[test]
-    fn basic_correctness() {
-        // play with this
-        let test_cases = vec![
-            // 1 namespace only
-            vec![vec![5, 8, 8]], // 3 non-empty txs
-            vec![vec![0, 8, 8]], // 1 empty tx at the beginning
-            vec![vec![5, 0, 8]], // 1 empty tx in the middle
-            vec![vec![5, 8, 0]], // 1 empty tx at the end
-            vec![vec![5]],       // 1 nonempty tx
-            vec![vec![0]],       // 1 empty tx
-            // vec![],                 // zero txs
-            vec![vec![1000, 1000, 1000]], // large payload
-            // multiple namespaces
-            vec![vec![5, 8, 8], vec![7, 9, 11], vec![10, 5, 8]], // 3 non-empty namespaces
-        ];
-        // TODO(746) future test cases
-        // vec![vec![], vec![7, 9, 11], vec![10, 5, 8]], // 1 empty namespace at the beginning
-        // vec![vec![5, 8, 8], vec![], vec![10, 5, 8]],  // 1 empty namespace in the middle
-        // vec![vec![5, 8, 8], vec![7, 9, 11], vec![]],  // 1 empty namespace at the end
-        // vec![vec![0], vec![0, 0]], // 2 non-empty namespaces with all-empty txs
-        // vec![vec![], vec![]],      // 2 empty namespaces
-        // vec![vec![1000, 1000, 1000], vec![2000, 2000, 2000]], // large payload
-
-        // vec![(0,5), (0,8), (0,8), (1,7), (1,9), (1,11), (2,10), (2,5), (2,8)], // 3 non-empty namespaces, in order
-        // vec![(14,5), (3,8), (7,8), (7,7), (14,9), (7,11), (3,10), (3,5), (14,8)], // 3 non-empty namespaces, out of order
-        // vec![(0,0), (1,7), (1,9), (1,11), (2,10), (2,5), (2,8)], // a namespace with 1 empty tx at the beginning
-        // vec![(0,5), (0,8), (0,8), (1,0), (2,10), (2,5), (2,8)],  // a namespace with 1 empty tx in the middle
-        // vec![(0,0), (1,0)], // 2 namespaces, each with 1 empty tx
-
-        setup_logging();
-        setup_backtrace();
-        let mut rng = jf_utils::test_rng();
-
-        struct NamespaceInfo {
-            payload_flat: Vec<u8>,
-            tx_table: Vec<TxTableEntry>,
-            #[allow(dead_code)] // TODO temporary
-            tx_payloads: Vec<Vec<u8>>,
-        }
-
-        let vid = test_vid_factory();
-        let num_test_cases = test_cases.len();
-        for (t, test_case) in test_cases.iter().enumerate() {
-            // DERIVE A BUNCH OF STUFF FOR THIS TEST CASE
-            let mut txs = Vec::new();
-            let mut derived_nss = HashMap::new();
-            let mut total_num_txs = 0;
-            for (n, tx_lengths) in test_case.iter().enumerate() {
-                tracing::info!(
-                    "test block {} of {} namespace {} of {} with {} txs",
-                    t + 1,
-                    num_test_cases,
-                    n + 1,
-                    test_case.len(),
-                    tx_lengths.len(),
-                );
-                total_num_txs += tx_lengths.len();
-
-                // generate this namespace's tx payloads
-                let entries = entries_from_lengths(tx_lengths);
-                let tx_payloads_flat = random_bytes(tx_bodies_byte_len(&entries), &mut rng);
-                let tx_payloads = extract_tx_payloads(&entries, &tx_payloads_flat);
-
-                // enforce well-formed test case
-                assert_eq!(
-                    tx_payloads_flat,
-                    tx_payloads.iter().flatten().cloned().collect::<Vec<_>>(),
-                    "test block {} namespace {} is malformed",
-                    t + 1,
-                    n + 1
-                );
-
-                // derive this namespace's tx table
-                let tx_table_derived: Vec<TxTableEntry> = tx_payloads
-                    .iter()
-                    .scan(TxTableEntry::zero(), |end, tx| {
-                        end.checked_add_mut(TxTableEntry::try_from(tx.len()).unwrap())
-                            .unwrap();
-                        Some(end.clone())
-                    })
-                    .collect();
-
-                // derive this namespace's payload
-                let ns_payload_flat = {
-                    let mut ns_payload = Vec::new();
-
-                    // write tx table bytes
-                    ns_payload.extend(TxTableEntry::from_usize(tx_table_derived.len()).to_bytes());
-                    for entry in tx_table_derived.iter() {
-                        ns_payload.extend(entry.to_bytes());
-                    }
-
-                    ns_payload.extend(tx_payloads_flat);
-                    ns_payload
-                };
-
-                let ns_id = crate::VmId(n.try_into().unwrap());
-                txs.extend(
-                    tx_payloads
-                        .iter()
-                        .cloned()
-                        .map(|tx_payload| Transaction::new(ns_id, tx_payload)),
-                );
-                let already_exists = derived_nss.insert(
-                    ns_id,
-                    NamespaceInfo {
-                        payload_flat: ns_payload_flat,
-                        tx_table: tx_table_derived,
-                        tx_payloads,
-                    },
-                );
-                assert!(already_exists.is_none());
-            }
-            assert_eq!(derived_nss.len(), test_case.len());
-
-            // COMPUTE ACTUAL STUFF AGAINST WHICH TO TEST DERIVED STUFF
-            let (block, actual_ns_table) = Payload::from_transactions(txs).unwrap();
-            let disperse_data = vid.disperse(&block.payload).unwrap();
-
-            // TEST ACTUAL STUFF AGAINST DERIVED STUFF
-            // test total ns length
-            assert_eq!(block.num_namespaces(&actual_ns_table), derived_nss.len());
-
-            // test total tx length
-            // tracing::info!("actual_ns_table {:?}", actual_ns_table);
-            assert_eq!(block.len(&actual_ns_table), total_num_txs);
-            // TODO assert the final ns table entry offset == self.payload.len()
-
-            // test namespace table length
-            let actual_ns_table_len =
-                TxTableEntry::from_bytes(&actual_ns_table[..TxTableEntry::byte_len()]).unwrap();
-            assert_eq!(
-                actual_ns_table_len,
-                TxTableEntry::try_from(test_case.len()).unwrap(),
-                "namespace table length expect {} got {}",
-                test_case.len(),
-                actual_ns_table_len
-            );
-
-            // test each namespace
-            // let mut tx_index_offset = 0;
-            let mut ns_iter = block.namespace_iter(&actual_ns_table);
-            let mut block_iter = block.iter(&actual_ns_table); // test iterator correctness
-            let mut prev_entry = TxTableEntry::zero();
-            let mut derived_block_payload = Vec::new();
-            for (ns_idx, (ns_id, entry)) in ns_table_iter(&actual_ns_table).enumerate() {
-                let derived_ns = derived_nss.remove(&ns_id).unwrap();
-
-                // test ns iterator
-                let ns_iter_idx = ns_iter.next().unwrap();
-                assert_eq!(ns_iter_idx, ns_idx);
-
-                // test ns payload
-                let actual_ns_payload_range = Range {
-                    start: usize::try_from(prev_entry.clone()).unwrap(),
-                    end: usize::try_from(entry.clone()).unwrap(),
-                };
-                let actual_ns_payload_flat =
-                    block.payload.get(actual_ns_payload_range.clone()).unwrap();
-                assert_eq!(
-                    actual_ns_payload_flat, derived_ns.payload_flat,
-                    "namespace {} incorrect payload bytes",
-                    ns_id.0,
-                );
-
-                // test ns proof
-                let (ns_payload_flat_from_proof, ns_proof) = block
-                    .namespace_with_proof(&actual_ns_table, ns_idx)
-                    .unwrap();
-                assert_eq!(
-                    ns_payload_flat_from_proof, derived_ns.payload_flat,
-                    "namespace {} incorrect payload bytes returned from namespace_with_proof",
-                    ns_id.0,
-                );
-                // NOTE: There is no NamespaceProof::verify method because it's quite simple.
-                // compare: there is a TxInclusionProof::verify method for txs because that's complex.
-                // TODO make a NamespaceProof::verify method?
-                vid.payload_verify(
-                    Statement {
-                        payload_subslice: &ns_payload_flat_from_proof,
-                        range: actual_ns_payload_range,
-                        commit: &disperse_data.commit,
-                        common: &disperse_data.common,
-                    },
-                    &ns_proof,
-                )
-                .unwrap()
-                .unwrap_or_else(|_| panic!("namespace {} proof verification failure", ns_id.0));
-
-                // test tx table length
-                let actual_tx_table_len_bytes = &actual_ns_payload_flat[..TxTableEntry::byte_len()];
-                let actual_tx_table_len =
-                    usize::try_from(TxTableEntry::from_bytes(actual_tx_table_len_bytes).unwrap())
-                        .unwrap();
-                assert_eq!(
-                    actual_tx_table_len,
-                    derived_ns.tx_table.len(),
-                    "namespace {} tx table length expect {} got {}",
-                    ns_id.0,
-                    derived_ns.tx_table.len(),
-                    actual_tx_table_len
-                );
-
-                // test tx table contents
-                let actual_tx_table_body_bytes = &actual_ns_payload_flat[TxTableEntry::byte_len()
-                    ..(actual_tx_table_len + 1) * TxTableEntry::byte_len()];
-                // tracing::info!(ns t"x table bytes {:?}", actual_tx_table_body_bytes);
-                let actual_tx_table: Vec<TxTableEntry> = actual_tx_table_body_bytes
-                    .chunks(TxTableEntry::byte_len())
-                    .map(|bytes| TxTableEntry::from_bytes(bytes).unwrap())
-                    .collect();
-                assert_eq!(
-                    actual_tx_table, derived_ns.tx_table,
-                    "namespace {} incorrect tx table for",
-                    ns_id.0
-                );
-
-                // testing tx iterator
-                // TODO(746) incorporate this test into the following commented code when it's fixed
-                for tx_idx in 0..derived_ns.tx_table.len() {
-                    let next_tx = block_iter.next().unwrap();
-                    assert_eq!(ns_idx, next_tx.ns_idx);
-                    assert_eq!(tx_idx, next_tx.tx_idx);
-                }
-
-                // tests for individual txs in this namespace
-                // TODO(746) rework this part
-                //
-                // let mut block_iter = block.iter(); // test iterator correctness
-                // for (tx_index, tx_payload) in ns.tx_payloads.iter().enumerate() {
-                //     assert!(block_iter.next().is_some());
-                //     let tx_index = TxIndex::try_from(tx_index + tx_index_offset).unwrap();
-                //     tracing::info!("tx index {}", tx_index,);
-                //
-                //     // test `transaction_with_proof()`
-                //     let (tx, proof) = block.transaction_with_proof(&tx_index).unwrap();
-                //     assert_eq!(tx_payload, tx.payload());
-                //     proof
-                //         .verify(
-                //             &tx,
-                //             tx_index,
-                //             &vid,
-                //             &disperse_data.commit,
-                //             &disperse_data.common,
-                //         )
-                //         .unwrap()
-                //         .unwrap();
-                // }
-                // assert!(block_iter.next().is_none());
-
-                // prepare for the next loop iteration
-                // tx_index_offset += actual_tx_table.len();
-                prev_entry = entry;
-                derived_block_payload.extend(derived_ns.payload_flat.clone());
-            }
-            assert!(
-                ns_iter.next().is_none(),
-                "expected ns iterator to be exhausted"
-            );
-            assert!(
-                block_iter.next().is_none(),
-                "expected tx iterator to be exhausted"
-            );
-            assert!(
-                derived_nss.is_empty(),
-                "some derived namespaces missing from namespace table"
-            );
-
-            // test full block payload
-            // assert_eq!(tx_index_offset, block.len());
-            assert_eq!(block.payload, derived_block_payload);
-        }
-    }
-
-    #[test]
-    fn malformed_payloads() {
-        // play with this
-        let mut rng = jf_utils::test_rng();
-        let test_cases = vec![
-            // negative-length txs
-            TestCase::from_entries(&[30, 10, 20], &mut rng), // 1 negative-length tx
-            TestCase::from_entries(&[30, 20, 10], &mut rng), // 2 negative-length txs
-            // truncated payload
-            TestCase::with_total_len(&[10, 20, 30], 20, &mut rng), // truncated tx payload
-            TestCase::with_trimmed_body(&[10, 20, 30], 0, &mut rng), // 0-length tx payload
-            TestCase::with_total_len(&[10, 20, u32::MAX as usize], 1000, &mut rng), // large tx truncated
-            // negative-length txs AND truncated payload
-            TestCase::with_total_len(&[30, 20, 10], 20, &mut rng), // negative-len txs, truncated tx payload
-            TestCase::with_trimmed_body(&[30, 20, 10], 0, &mut rng), // negative-len txs, 0-len tx payload
-            TestCase::with_total_len(&[10, u32::MAX as usize, 30], 1000, &mut rng), // negative-len tx, large tx truncated
-            // tx table fits inside payload
-            TestCase::from_tx_table_len(5, 100, &mut rng),
-            TestCase::from_tx_table_len(25, 1000, &mut rng),
-            // tx table too large for payload
-            TestCase::from_tx_table_len_unchecked(100, 40, &mut rng),
-            TestCase::from_tx_table_len_unchecked(
-                TxTableEntry::MAX.try_into().unwrap(),
-                100,
-                &mut rng,
-            ), // huge tx table length
-            // extra payload bytes
-            TestCase::with_total_len(&[10, 20, 30], 1000, &mut rng),
-            TestCase::with_total_len(&[], 1000, &mut rng), // 0 txs
-            // extremely small payload
-            TestCase::from_tx_table_len_unchecked(1, 3, &mut rng), // 3-byte payload too small to store tx table len
-            TestCase::from_tx_table_len_unchecked(1000, 3, &mut rng), // 3-byte payload, large number of txs
-            TestCase::from_tx_table_len_unchecked(0, 3, &mut rng),    // 3-byte payload, 0 txs
-            TestCase::from_tx_table_len_unchecked(6, 0, &mut rng),    // 0-byte payload
-        ];
-
-        // TODO(817) more test cases:
-        // - this will break for extremely large payloads
-        //   - should we hard-code an upper limit so arithmetic never overflows?
-
-        setup_logging();
-        setup_backtrace();
-
-        let vid = test_vid_factory();
-        let num_test_cases = test_cases.len();
-        for (t, test_case) in test_cases.into_iter().enumerate() {
-            let payload_byte_len = test_case.payload.len();
-            tracing::info!(
-                "test payload {} of {} with {} txs and byte length {}",
-                t + 1,
-                num_test_cases,
-                test_case.num_txs,
-                payload_byte_len
-            );
-
-            let block = Payload::from_bytes(test_case.payload.iter().cloned(), &Vec::new());
-            // assert_eq!(block.len(), test_case.num_txs);
-            assert_eq!(block.payload.len(), payload_byte_len);
-
-            let _disperse_data = vid.disperse(&block.payload).unwrap();
-
-            // let mut tx_count: <BlockPayload as QueryablePayload>::TransactionIndex = 0; // test iterator correctness
-            // for index in block.iter() {
-            //     // tracing::info!("tx index {}", index,);
-            //     let (tx, proof) = block.transaction_with_proof(&index).unwrap();
-            //     proof
-            //         .verify(
-            //             &tx,
-            //             index,
-            //             &vid,
-            //             &disperse_data.commit,
-            //             &disperse_data.common,
-            //         )
-            //         .unwrap()
-            //         .unwrap();
-            //     tx_count += 1;
-            // }
-            // assert_eq!(test_case.num_txs, usize::try_from(tx_count).unwrap());
-
-            // test: cannot make a proof for txs outside the tx table
-            // assert!(block.transaction_with_proof(&tx_count).is_none());
-        }
-    }
-
-    #[test]
-    fn malicious_tx_inclusion_proof() {
-        setup_logging();
-        setup_backtrace();
-
-        let mut rng = jf_utils::test_rng();
-        let test_case = TestCase::from_tx_table_len_unchecked(1, 3, &mut rng); // 3-byte payload too small to store tx table len
-        let block = Payload::from_bytes(test_case.payload.iter().cloned(), &Vec::new());
-        assert_eq!(block.payload.len(), test_case.payload.len());
-        // assert_eq!(block.len(), test_case.num_txs);
-
-        // test: cannot make a proof for such a small block
-        // assert!(block.transaction_with_proof(&0).is_none());
-
-        let vid = test_vid_factory();
-        let disperse_data = vid.disperse(&block.payload).unwrap();
-
-        // make a fake proof for a nonexistent tx in the small block
-        let tx = Transaction::new(crate::VmId(0), Vec::new());
-        let proof = queryable::gen_tx_proof_for_testing(
-            block.get_tx_table_len(),
-            block.get_tx_table_len_proof(&vid).unwrap().clone(),
-            vid.payload_proof(&block.payload, 0..3).unwrap(),
-        );
-
-        // test: fake proof should get rejected
-        // TODO should return Some(Err()) instead of None
-        assert!(proof
-            .verify(
-                &tx,
-                TxIndex {
-                    ns_idx: 0,
-                    tx_idx: 0
-                },
-                &vid,
-                &disperse_data.commit,
-                &disperse_data.common
-            )
-            .is_none());
-    }
-
-    struct TestCase {
-        payload: Vec<u8>,
-        num_txs: usize,
-    }
-    impl TestCase {
-        /// Return a well-formed random block whose tx table is derived from `lengths`.
-        #[allow(dead_code)]
-        fn from_lengths<R: RngCore>(lengths: &[usize], rng: &mut R) -> Self {
-            Self::from_entries(&entries_from_lengths(lengths), rng)
-        }
-
-        /// Return a random block whose tx table is derived from `entries`.
-        ///
-        /// If `entries` is well-formed then the result is well-formed.
-        fn from_entries<R: RngCore>(entries: &[usize], rng: &mut R) -> Self {
-            Self {
-                payload: [
-                    tx_table(entries),
-                    random_bytes(tx_bodies_byte_len(entries), rng),
-                ]
-                .concat(),
-                num_txs: entries.len(),
-            }
-        }
-
-        /// Like `from_entries` except the tx bodies byte length is `body_len`.
-        ///
-        /// Panics if `body_len` would not actually decrese the block size.
-        fn with_trimmed_body<R: RngCore>(entries: &[usize], body_len: usize, rng: &mut R) -> Self {
-            assert!(
-                body_len < tx_bodies_byte_len(entries),
-                "body_len too large to trim the body"
-            );
-            Self {
-                payload: [tx_table(entries), random_bytes(body_len, rng)].concat(),
-                num_txs: entries.len(),
-            }
-        }
-
-        /// Like `from_entries` except the byte length of the block is `block_byte_len`.
-        ///
-        /// Panics if `block_byte_len` would truncate the tx table.
-        /// If you want to truncate the tx table then use `with_total_len_unchecked`.
-        ///
-        /// If `block_byte_len` would increase block size then new space is filled with random bytes.
-        fn with_total_len<R: RngCore>(
-            entries: &[usize],
-            block_byte_len: usize,
-            rng: &mut R,
-        ) -> Self {
-            assert!(
-                tx_table_byte_len(entries) <= block_byte_len,
-                "tx table size {} for entries {:?} exceeds block_byte_len {}",
-                tx_table_byte_len(entries),
-                entries,
-                block_byte_len
-            );
-            Self::with_total_len_unchecked(entries, block_byte_len, rng)
-        }
-
-        /// Like `with_total_len` except `block_byte_len` may truncate the tx table.
-        fn with_total_len_unchecked<R: RngCore>(
-            entries: &[usize],
-            block_byte_len: usize,
-            rng: &mut R,
-        ) -> Self {
-            let mut payload = tx_table(entries);
-            let num_txs = if block_byte_len > payload.len() {
-                payload.extend(random_bytes(block_byte_len - payload.len(), rng));
-                entries.len()
-            } else {
-                payload.truncate(block_byte_len);
-                (block_byte_len / TxTableEntry::byte_len()).saturating_sub(1)
-            };
-            Self { payload, num_txs }
-        }
-
-        /// Return a random block whose tx table indicates `tx_table_len` txs and whose total byte length is `block_byte_len`.
-        ///
-        /// Every byte of the block is random except the tx table header.
-        ///
-        /// Panics if `txs_byte_len` would truncate the tx table.
-        /// If you want to truncate the tx table then use `with_total_len_unchecked`.
-        fn from_tx_table_len<R: RngCore>(
-            tx_table_len: usize,
-            block_byte_len: usize,
-            rng: &mut R,
-        ) -> Self {
-            let tx_table_byte_len = (tx_table_len + 1) * TxTableEntry::byte_len();
-            assert!(
-                tx_table_byte_len <= block_byte_len,
-                "tx table size {} exceeds block size {}",
-                tx_table_byte_len,
-                block_byte_len
-            );
-            Self::from_tx_table_len_unchecked(tx_table_len, block_byte_len, rng)
-        }
-
-        /// Like `from_tx_table_len` except `block_byte_len` may truncate the tx table.
-        fn from_tx_table_len_unchecked<R: RngCore>(
-            tx_table_len: usize,
-            block_byte_len: usize,
-            rng: &mut R,
-        ) -> Self {
-            // accommodate extremely small block payload
-            let header_byte_len = std::cmp::min(TxTableEntry::byte_len(), block_byte_len);
-            let mut payload = vec![0; block_byte_len];
-            rng.fill_bytes(&mut payload);
-            payload[..header_byte_len].copy_from_slice(
-                &TxTableEntry::from_usize(tx_table_len).to_bytes()[..header_byte_len],
-            );
-            Self {
-                payload,
-                num_txs: std::cmp::min(
-                    tx_table_len,
-                    (block_byte_len / TxTableEntry::byte_len()).saturating_sub(1),
-                ),
-            }
-        }
-    }
-
-    mod helpers {
-        use crate::{block2::entry::TxTableEntry, VmId};
-        use rand::RngCore;
-
-        pub fn tx_table(entries: &[usize]) -> Vec<u8> {
-            let tx_table_byte_len = tx_table_byte_len(entries);
-            let mut tx_table = Vec::with_capacity(tx_table_byte_len);
-            tx_table.extend(TxTableEntry::from_usize(entries.len()).to_bytes());
-            for entry in entries {
-                tx_table.extend(TxTableEntry::from_usize(*entry).to_bytes());
-            }
-            assert_eq!(
-                tx_table.len(),
-                tx_table_byte_len,
-                "bug in test code: unexpected tx table byte length"
-            );
-            tx_table
-        }
-
-        pub fn tx_table_byte_len(entries: &[usize]) -> usize {
-            (entries.len() + 1) * TxTableEntry::byte_len()
-        }
-
-        pub fn entries_from_lengths(lengths: &[usize]) -> Vec<usize> {
-            lengths
-                .iter()
-                .scan(0, |sum, &len| {
-                    *sum += len;
-                    Some(*sum)
-                })
-                .collect()
-        }
-
-        #[test]
-        fn tx_table_helpers() {
-            assert_eq!(vec![10, 20, 30], entries_from_lengths(&[10, 10, 10]));
-        }
-
-        pub fn tx_bodies_byte_len(entries: &[usize]) -> usize {
-            // largest entry in the tx table dictates size of tx payloads
-            *entries.iter().max().unwrap_or(&0)
-        }
-
-        pub fn random_bytes<R: RngCore>(len: usize, rng: &mut R) -> Vec<u8> {
-            let mut result = vec![0; len];
-            rng.fill_bytes(&mut result);
-            result
-        }
-
-        pub fn extract_tx_payloads(entries: &[usize], tx_payloads_flat: &[u8]) -> Vec<Vec<u8>> {
-            let mut result = Vec::with_capacity(entries.len());
-            let mut start = 0;
-            for end in entries {
-                let end = std::cmp::min(*end, tx_payloads_flat.len());
-                let tx_payload = if start >= end {
-                    Vec::new()
-                } else {
-                    tx_payloads_flat[start..end].to_vec()
-                };
-                start = end;
-                result.push(tx_payload);
-            }
-            assert_eq!(
-                result.len(),
-                entries.len(),
-                "bug in test code: expect to extract {} txs but got {}",
-                entries.len(),
-                result.len()
-            );
-            result
-        }
-
-        pub fn ns_table_iter(
-            ns_table_bytes: &[u8],
-        ) -> impl Iterator<Item = (VmId, TxTableEntry)> + '_ {
-            ns_table_bytes[TxTableEntry::byte_len()..] // first few bytes is the table lengh, skip that
-                .chunks(2 * TxTableEntry::byte_len())
-                .map(|bytes| {
-                    // read (namespace id, entry) from the namespace table
-                    let ns_id = VmId::try_from(
-                        TxTableEntry::from_bytes(&bytes[..TxTableEntry::byte_len()]).unwrap(),
-                    )
-                    .unwrap();
-                    let entry =
-                        TxTableEntry::from_bytes(&bytes[TxTableEntry::byte_len()..]).unwrap();
-                    (ns_id, entry)
-                })
-        }
-    }
-=======
->>>>>>> 2425255f
+    fn builder_commitment(&self, _metadata: &Self::Metadata) -> BuilderCommitment {}
+    unimplemented!("TODO builder_commitment");
 }