use crate::{
    block::{entry::TxTableEntryWord, tables::NameSpaceTable},
    l1_client::{L1Client, L1ClientOptions, L1Snapshot},
<<<<<<< HEAD
    state::{fetch_fee_receipts, BlockMerkleCommitment, FeeInfo, FeeMerkleCommitment},
    L1BlockInfo, NMTRoot, Payload, ValidatedState,
=======
    state::{fetch_fee_receipts, BlockMerkleCommitment, FeeMerkleCommitment, FeeReceipt},
    L1BlockInfo, Payload, ValidatedState,
>>>>>>> e900397f
};
use ark_serialize::CanonicalSerialize;
use async_std::task::{block_on, sleep};
use commit::{Commitment, Committable, RawCommitmentBuilder};
use ethers::{
    core::k256::ecdsa::SigningKey,
    signers::{Signer as _, Wallet},
    types,
};
use hotshot_types::{
    data::VidCommitment,
    traits::{
        block_contents::{vid_commitment, BlockHeader, BlockPayload},
        ValidatedState as HotShotState,
    },
};
use jf_primitives::merkle_tree::prelude::*;
use lazy_static::lazy_static;
use serde::{Deserialize, Serialize};
use std::{env, fmt::Debug, ops::Add, time::Duration};
use time::OffsetDateTime;

/// A header is like a [`Block`] with the body replaced by a digest.
#[derive(Clone, Debug, Deserialize, Serialize, Hash, PartialEq, Eq)]
pub struct Header {
    pub height: u64,
    pub timestamp: u64,

    /// The Espresso block header includes a reference to the current head of the L1 chain.
    ///
    /// Rollups can use this to facilitate bridging between the L1 and L2 in a deterministic way.
    /// This field deterministically associates an L2 block with a recent L1 block the instant the
    /// L2 block is sequenced. Rollups can then define the L2 state after this block as the state
    /// obtained by executing all the transactions in this block _plus_ all the L1 deposits up to
    /// the given L1 block number. Since there is no need to wait for the L2 block to be reflected
    /// on the L1, this bridge design retains the low confirmation latency of HotShot.
    ///
    /// This block number indicates the unsafe head of the L1 chain, so it is subject to reorgs. For
    /// this reason, the Espresso header does not include any information that might change in a
    /// reorg, such as the L1 block timestamp or hash. It includes only the L1 block number, which
    /// will always refer to _some_ block after a reorg: if the L1 head at the time this block was
    /// sequenced gets reorged out, the L1 chain will eventually (and probably quickly) grow to the
    /// same height once again, and a different block will exist with the same height. In this way,
    /// Espresso does not have to handle L1 reorgs, and the Espresso blockchain will always be
    /// reflective of the current state of the L1 blockchain. Rollups that use this block number
    /// _do_ have to handle L1 reorgs, but each rollup and each rollup client can decide how many
    /// confirmations they want to wait for on top of this `l1_head` before they consider an L2
    /// block finalized. This offers a tradeoff between low-latency L1-L2 bridges and finality.
    ///
    /// Rollups that want a stronger guarantee of finality, or that want Espresso to attest to data
    /// from the L1 block that might change in reorgs, can instead use the latest L1 _finalized_
    /// block at the time this L2 block was sequenced: `l1_finalized`.
    pub l1_head: u64,

    /// The Espresso block header includes information a bout the latest finalized L1 block.
    ///
    /// Similar to `l1_head`, rollups can use this information to implement a bridge between the L1
    /// and L2 while retaining the finality of low-latency block confirmations from HotShot. Since
    /// this information describes the finalized L1 block, a bridge using this L1 block will have
    /// much higher latency than a bridge using `l1_head`. In exchange, rollups that use the
    /// finalized block do not have to worry about L1 reorgs, and can inject verifiable attestations
    /// to the L1 block metadata (such as its timestamp or hash) into their execution layers, since
    /// Espresso replicas will sign this information for the finalized L1 block.
    ///
    /// This block may be `None` in the rare case where Espresso has started shortly after the
    /// genesis of the L1, and the L1 has yet to finalize a block. In all other cases it will be
    /// `Some`.
    pub l1_finalized: Option<L1BlockInfo>,

    pub payload_commitment: VidCommitment,
    pub ns_table: NameSpaceTable<TxTableEntryWord>,
    /// Root Commitment of Block Merkle Tree
    pub block_merkle_tree_root: BlockMerkleCommitment,
    /// Root Commitment of `FeeMerkleTree`
    pub fee_merkle_tree_root: FeeMerkleCommitment,
    /// Account (etheruem address) of builder
    pub builder_signature: Option<types::Signature>,
    pub fee_info: FeeInfo,
}

impl Committable for Header {
    fn commit(&self) -> Commitment<Self> {
        let mut bmt_bytes = vec![];
        self.block_merkle_tree_root
            .serialize_with_mode(&mut bmt_bytes, ark_serialize::Compress::Yes)
            .unwrap();
        let mut fmt_bytes = vec![];
        self.fee_merkle_tree_root
            .serialize_with_mode(&mut fmt_bytes, ark_serialize::Compress::Yes)
            .unwrap();
        RawCommitmentBuilder::new(&Self::tag())
            .u64_field("height", self.height)
            .u64_field("timestamp", self.timestamp)
            .u64_field("l1_head", self.l1_head)
            .optional("l1_finalized", &self.l1_finalized)
            .constant_str("payload_commitment")
            .fixed_size_bytes(self.payload_commitment.as_ref().as_ref())
            .field("ns_table", self.ns_table.commit())
            .var_size_field("block_merkle_tree_root", &bmt_bytes)
            .var_size_field("fee_merkle_tree_root", &fmt_bytes)
            .field("fee_info", self.fee_info.commit())
            .finalize()
    }

    fn tag() -> String {
        "BLOCK".into()
    }
}

impl Committable for NameSpaceTable<TxTableEntryWord> {
    fn commit(&self) -> Commitment<Self> {
        RawCommitmentBuilder::new(&Self::tag())
            .var_size_bytes(self.get_bytes())
            .finalize()
    }

    fn tag() -> String {
        "NSTABLE".into()
    }
}

impl Header {
    #[allow(clippy::too_many_arguments)]
    // TODO pub or merely pub(super)?
    pub fn from_info(
        payload_commitment: VidCommitment,
        ns_table: NameSpaceTable<TxTableEntryWord>,
        parent: &Self,
        mut l1: L1Snapshot,
        mut timestamp: u64,
        parent_state: &ValidatedState,
        builder_address: Wallet<SigningKey>,
    ) -> Self {
        // Increment height.
        let height = parent.height + 1;

        // Ensure the timestamp does not decrease. We can trust `parent.timestamp` because `parent`
        // has already been voted on by consensus. If our timestamp is behind, either f + 1 nodes
        // are lying about the current time, or our clock is just lagging.
        if timestamp < parent.timestamp {
            tracing::warn!(
                "Espresso timestamp {timestamp} behind parent {}, local clock may be out of sync",
                parent.timestamp
            );
            timestamp = parent.timestamp;
        }

        // Ensure the L1 block references don't decrease. Again, we can trust `parent.l1_*` are
        // accurate.
        if l1.head < parent.l1_head {
            tracing::warn!(
                "L1 head {} behind parent {}, L1 client may be lagging",
                l1.head,
                parent.l1_head
            );
            l1.head = parent.l1_head;
        }
        if l1.finalized < parent.l1_finalized {
            tracing::warn!(
                "L1 finalized {:?} behind parent {:?}, L1 client may be lagging",
                l1.finalized,
                parent.l1_finalized
            );
            l1.finalized = parent.l1_finalized;
        }

        // Enforce that the sequencer block timestamp is not behind the L1 block timestamp. This can
        // only happen if our clock is badly out of sync with L1.
        if let Some(l1_block) = &l1.finalized {
            let l1_timestamp = l1_block.timestamp.as_u64();
            if timestamp < l1_timestamp {
                tracing::warn!("Espresso timestamp {timestamp} behind L1 timestamp {l1_timestamp}, local clock may be out of sync");
                timestamp = l1_timestamp;
            }
        }

        let ValidatedState {
            mut block_merkle_tree,
            mut fee_merkle_tree,
        } = parent_state.clone();
        block_merkle_tree.push(parent.commit()).unwrap();
        let block_merkle_tree_root = block_merkle_tree.commitment();

        // fetch receipts from the l1
        let receipts = fetch_fee_receipts(parent.l1_finalized, l1.finalized);
        for receipt in receipts {
            let account = receipt.account();
            let amount = receipt.amount();

            // Get the balance in order to add amount, ignoring the proof.
            match fee_merkle_tree.update_with(account, |balance| {
                Some(balance.cloned().unwrap_or_default().add(amount))
            }) {
                Ok(LookupResult::Ok(..)) => (),
                // Handle `NotFound` and `NotInMemory` by initializing
                // state.
                _ => {
                    fee_merkle_tree.update(account, amount).unwrap();
                }
            }
        }

        let fee_merkle_tree_root = fee_merkle_tree.commitment();

        let header = Self {
            height,
            timestamp,
            l1_head: l1.head,
            l1_finalized: l1.finalized,
            payload_commitment,
            ns_table,
            fee_merkle_tree_root,
            block_merkle_tree_root,
            fee_info: parent.fee_info,
            builder_signature: None,
        };

        // Sign our header using its `Committment` as a prehash.
        let builder_signature = builder_address
            .sign_hash(types::H256(header.commit().into()))
            .unwrap();

        // Finally store the signature on the Header
        Self {
            builder_signature: Some(builder_signature),
            ..header
        }
    }
}

impl BlockHeader for Header {
    type Payload = Payload<TxTableEntryWord>;
    type State = ValidatedState;

    fn new(
        parent_state: &Self::State,
        instance_state: &<Self::State as HotShotState>::Instance,
        parent_header: &Self,
        payload_commitment: VidCommitment,
        metadata: <Self::Payload as BlockPayload>::Metadata,
    ) -> Self {
        // The HotShot APIs should be redesigned so that
        // * they are async
        // * new blocks being created have access to the application state, which in our case could
        //   contain an already connected L1 client.
        // For now, as a workaround, we will create a new L1 client based on environment variables
        // and use `block_on` to query it.

        let l1 = if let Some(l1_client) = &*L1_CLIENT {
            block_on(l1_client.snapshot())
        } else {
            // For unit testing, we may disable the L1 client and use mock L1 blocks instead.
            L1Snapshot {
                finalized: None,
                head: 0,
            }
        };

        Self::from_info(
            payload_commitment,
            metadata,
            parent_header,
            l1,
            OffsetDateTime::now_utc().unix_timestamp() as u64,
            parent_state,
            instance_state.builder_address.clone(),
        )
    }

    // TODO return metadata must be cloned from returned Payload; don't return metadata??
    fn genesis(
        instance_state: &<Self::State as HotShotState>::Instance,
    ) -> (
        Self,
        Self::Payload,
        <Self::Payload as BlockPayload>::Metadata,
    ) {
        let (payload, ns_table) = Self::Payload::genesis();
        let payload_commitment = vid_commitment(&payload.encode().unwrap().collect(), 1);
        let ValidatedState {
            fee_merkle_tree,
            block_merkle_tree,
        } = ValidatedState::genesis(instance_state);
        let block_merkle_tree_root = block_merkle_tree.commitment();
        let fee_merkle_tree_root = fee_merkle_tree.commitment();

        let header = Self {
            // The genesis header needs to be completely deterministic, so we can't sample real
            // timestamps or L1 values.
            height: 0,
            timestamp: 0,
            l1_head: 0,
            l1_finalized: None,
            payload_commitment,
            ns_table: ns_table.clone(), // TODO forced clone
            block_merkle_tree_root,
            fee_merkle_tree_root,
            fee_info: FeeInfo::new(instance_state.builder_address.address().into()),
            builder_signature: None,
        };
        (header, payload, ns_table)
    }

    fn block_number(&self) -> u64 {
        self.height
    }

    fn payload_commitment(&self) -> VidCommitment {
        self.payload_commitment
    }

    fn metadata(&self) -> &<Self::Payload as BlockPayload>::Metadata {
        &self.ns_table
    }
}

lazy_static! {
    pub(crate) static ref L1_CLIENT: Option<L1Client> = {
        let Ok(url) = env::var("ESPRESSO_SEQUENCER_L1_WS_PROVIDER") else {
            #[cfg(any(test, feature = "testing"))]
            {
                tracing::warn!("ESPRESSO_SEQUENCER_L1_WS_PROVIDER is not set. Using mock L1 block numbers. This is suitable for testing but not production.");
                return None;
            }
            #[cfg(not(any(test, feature = "testing")))]
            {
                panic!("ESPRESSO_SEQUENCER_L1_WS_PROVIDER must be set.");
            }
        };

        let mut opt = L1ClientOptions::with_url(url.parse().unwrap());
        // For testing with a pre-merge geth node that does not support the finalized block tag we
        // allow setting an environment variable to use the latest block instead. This feature is
        // used in the OP devnet which uses the docker images built in this repo. Therefore it's not
        // hidden behind the testing flag.
        if let Ok(val) = env::var("ESPRESSO_SEQUENCER_L1_USE_LATEST_BLOCK_TAG") {
            match val.as_str() {
               "y" | "yes" | "t"|  "true" | "on" | "1"  => {
                    tracing::warn!(
                        "ESPRESSO_SEQUENCER_L1_USE_LATEST_BLOCK_TAG is set. Using latest block tag\
                         instead of finalized block tag. This is suitable for testing but not production."
                    );
                    opt = opt.with_latest_block_tag();
                },
                "n" | "no" | "f" | "false" | "off" | "0" => {}
                _ => panic!("invalid ESPRESSO_SEQUENCER_L1_USE_LATEST_BLOCK_TAG value: {}", val)
            }
        }

        block_on(async move {
            // Starting the client can fail due to transient errors in the L1 RPC. This could make
            // it very annoying to start up the sequencer node, so retry until we succeed.
            loop {
                match opt.clone().start().await {
                    Ok(client) => break Some(client),
                    Err(err) => {
                        tracing::error!("failed to start L1 client, retrying: {err}");
                        sleep(Duration::from_secs(1)).await;
                    }
                }
            }
        })
    };
}

#[cfg(test)]
mod test_headers {
    use crate::{
        state::{validate_proposal, BlockMerkleTree, FeeMerkleTree},
        NodeState,
    };

    use super::*;
    use async_compatibility_layer::logging::{setup_backtrace, setup_logging};
    use ethers::types::RecoveryMessage;

    #[derive(Debug, Default)]
    #[must_use]
    struct TestCase {
        // Parent header info.
        parent_timestamp: u64,
        parent_l1_head: u64,
        parent_l1_finalized: Option<L1BlockInfo>,

        // Environment at the time the new header is created.
        l1_head: u64,
        l1_finalized: Option<L1BlockInfo>,
        timestamp: u64,

        // Expected new header info.
        expected_timestamp: u64,
        expected_l1_head: u64,
        expected_l1_finalized: Option<L1BlockInfo>,
    }

    impl TestCase {
        fn run(self) {
            setup_logging();
            setup_backtrace();

            // Check test case validity.
            assert!(self.expected_timestamp >= self.parent_timestamp);
            assert!(self.expected_l1_head >= self.parent_l1_head);
            assert!(self.expected_l1_finalized >= self.parent_l1_finalized);

            let state = NodeState::default();
            let (genesis, _, metadata) = Header::genesis(&state);

            let mut parent = genesis.clone();
            parent.timestamp = self.parent_timestamp;
            parent.l1_head = self.parent_l1_head;
            parent.l1_finalized = self.parent_l1_finalized;
            let block_merkle_tree =
<<<<<<< HEAD
                BlockMerkleTree::from_elems(Some(32), Vec::<Commitment<Header>>::new()).unwrap();
            let fee_info = FeeInfo::default();
            let fee_merkle_tree = FeeMerkleTree::from_kv_set(
                20,
                Vec::from([(fee_info.account(), fee_info.amount())]),
            )
            .unwrap();
            let validated_state = ValidatedState {
                block_merkle_tree: block_merkle_tree.clone(),
                fee_merkle_tree,
            };
=======
                BlockMerkleTree::from_elems(32, Vec::<Commitment<Header>>::new()).unwrap();
            let block_merkle_tree_root = block_merkle_tree.commitment();

            let FeeReceipt { recipient, amount } = FeeReceipt::default();
            let fee_merkle_tree =
                FeeMerkleTree::from_kv_set(20, Vec::from([(recipient, amount)])).unwrap();
            let fee_merkle_tree_root = fee_merkle_tree.commitment();
>>>>>>> e900397f

            let header = Header::from_info(
                genesis.payload_commitment,
                metadata,
                &parent,
                L1Snapshot {
                    head: self.l1_head,
                    finalized: self.l1_finalized,
                },
                self.timestamp,
                &validated_state,
                state.builder_address,
            );
            assert_eq!(header.height, parent.height + 1);
            assert_eq!(header.timestamp, self.expected_timestamp);
            assert_eq!(header.l1_head, self.expected_l1_head);
            assert_eq!(header.l1_finalized, self.expected_l1_finalized);

            assert_eq!(
                block_merkle_tree,
                BlockMerkleTree::from_elems(32, Vec::<Commitment<Header>>::new()).unwrap()
            );
        }
    }

    fn l1_block(number: u64) -> L1BlockInfo {
        L1BlockInfo {
            number,
            ..Default::default()
        }
    }

    #[test]
    fn test_new_header() {
        // Simplest case: building on genesis, L1 info and timestamp unchanged.
        TestCase::default().run()
    }

    #[test]
    fn test_new_header_advance_timestamp() {
        TestCase {
            timestamp: 1,
            expected_timestamp: 1,
            ..Default::default()
        }
        .run()
    }

    #[test]
    fn test_new_header_advance_l1_block() {
        TestCase {
            parent_l1_head: 0,
            parent_l1_finalized: Some(l1_block(0)),

            l1_head: 1,
            l1_finalized: Some(l1_block(1)),

            expected_l1_head: 1,
            expected_l1_finalized: Some(l1_block(1)),

            ..Default::default()
        }
        .run()
    }

    #[test]
    fn test_new_header_advance_l1_finalized_from_none() {
        TestCase {
            l1_finalized: Some(l1_block(1)),
            expected_l1_finalized: Some(l1_block(1)),
            ..Default::default()
        }
        .run()
    }

    #[test]
    fn test_new_header_timestamp_behind_finalized_l1_block() {
        let l1_finalized = Some(L1BlockInfo {
            number: 1,
            timestamp: 1.into(),
            ..Default::default()
        });
        TestCase {
            l1_head: 1,
            l1_finalized,
            timestamp: 0,

            expected_l1_head: 1,
            expected_l1_finalized: l1_finalized,
            expected_timestamp: 1,

            ..Default::default()
        }
        .run()
    }

    #[test]
    fn test_new_header_timestamp_behind() {
        TestCase {
            parent_timestamp: 1,
            timestamp: 0,
            expected_timestamp: 1,

            ..Default::default()
        }
        .run()
    }

    #[test]
    fn test_new_header_l1_head_behind() {
        TestCase {
            parent_l1_head: 1,
            l1_head: 0,
            expected_l1_head: 1,

            ..Default::default()
        }
        .run()
    }

    #[test]
    fn test_new_header_l1_finalized_behind_some() {
        TestCase {
            parent_l1_finalized: Some(l1_block(1)),
            l1_finalized: Some(l1_block(0)),
            expected_l1_finalized: Some(l1_block(1)),

            ..Default::default()
        }
        .run()
    }

    #[test]
    fn test_new_header_l1_finalized_behind_none() {
        TestCase {
            parent_l1_finalized: Some(l1_block(0)),
            l1_finalized: None,
            expected_l1_finalized: Some(l1_block(0)),

            ..Default::default()
        }
        .run()
    }

    #[test]
    fn test_validate_proposal_error_cases() {
        let (mut header, ..) = Header::genesis(&NodeState::default());
        let mut validated_state = ValidatedState::default();
        let mut block_merkle_tree = validated_state.block_merkle_tree.clone();

        // Populate the tree with an initial `push`.
        block_merkle_tree.push(header.commit()).unwrap();
        let block_merkle_tree_root = block_merkle_tree.commitment();
        validated_state.block_merkle_tree = block_merkle_tree.clone();
        header.block_merkle_tree_root = block_merkle_tree_root;
        let parent = header.clone();
        let mut proposal = parent.clone();

        // Advance `proposal.height` to trigger validation error.
        let result =
            validate_proposal(&mut validated_state, &parent.clone(), &proposal).unwrap_err();
        assert_eq!(
            format!("{}", result.root_cause()),
            "Invalid Height Error: 0, 0"
        );

        // proposed `Header` root should include parent +
        // parent.commit
        proposal.height += 1;
        let result =
            validate_proposal(&mut validated_state, &parent.clone(), &proposal).unwrap_err();
        // Fails b/c `proposal` has not advanced from `parent`
        assert!(format!("{}", result.root_cause()).contains("Invalid Block Root Error"));
    }

    #[test]
    fn test_validate_proposal_success() {
        let state = NodeState::default();
        let (mut header, _, metadata) = Header::genesis(&state);
        let mut parent_state = ValidatedState::genesis(&state);
        let mut block_merkle_tree = parent_state.block_merkle_tree.clone();
        let fee_merkle_tree = parent_state.fee_merkle_tree.clone();

        // Populate the tree with an initial `push`.
        block_merkle_tree.push(header.commit()).unwrap();
        let block_merkle_tree_root = block_merkle_tree.commitment();
        let fee_merkle_tree_root = fee_merkle_tree.commitment();
        parent_state.block_merkle_tree = block_merkle_tree.clone();
        parent_state.fee_merkle_tree = fee_merkle_tree.clone();
        header.block_merkle_tree_root = block_merkle_tree_root;
        header.fee_merkle_tree_root = fee_merkle_tree_root;

        let parent = header.clone();

        // get a proposal from a parent
        let proposal = Header::new(
            &parent_state,
            &state,
            &parent,
            parent.payload_commitment,
            metadata,
        );

        let mut proposal_state = parent_state.clone();
        let mut block_merkle_tree = proposal_state.block_merkle_tree.clone();
        block_merkle_tree.push(proposal.commit()).unwrap();
        validate_proposal(&mut proposal_state, &parent.clone(), &proposal.clone()).unwrap();
        assert_eq!(
            proposal_state.block_merkle_tree.commitment(),
            proposal.block_merkle_tree_root
        );
    }

    // These two tests are here for reference.
    #[test]
    fn verify_header_signature_easy_way() {
        use ethers::core::k256::ecdsa::{self, SigningKey};
        use ethers::core::k256::schnorr::signature::Verifier;
        use ethers::signers::Wallet;

        // easy way to get a wallet:
        let state = NodeState::default();
        let message = ";)";
        // let address = state.builder_address.address();
        let address: Wallet<SigningKey> = state.builder_address;
        let signing_key: &SigningKey = address.signer();

        let (signature, _): (ecdsa::Signature, ecdsa::RecoveryId) =
            signing_key.sign_recoverable(message.as_bytes()).unwrap();

        let verified = signing_key
            .verifying_key()
            .verify(message.as_ref(), &signature);
        assert!(verified.is_ok());
    }

    #[test]
    fn verify_header_signature() {
        use ethers::core::k256::ecdsa::SigningKey;
        use ethers::signers::{Signer, Wallet};
        use ethers::types;

        // easy way to get a wallet:
        let state = NodeState::default();

        // simulate a fixed size hash by padding our message
        let message = ";)";
        let mut commitment = [0u8; 32];
        commitment[..message.len()].copy_from_slice(message.as_bytes());

        let address: Wallet<SigningKey> = state.builder_address;

        let signature = address.sign_hash(types::H256(commitment)).unwrap();
        assert!(signature
            .verify(
                RecoveryMessage::Hash(types::H256(commitment)),
                address.address()
            )
            .is_ok());
    }
}<|MERGE_RESOLUTION|>--- conflicted
+++ resolved
@@ -1,13 +1,8 @@
 use crate::{
     block::{entry::TxTableEntryWord, tables::NameSpaceTable},
     l1_client::{L1Client, L1ClientOptions, L1Snapshot},
-<<<<<<< HEAD
     state::{fetch_fee_receipts, BlockMerkleCommitment, FeeInfo, FeeMerkleCommitment},
-    L1BlockInfo, NMTRoot, Payload, ValidatedState,
-=======
-    state::{fetch_fee_receipts, BlockMerkleCommitment, FeeMerkleCommitment, FeeReceipt},
     L1BlockInfo, Payload, ValidatedState,
->>>>>>> e900397f
 };
 use ark_serialize::CanonicalSerialize;
 use async_std::task::{block_on, sleep};
@@ -420,28 +415,6 @@
             parent.timestamp = self.parent_timestamp;
             parent.l1_head = self.parent_l1_head;
             parent.l1_finalized = self.parent_l1_finalized;
-            let block_merkle_tree =
-<<<<<<< HEAD
-                BlockMerkleTree::from_elems(Some(32), Vec::<Commitment<Header>>::new()).unwrap();
-            let fee_info = FeeInfo::default();
-            let fee_merkle_tree = FeeMerkleTree::from_kv_set(
-                20,
-                Vec::from([(fee_info.account(), fee_info.amount())]),
-            )
-            .unwrap();
-            let validated_state = ValidatedState {
-                block_merkle_tree: block_merkle_tree.clone(),
-                fee_merkle_tree,
-            };
-=======
-                BlockMerkleTree::from_elems(32, Vec::<Commitment<Header>>::new()).unwrap();
-            let block_merkle_tree_root = block_merkle_tree.commitment();
-
-            let FeeReceipt { recipient, amount } = FeeReceipt::default();
-            let fee_merkle_tree =
-                FeeMerkleTree::from_kv_set(20, Vec::from([(recipient, amount)])).unwrap();
-            let fee_merkle_tree_root = fee_merkle_tree.commitment();
->>>>>>> e900397f
 
             let header = Header::from_info(
                 genesis.payload_commitment,
