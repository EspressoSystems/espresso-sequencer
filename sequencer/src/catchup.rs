use std::sync::Arc;

use anyhow::{bail, Context};
use async_trait::async_trait;
use committable::Commitment;
use committable::Committable;
use espresso_types::traits::SequencerPersistence;
use espresso_types::{
<<<<<<< HEAD
    v0::traits::{PersistenceOptions, StateCatchup},
    v0_99::ChainConfig,
    BackoffParams, BlockMerkleTree, FeeAccount, FeeAccountProof, FeeMerkleCommitment,
    FeeMerkleTree, Leaf2, NodeState,
=======
    v0::traits::StateCatchup, v0_3::ChainConfig, BackoffParams, BlockMerkleTree, FeeAccount,
    FeeAccountProof, FeeMerkleCommitment, FeeMerkleTree, Leaf, NodeState,
>>>>>>> d6a7a181
};
use futures::future::{Future, FutureExt};
use hotshot_types::{
    data::ViewNumber, network::NetworkConfig, traits::node_implementation::ConsensusTime as _,
    ValidatorConfig,
};
use itertools::Itertools;
use jf_merkle_tree::{prelude::MerkleNode, ForgetableMerkleTreeScheme, MerkleTreeScheme};
use serde::de::DeserializeOwned;
use std::collections::HashMap;
use surf_disco::Request;
use tide_disco::error::ServerError;
use url::Url;
use vbs::version::StaticVersionType;

use crate::{
    api::{data_source::PublicNetworkConfig, BlocksFrontier},
    PubKey,
};

// This newtype is probably not worth having. It's only used to be able to log
// URLs before doing requests.
#[derive(Debug, Clone)]
struct Client<ServerError, ApiVer: StaticVersionType> {
    inner: surf_disco::Client<ServerError, ApiVer>,
    url: Url,
}

impl<ApiVer: StaticVersionType> Client<ServerError, ApiVer> {
    pub fn new(url: Url) -> Self {
        Self {
            inner: surf_disco::Client::new(url.clone()),
            url,
        }
    }

    pub fn get<T: DeserializeOwned>(&self, route: &str) -> Request<T, ServerError, ApiVer> {
        self.inner.get(route)
    }
}

/// A catchup implementation that falls back to a remote provider, but prefers a local provider when
/// supported.
pub(crate) async fn local_and_remote(
    persistence: impl SequencerPersistence,
    remote: impl StateCatchup + 'static,
) -> Arc<dyn StateCatchup> {
    match persistence.into_catchup_provider(*remote.backoff()) {
        Ok(local) => Arc::new(vec![local, Arc::new(remote)]),
        Err(err) => {
            tracing::warn!("not using local catchup: {err:#}");
            Arc::new(remote)
        }
    }
}

#[derive(Debug, Clone, Default)]
pub struct StatePeers<ApiVer: StaticVersionType> {
    clients: Vec<Client<ServerError, ApiVer>>,
    backoff: BackoffParams,
}

impl<ApiVer: StaticVersionType> StatePeers<ApiVer> {
    pub fn from_urls(urls: Vec<Url>, backoff: BackoffParams) -> Self {
        if urls.is_empty() {
            panic!("Cannot create StatePeers with no peers");
        }

        Self {
            clients: urls.into_iter().map(Client::new).collect(),
            backoff,
        }
    }

    pub async fn fetch_config(
        &self,
        my_own_validator_config: ValidatorConfig<PubKey>,
    ) -> anyhow::Result<NetworkConfig<PubKey>> {
        self.backoff()
            .retry(self, move |provider| {
                let my_own_validator_config = my_own_validator_config.clone();
                async move {
                    for client in &provider.clients {
                        tracing::info!("fetching config from {}", client.url);
                        match client
                            .get::<PublicNetworkConfig>("config/hotshot")
                            .send()
                            .await
                        {
                            Ok(res) => {
                                return res.into_network_config(my_own_validator_config)
                                    .context(format!("fetched config from {}, but failed to convert to private config", client.url));
                            }
                            Err(err) => {
                                tracing::warn!("error fetching config from peer: {err:#}");
                            }
                        }
                    }
                    bail!("could not fetch config from any peer");
                }
                .boxed()
            })
            .await
    }
}

#[async_trait]
impl<ApiVer: StaticVersionType> StateCatchup for StatePeers<ApiVer> {
    #[tracing::instrument(skip(self, _instance))]
    async fn try_fetch_accounts(
        &self,
        _instance: &NodeState,
        height: u64,
        view: ViewNumber,
        fee_merkle_tree_root: FeeMerkleCommitment,
        accounts: &[FeeAccount],
    ) -> anyhow::Result<FeeMerkleTree> {
        for client in self.clients.iter() {
            tracing::info!("Fetching accounts from {}", client.url);
            let req = match client
                .inner
                .post::<FeeMerkleTree>(&format!("catchup/{height}/{}/accounts", view.u64(),))
                .body_binary(&accounts.to_vec())
            {
                Ok(req) => req,
                Err(err) => {
                    tracing::warn!("failed to construct accounts catchup request: {err:#}");
                    continue;
                }
            };
            let snapshot = match req.send().await {
                Ok(res) => res,
                Err(err) => {
                    tracing::info!(peer = %client.url, "error fetching accounts from peer: {err:#}");
                    continue;
                }
            };

            // Verify proofs.
            for account in accounts {
                let Some((proof, _)) = FeeAccountProof::prove(&snapshot, (*account).into()) else {
                    tracing::warn!(peer = %client.url, "response from peer missing account {account}");
                    continue;
                };
                if let Err(err) = proof.verify(&fee_merkle_tree_root) {
                    tracing::warn!(peer = %client.url, "peer gave invalid proof for account {account}: {err:#}");
                    continue;
                }
            }

            return Ok(snapshot);
        }
        bail!("Could not fetch account from any peer");
    }

    #[tracing::instrument(skip(self, _instance, mt))]
    async fn try_remember_blocks_merkle_tree(
        &self,
        _instance: &NodeState,
        height: u64,
        view: ViewNumber,
        mt: &mut BlockMerkleTree,
    ) -> anyhow::Result<()> {
        for client in self.clients.iter() {
            tracing::debug!(peer = %client.url, "fetching frontier from peer");
            match client
                .get::<BlocksFrontier>(&format!("catchup/{height}/{}/blocks", view.u64()))
                .send()
                .await
            {
                Ok(frontier) => {
                    let Some(elem) = frontier.elem() else {
                        tracing::warn!(peer = %client.url, "Provided frontier is missing leaf element");
                        continue;
                    };
                    match mt.remember(mt.num_leaves() - 1, *elem, &frontier) {
                        Ok(_) => return Ok(()),
                        Err(err) => {
                            tracing::warn!(peer = %client.url, "Error verifying block proof: {err:#}");
                            continue;
                        }
                    }
                }
                Err(err) => {
                    tracing::info!(peer = %client.url, "error fetching blocks from peer: {err:#}");
                }
            }
        }
        bail!("Could not fetch frontier from any peer");
    }

    async fn try_fetch_chain_config(
        &self,
        commitment: Commitment<ChainConfig>,
    ) -> anyhow::Result<ChainConfig> {
        for client in self.clients.iter() {
            tracing::info!("Fetching chain config from {}", client.url);
            match client
                .get::<ChainConfig>(&format!("catchup/chain-config/{}", commitment))
                .send()
                .await
            {
                Ok(cf) => {
                    if cf.commit() == commitment {
                        return Ok(cf);
                    } else {
                        tracing::error!(
                            "Received chain config with mismatched commitment from {}: expected {}, got {}",
                            client.url,
                            commitment,
                            cf.commit(),
                        );
                    }
                }
                Err(err) => {
                    tracing::warn!("Error fetching chain config from peer: {}", err);
                }
            }
        }
        bail!("Could not fetch chain config from any peer");
    }

    fn backoff(&self) -> &BackoffParams {
        &self.backoff
    }

    fn name(&self) -> String {
        format!(
            "StatePeers({})",
            self.clients
                .iter()
                .map(|client| client.url.to_string())
                .join(",")
        )
    }
}

pub(crate) trait CatchupStorage: Sync {
    /// Get the state of the requested `accounts`.
    ///
    /// The state is fetched from a snapshot at the given height and view, which _must_ correspond!
    /// `height` is provided to simplify lookups for backends where data is not indexed by view.
    /// This function is intended to be used for catchup, so `view` should be no older than the last
    /// decided view.
    ///
    /// If successful, this function also returns the leaf from `view`, if it is available. This can
    /// be used to add the recovered state to HotShot's state map, so that future requests can get
    /// the state from memory rather than storage.
    fn get_accounts(
        &self,
        _instance: &NodeState,
        _height: u64,
        _view: ViewNumber,
        _accounts: &[FeeAccount],
    ) -> impl Send + Future<Output = anyhow::Result<(FeeMerkleTree, Leaf2)>> {
        // Merklized state catchup is only supported by persistence backends that provide merklized
        // state storage. This default implementation is overridden for those that do. Otherwise,
        // catchup can still be provided by fetching undecided merklized state from consensus
        // memory.
        async {
            bail!("merklized state catchup is not supported for this data source");
        }
    }

    /// Get the blocks Merkle tree frontier.
    ///
    /// The state is fetched from a snapshot at the given height and view, which _must_ correspond!
    /// `height` is provided to simplify lookups for backends where data is not indexed by view.
    /// This function is intended to be used for catchup, so `view` should be no older than the last
    /// decided view.
    fn get_frontier(
        &self,
        _instance: &NodeState,
        _height: u64,
        _view: ViewNumber,
    ) -> impl Send + Future<Output = anyhow::Result<BlocksFrontier>> {
        // Merklized state catchup is only supported by persistence backends that provide merklized
        // state storage. This default implementation is overridden for those that do. Otherwise,
        // catchup can still be provided by fetching undecided merklized state from consensus
        // memory.
        async {
            bail!("merklized state catchup is not supported for this data source");
        }
    }

    fn get_chain_config(
        &self,
        _commitment: Commitment<ChainConfig>,
    ) -> impl Send + Future<Output = anyhow::Result<ChainConfig>> {
        async {
            bail!("chain config catchup is not supported for this data source");
        }
    }
}

impl CatchupStorage for hotshot_query_service::data_source::MetricsDataSource {}

impl<T, S> CatchupStorage for hotshot_query_service::data_source::ExtensibleDataSource<T, S>
where
    T: CatchupStorage,
    S: Sync,
{
    async fn get_accounts(
        &self,
        instance: &NodeState,
        height: u64,
        view: ViewNumber,
        accounts: &[FeeAccount],
    ) -> anyhow::Result<(FeeMerkleTree, Leaf2)> {
        self.inner()
            .get_accounts(instance, height, view, accounts)
            .await
    }

    async fn get_frontier(
        &self,
        instance: &NodeState,
        height: u64,
        view: ViewNumber,
    ) -> anyhow::Result<BlocksFrontier> {
        self.inner().get_frontier(instance, height, view).await
    }

    async fn get_chain_config(
        &self,
        commitment: Commitment<ChainConfig>,
    ) -> anyhow::Result<ChainConfig> {
        self.inner().get_chain_config(commitment).await
    }
}

#[derive(Debug)]
pub(crate) struct SqlStateCatchup<T> {
    db: Arc<T>,
    backoff: BackoffParams,
}

impl<T> SqlStateCatchup<T> {
    pub(crate) fn new(db: Arc<T>, backoff: BackoffParams) -> Self {
        Self { db, backoff }
    }
}

#[async_trait]
impl<T> StateCatchup for SqlStateCatchup<T>
where
    T: CatchupStorage + Send + Sync,
{
    // TODO: add a test for the account proof validation
    // issue # 2102 (https://github.com/EspressoSystems/espresso-sequencer/issues/2102)
    #[tracing::instrument(skip(self, instance))]
    async fn try_fetch_accounts(
        &self,
        instance: &NodeState,
        block_height: u64,
        view: ViewNumber,
        _fee_merkle_tree_root: FeeMerkleCommitment,
        accounts: &[FeeAccount],
    ) -> anyhow::Result<FeeMerkleTree> {
        Ok(self
            .db
            .get_accounts(instance, block_height, view, accounts)
            .await?
            .0)
    }

    #[tracing::instrument(skip(self, instance, mt))]
    async fn try_remember_blocks_merkle_tree(
        &self,
        instance: &NodeState,
        bh: u64,
        view: ViewNumber,
        mt: &mut BlockMerkleTree,
    ) -> anyhow::Result<()> {
        if bh == 0 {
            return Ok(());
        }

        let proof = self.db.get_frontier(instance, bh, view).await?;
        match proof
            .proof
            .first()
            .context(format!("empty proof for frontier at height {bh}"))?
        {
            MerkleNode::Leaf { pos, elem, .. } => mt
                .remember(pos, elem, proof.clone())
                .context("failed to remember proof"),
            _ => bail!("invalid proof"),
        }
    }

    async fn try_fetch_chain_config(
        &self,
        commitment: Commitment<ChainConfig>,
    ) -> anyhow::Result<ChainConfig> {
        let cf = self.db.get_chain_config(commitment).await?;

        if cf.commit() != commitment {
            panic!(
                "Critical error: Mismatched chain config detected. Expected chain config: {:?}, but got: {:?}.
                This may indicate a compromised database",
                commitment,
                cf.commit()
            )
        }

        Ok(cf)
    }

    fn backoff(&self) -> &BackoffParams {
        &self.backoff
    }

    fn name(&self) -> String {
        "SqlStateCatchup".into()
    }
}

/// Disable catchup entirely.
#[derive(Clone, Debug)]
pub struct NullStateCatchup {
    backoff: BackoffParams,
    chain_configs: HashMap<Commitment<ChainConfig>, ChainConfig>,
}

impl Default for NullStateCatchup {
    fn default() -> Self {
        Self {
            backoff: BackoffParams::disabled(),
            chain_configs: Default::default(),
        }
    }
}

impl NullStateCatchup {
    /// Add a chain config preimage which can be fetched by hash during STF evaluation.
    ///
    /// [`NullStateCatchup`] is used to disable catchup entirely when evaluating the STF, which
    /// requires the [`ValidatedState`](espresso_types::ValidatedState) to be pre-seeded with all
    /// the dependencies of STF evaluation. However, the STF also depends on having the preimage of
    /// various [`ChainConfig`] commitments, which are not stored in the
    /// [`ValidatedState`](espresso_types::ValidatedState), but which instead must be supplied by a
    /// separate preimage oracle. Thus, [`NullStateCatchup`] may be populated with a set of
    /// [`ChainConfig`]s, which it can feed to the STF during evaluation.
    pub fn add_chain_config(&mut self, cf: ChainConfig) {
        self.chain_configs.insert(cf.commit(), cf);
    }
}

#[async_trait]
impl StateCatchup for NullStateCatchup {
    async fn try_fetch_accounts(
        &self,
        _instance: &NodeState,
        _height: u64,
        _view: ViewNumber,
        _fee_merkle_tree_root: FeeMerkleCommitment,
        _account: &[FeeAccount],
    ) -> anyhow::Result<FeeMerkleTree> {
        bail!("state catchup is disabled");
    }

    async fn try_remember_blocks_merkle_tree(
        &self,
        _instance: &NodeState,
        _height: u64,
        _view: ViewNumber,
        _mt: &mut BlockMerkleTree,
    ) -> anyhow::Result<()> {
        bail!("state catchup is disabled");
    }

    async fn try_fetch_chain_config(
        &self,
        commitment: Commitment<ChainConfig>,
    ) -> anyhow::Result<ChainConfig> {
        self.chain_configs
            .get(&commitment)
            .copied()
            .context(format!("chain config {commitment} not available"))
    }

    fn backoff(&self) -> &BackoffParams {
        &self.backoff
    }

    fn name(&self) -> String {
        "NullStateCatchup".into()
    }
}<|MERGE_RESOLUTION|>--- conflicted
+++ resolved
@@ -6,15 +6,8 @@
 use committable::Committable;
 use espresso_types::traits::SequencerPersistence;
 use espresso_types::{
-<<<<<<< HEAD
-    v0::traits::{PersistenceOptions, StateCatchup},
-    v0_99::ChainConfig,
-    BackoffParams, BlockMerkleTree, FeeAccount, FeeAccountProof, FeeMerkleCommitment,
-    FeeMerkleTree, Leaf2, NodeState,
-=======
-    v0::traits::StateCatchup, v0_3::ChainConfig, BackoffParams, BlockMerkleTree, FeeAccount,
-    FeeAccountProof, FeeMerkleCommitment, FeeMerkleTree, Leaf, NodeState,
->>>>>>> d6a7a181
+    v0::traits::StateCatchup, v0_99::ChainConfig, BackoffParams, BlockMerkleTree, FeeAccount,
+    FeeAccountProof, FeeMerkleCommitment, FeeMerkleTree, Leaf2, NodeState,
 };
 use futures::future::{Future, FutureExt};
 use hotshot_types::{
