--- conflicted
+++ resolved
@@ -1,29 +1,15 @@
-<<<<<<< HEAD
-use std::{fmt::Debug, sync::Arc};
-
-=======
-use crate::{
-    api::{data_source::CatchupDataSource, AccountQueryData, BlocksFrontier},
-    options::{parse_duration, Ratio},
-    persistence::PersistenceOptions,
-    state::{BlockMerkleTree, FeeAccount, FeeMerkleCommitment},
-    ChainConfig,
-};
->>>>>>> fde863cd
+use std::sync::Arc;
+
+use crate::api::{data_source::CatchupDataSource, BlocksFrontier};
 use anyhow::{bail, Context};
 use async_std::sync::RwLock;
 use async_trait::async_trait;
-use clap::Parser;
+
 use committable::Commitment;
-<<<<<<< HEAD
-use derive_more::From;
 use espresso_types::{
-    traits::PersistenceOptions, v0_3::StateCatchup, AccountQueryData, BlockMerkleTree, ChainConfig,
-    FeeAccount, FeeMerkleCommitment,
+    v0_1::BackoffParams, v0_2::PersistenceOptions, v0_3::StateCatchup, AccountQueryData,
+    BlockMerkleTree, ChainConfig, FeeAccount, FeeMerkleCommitment,
 };
-=======
-use futures::future::{BoxFuture, FutureExt, TryFutureExt};
->>>>>>> fde863cd
 use hotshot_types::{data::ViewNumber, traits::node_implementation::ConsensusTime as _};
 use jf_merkle_tree::{prelude::MerkleNode, ForgetableMerkleTreeScheme, MerkleTreeScheme};
 use serde::de::DeserializeOwned;
@@ -32,98 +18,6 @@
 use url::Url;
 use vbs::version::StaticVersionType;
 
-<<<<<<< HEAD
-use crate::api::{data_source::CatchupDataSource, BlocksFrontier};
-=======
-#[derive(Clone, Copy, Debug, Parser, PartialEq, Eq, PartialOrd, Ord)]
-pub struct BackoffParams {
-    /// Exponential backoff exponent.
-    #[clap(
-        long = "catchup-backoff-factor",
-        env = "ESPRESSO_SEQUENCER_CATCHUP_BACKOFF_FACTOR",
-        default_value = "4"
-    )]
-    factor: u32,
-
-    /// Exponential backoff base delay.
-    #[clap(
-        long = "catchup-base-retry-delay",
-        env = "ESPRESSO_SEQUENCER_CATCHUP_BASE_RETRY_DELAY",
-        default_value = "20ms",
-        value_parser = parse_duration
-    )]
-    base: Duration,
-
-    /// Exponential max delay.
-    #[clap(
-        long = "catchup-max-retry-delay",
-        env = "ESPRESSO_SEQUENCER_CATCHUP_MAX_RETRY_DELAY",
-        default_value = "5s",
-        value_parser = parse_duration
-    )]
-    max: Duration,
-
-    /// Exponential backoff jitter as a ratio of the backoff delay, numerator:denominator.
-    #[clap(
-        long = "catchup-backoff-jitter",
-        env = "ESPRESSO_SEQUENCER_CATCHUP_BACKOFF_JITTER",
-        default_value = "1:10"
-    )]
-    jitter: Ratio,
-}
-
-impl Default for BackoffParams {
-    fn default() -> Self {
-        Self::parse_from(std::iter::empty::<String>())
-    }
-}
-
-impl BackoffParams {
-    async fn retry<S, T>(
-        &self,
-        mut state: S,
-        f: impl for<'a> Fn(&'a mut S) -> BoxFuture<'a, anyhow::Result<T>>,
-    ) -> T {
-        let mut delay = self.base;
-        loop {
-            match f(&mut state).await {
-                Ok(res) => break res,
-                Err(err) => {
-                    tracing::warn!(
-                        "Retryable operation failed, will retry after {delay:?}: {err:#}"
-                    );
-                    sleep(delay).await;
-                    delay = self.backoff(delay);
-                }
-            }
-        }
-    }
-
-    #[must_use]
-    fn backoff(&self, delay: Duration) -> Duration {
-        if delay >= self.max {
-            return self.max;
-        }
-
-        let mut rng = rand::thread_rng();
-
-        // Increase the backoff by the backoff factor.
-        let ms = (delay * self.factor).as_millis() as u64;
-
-        // Sample a random jitter factor in the range [0, self.jitter].
-        let jitter_num = rng.gen_range(0..self.jitter.numerator);
-        let jitter_den = self.jitter.denominator;
-
-        // Increase the delay by the jitter factor.
-        let jitter = ms * jitter_num / jitter_den;
-        let delay = Duration::from_millis(ms + jitter);
-
-        // Bound the delay by the maximum.
-        min(delay, self.max)
-    }
-}
->>>>>>> fde863cd
-
 // This newtype is probably not worth having. It's only used to be able to log
 // URLs before doing requests.
 #[derive(Debug, Clone)]
@@ -145,88 +39,6 @@
     }
 }
 
-<<<<<<< HEAD
-=======
-#[async_trait]
-pub trait StateCatchup: Send + Sync + std::fmt::Debug {
-    /// Try to fetch the given account state, failing without retrying if unable.
-    async fn try_fetch_account(
-        &self,
-        height: u64,
-        view: ViewNumber,
-        fee_merkle_tree_root: FeeMerkleCommitment,
-        account: FeeAccount,
-    ) -> anyhow::Result<AccountQueryData>;
-
-    /// Fetch the given list of accounts, retrying on transient errors.
-    async fn fetch_accounts(
-        &self,
-        height: u64,
-        view: ViewNumber,
-        fee_merkle_tree_root: FeeMerkleCommitment,
-        accounts: Vec<FeeAccount>,
-    ) -> anyhow::Result<Vec<AccountQueryData>> {
-        let mut ret = vec![];
-        for account in accounts {
-            let account = self
-                .backoff()
-                .retry(self, |provider| {
-                    provider
-                        .try_fetch_account(height, view, fee_merkle_tree_root, account)
-                        .map_err(|err| err.context("fetching account {account}"))
-                        .boxed()
-                })
-                .await;
-            ret.push(account);
-        }
-        Ok(ret)
-    }
-
-    /// Try to fetch and remember the blocks frontier, failing without retrying if unable.
-    async fn try_remember_blocks_merkle_tree(
-        &self,
-        height: u64,
-        view: ViewNumber,
-        mt: &mut BlockMerkleTree,
-    ) -> anyhow::Result<()>;
-
-    /// Fetch and remember the blocks frontier, retrying on transient errors.
-    async fn remember_blocks_merkle_tree(
-        &self,
-        height: u64,
-        view: ViewNumber,
-        mt: &mut BlockMerkleTree,
-    ) -> anyhow::Result<()> {
-        self.backoff()
-            .retry(mt, |mt| {
-                self.try_remember_blocks_merkle_tree(height, view, mt)
-                    .map_err(|err| err.context("fetching frontier"))
-                    .boxed()
-            })
-            .await;
-        Ok(())
-    }
-
-    async fn try_fetch_chain_config(
-        &self,
-        commitment: Commitment<ChainConfig>,
-    ) -> anyhow::Result<ChainConfig>;
-
-    async fn fetch_chain_config(&self, commitment: Commitment<ChainConfig>) -> ChainConfig {
-        self.backoff()
-            .retry(self, |provider| {
-                provider
-                    .try_fetch_chain_config(commitment)
-                    .map_err(|err| err.context("fetching chain config"))
-                    .boxed()
-            })
-            .await
-    }
-
-    fn backoff(&self) -> &BackoffParams;
-}
-
->>>>>>> fde863cd
 /// A catchup implementation that falls back to a remote provider, but prefers a local provider when
 /// supported.
 pub(crate) async fn local_and_remote(
@@ -370,7 +182,7 @@
 #[async_trait]
 impl<T> StateCatchup for SqlStateCatchup<T>
 where
-    T: CatchupDataSource + Debug + Send + Sync,
+    T: CatchupDataSource + std::fmt::Debug + Send + Sync,
 {
     #[tracing::instrument(skip(self))]
     async fn try_fetch_account(
@@ -421,282 +233,4 @@
     fn backoff(&self) -> &BackoffParams {
         &self.backoff
     }
-}
-
-<<<<<<< HEAD
-=======
-#[async_trait]
-impl<T: StateCatchup + ?Sized> StateCatchup for Box<T> {
-    async fn try_fetch_account(
-        &self,
-        height: u64,
-        view: ViewNumber,
-        fee_merkle_tree_root: FeeMerkleCommitment,
-        account: FeeAccount,
-    ) -> anyhow::Result<AccountQueryData> {
-        (**self)
-            .try_fetch_account(height, view, fee_merkle_tree_root, account)
-            .await
-    }
-
-    async fn fetch_accounts(
-        &self,
-        height: u64,
-        view: ViewNumber,
-        fee_merkle_tree_root: FeeMerkleCommitment,
-        accounts: Vec<FeeAccount>,
-    ) -> anyhow::Result<Vec<AccountQueryData>> {
-        (**self)
-            .fetch_accounts(height, view, fee_merkle_tree_root, accounts)
-            .await
-    }
-
-    async fn try_remember_blocks_merkle_tree(
-        &self,
-        height: u64,
-        view: ViewNumber,
-        mt: &mut BlockMerkleTree,
-    ) -> anyhow::Result<()> {
-        (**self)
-            .try_remember_blocks_merkle_tree(height, view, mt)
-            .await
-    }
-
-    async fn remember_blocks_merkle_tree(
-        &self,
-        height: u64,
-        view: ViewNumber,
-        mt: &mut BlockMerkleTree,
-    ) -> anyhow::Result<()> {
-        (**self).remember_blocks_merkle_tree(height, view, mt).await
-    }
-
-    async fn try_fetch_chain_config(
-        &self,
-        commitment: Commitment<ChainConfig>,
-    ) -> anyhow::Result<ChainConfig> {
-        (**self).try_fetch_chain_config(commitment).await
-    }
-
-    async fn fetch_chain_config(&self, commitment: Commitment<ChainConfig>) -> ChainConfig {
-        (**self).fetch_chain_config(commitment).await
-    }
-
-    fn backoff(&self) -> &BackoffParams {
-        (**self).backoff()
-    }
-}
-
-#[async_trait]
-impl<T: StateCatchup + ?Sized> StateCatchup for Arc<T> {
-    async fn try_fetch_account(
-        &self,
-        height: u64,
-        view: ViewNumber,
-        fee_merkle_tree_root: FeeMerkleCommitment,
-        account: FeeAccount,
-    ) -> anyhow::Result<AccountQueryData> {
-        (**self)
-            .try_fetch_account(height, view, fee_merkle_tree_root, account)
-            .await
-    }
-
-    async fn fetch_accounts(
-        &self,
-        height: u64,
-        view: ViewNumber,
-        fee_merkle_tree_root: FeeMerkleCommitment,
-        accounts: Vec<FeeAccount>,
-    ) -> anyhow::Result<Vec<AccountQueryData>> {
-        (**self)
-            .fetch_accounts(height, view, fee_merkle_tree_root, accounts)
-            .await
-    }
-
-    async fn try_remember_blocks_merkle_tree(
-        &self,
-        height: u64,
-        view: ViewNumber,
-        mt: &mut BlockMerkleTree,
-    ) -> anyhow::Result<()> {
-        (**self)
-            .try_remember_blocks_merkle_tree(height, view, mt)
-            .await
-    }
-
-    async fn remember_blocks_merkle_tree(
-        &self,
-        height: u64,
-        view: ViewNumber,
-        mt: &mut BlockMerkleTree,
-    ) -> anyhow::Result<()> {
-        (**self).remember_blocks_merkle_tree(height, view, mt).await
-    }
-
-    async fn try_fetch_chain_config(
-        &self,
-        commitment: Commitment<ChainConfig>,
-    ) -> anyhow::Result<ChainConfig> {
-        (**self).try_fetch_chain_config(commitment).await
-    }
-
-    async fn fetch_chain_config(&self, commitment: Commitment<ChainConfig>) -> ChainConfig {
-        (**self).fetch_chain_config(commitment).await
-    }
-
-    fn backoff(&self) -> &BackoffParams {
-        (**self).backoff()
-    }
-}
-
-/// Catchup from multiple providers tries each provider in a round robin fashion until it succeeds.
-#[async_trait]
-impl<T: StateCatchup> StateCatchup for Vec<T> {
-    #[tracing::instrument(skip(self))]
-    async fn try_fetch_account(
-        &self,
-        height: u64,
-        view: ViewNumber,
-        fee_merkle_tree_root: FeeMerkleCommitment,
-        account: FeeAccount,
-    ) -> anyhow::Result<AccountQueryData> {
-        for provider in self {
-            match provider
-                .try_fetch_account(height, view, fee_merkle_tree_root, account)
-                .await
-            {
-                Ok(account) => return Ok(account),
-                Err(err) => {
-                    tracing::warn!(%account, ?provider, "failed to fetch account: {err:#}");
-                }
-            }
-        }
-
-        bail!("could not fetch account from any provider");
-    }
-
-    #[tracing::instrument(skip(self, mt))]
-    async fn try_remember_blocks_merkle_tree(
-        &self,
-        height: u64,
-        view: ViewNumber,
-        mt: &mut BlockMerkleTree,
-    ) -> anyhow::Result<()> {
-        for provider in self {
-            match provider
-                .try_remember_blocks_merkle_tree(height, view, mt)
-                .await
-            {
-                Ok(()) => return Ok(()),
-                Err(err) => {
-                    tracing::warn!(?provider, "failed to fetch frontier: {err:#}");
-                }
-            }
-        }
-
-        bail!("could not fetch account from any provider");
-    }
-
-    async fn try_fetch_chain_config(
-        &self,
-        commitment: Commitment<ChainConfig>,
-    ) -> anyhow::Result<ChainConfig> {
-        for provider in self {
-            match provider.try_fetch_chain_config(commitment).await {
-                Ok(cf) => return Ok(cf),
-                Err(err) => {
-                    tracing::warn!(?provider, "failed to fetch chain config: {err:#}");
-                }
-            }
-        }
-
-        bail!("could not fetch chain config from any provider");
-    }
-
-    fn backoff(&self) -> &BackoffParams {
-        // Use whichever provider's backoff is most conservative.
-        self.iter()
-            .map(|p| p.backoff())
-            .max()
-            .expect("provider list not empty")
-    }
-}
-
->>>>>>> fde863cd
-#[cfg(any(test, feature = "testing"))]
-pub mod mock {
-    use std::collections::HashMap;
-
-    use espresso_types::{FeeAccountProof, ValidatedState};
-    use jf_merkle_tree::MerkleTreeScheme;
-
-    use super::*;
-
-    #[derive(Debug, Clone, Default)]
-    pub struct MockStateCatchup {
-        backoff: BackoffParams,
-        state: HashMap<ViewNumber, Arc<ValidatedState>>,
-    }
-
-    impl FromIterator<(ViewNumber, Arc<ValidatedState>)> for MockStateCatchup {
-        fn from_iter<I: IntoIterator<Item = (ViewNumber, Arc<ValidatedState>)>>(iter: I) -> Self {
-            Self {
-                backoff: Default::default(),
-                state: iter.into_iter().collect(),
-            }
-        }
-    }
-
-    #[async_trait]
-    impl StateCatchup for MockStateCatchup {
-        async fn try_fetch_account(
-            &self,
-            _height: u64,
-            view: ViewNumber,
-            fee_merkle_tree_root: FeeMerkleCommitment,
-            account: FeeAccount,
-        ) -> anyhow::Result<AccountQueryData> {
-            let src = &self.state[&view].fee_merkle_tree;
-            assert_eq!(src.commitment(), fee_merkle_tree_root);
-
-            tracing::info!("catchup: fetching account {account:?} for view {view:?}");
-            Ok(FeeAccountProof::prove(src, account.into())
-                .unwrap_or_else(|| panic!("Account {account:?} not in memory"))
-                .into())
-        }
-
-        async fn try_remember_blocks_merkle_tree(
-            &self,
-            _height: u64,
-            view: ViewNumber,
-            mt: &mut BlockMerkleTree,
-        ) -> anyhow::Result<()> {
-            tracing::info!("catchup: fetching frontier for view {view:?}");
-            let src = &self.state[&view].block_merkle_tree;
-
-            assert_eq!(src.commitment(), mt.commitment());
-            assert!(
-                src.num_leaves() > 0,
-                "catchup should not be triggered when blocks tree is empty"
-            );
-
-            let index = src.num_leaves() - 1;
-            let (elem, proof) = src.lookup(index).expect_ok().unwrap();
-            mt.remember(index, elem, proof.clone())
-                .expect("Proof verifies");
-
-            Ok(())
-        }
-
-        async fn try_fetch_chain_config(
-            &self,
-            _commitment: Commitment<ChainConfig>,
-        ) -> anyhow::Result<ChainConfig> {
-            Ok(ChainConfig::default())
-        }
-
-        fn backoff(&self) -> &BackoffParams {
-            &self.backoff
-        }
-    }
 }