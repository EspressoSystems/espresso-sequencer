--- conflicted
+++ resolved
@@ -977,13 +977,8 @@
             .epoch()?;
 
         let vid = VidDisperse::calculate_vid_disperse::<V>(
-<<<<<<< HEAD
-            payload.as_ref(),
+            &payload_with_metadata.payload,
             &membership_coordinator,
-=======
-            &payload_with_metadata.payload,
-            &membership,
->>>>>>> 06c7f62e
             view,
             target_epoch,
             epoch,
