// Copyright (c) 2021-2024 Espresso Systems (espressosys.com)
// This file is part of the HotShot repository.

// You should have received a copy of the MIT License
// along with the HotShot repository. If not, see <https://mit-license.org/>.

//! Minimal compatibility over public key signatures

// data is serialized as big-endian for signing purposes
#![forbid(clippy::little_endian_bytes)]

use std::{
    fmt::{Debug, Display},
    hash::Hash,
};

use ark_serialize::SerializationError;
use bitvec::prelude::*;
use committable::Committable;
use jf_signature::SignatureError;
use primitive_types::U256;
use serde::{de::DeserializeOwned, Deserialize, Serialize};
use tagged_base64::{TaggedBase64, Tb64Error};

use super::EncodeBytes;
<<<<<<< HEAD
use crate::{
    bundle::Bundle, data::VidCommitment, traits::node_implementation::NodeType,
    utils::BuilderCommitment,
};
=======
use crate::{bundle::Bundle, traits::node_implementation::NodeType, utils::BuilderCommitment};
>>>>>>> 88775ceb

/// Type representing stake table entries in a `StakeTable`
pub trait StakeTableEntryType<K> {
    /// Get the stake value
    fn stake(&self) -> U256;
    /// Get the public key
    fn public_key(&self) -> K;
}

/// Trait for abstracting private signature key
pub trait PrivateSignatureKey:
    Send + Sync + Sized + Clone + Debug + Eq + Hash + for<'a> TryFrom<&'a TaggedBase64>
{
    /// Serialize the private key into bytes
    fn to_bytes(&self) -> Vec<u8>;

    /// Deserialize the private key from bytes
    /// # Errors
    /// If deserialization fails.
    fn from_bytes(bytes: &[u8]) -> anyhow::Result<Self>;

    /// Serialize the private key into TaggedBase64 blob.
    /// # Errors
    /// If serialization fails.
    fn to_tagged_base64(&self) -> Result<TaggedBase64, Tb64Error>;
}

/// Trait for abstracting public key signatures
/// Self is the public key type
pub trait SignatureKey:
    Send
    + Sync
    + Clone
    + Sized
    + Debug
    + Hash
    + Serialize
    + for<'a> Deserialize<'a>
    + PartialEq
    + Eq
    + PartialOrd
    + Ord
    + Display
    + for<'a> TryFrom<&'a TaggedBase64>
    + Into<TaggedBase64>
{
    /// The private key type for this signature algorithm
    type PrivateKey: PrivateSignatureKey;
    /// The type of the entry that contain both public key and stake value
    type StakeTableEntry: StakeTableEntryType<Self>
        + Send
        + Sync
        + Sized
        + Clone
        + Debug
        + Hash
        + Eq
        + Serialize
        + for<'a> Deserialize<'a>;
    /// The type of the quorum certificate parameters used for assembled signature
    type QcParams: Send + Sync + Sized + Clone + Debug + Hash;
    /// The type of the assembled signature, without `BitVec`
    type PureAssembledSignatureType: Send
        + Sync
        + Sized
        + Clone
        + Debug
        + Hash
        + PartialEq
        + Eq
        + Serialize
        + for<'a> Deserialize<'a>
        + Into<TaggedBase64>
        + for<'a> TryFrom<&'a TaggedBase64>;
    /// The type of the assembled qc: assembled signature + `BitVec`
    type QcType: Send
        + Sync
        + Sized
        + Clone
        + Debug
        + Hash
        + PartialEq
        + Eq
        + Serialize
        + for<'a> Deserialize<'a>;

    /// Type of error that can occur when signing data
    type SignError: std::error::Error + Send + Sync;

    // Signature type represented as a vec/slice of bytes to let the implementer handle the nuances
    // of serialization, to avoid Cryptographic pitfalls
    /// Validate a signature
    fn validate(&self, signature: &Self::PureAssembledSignatureType, data: &[u8]) -> bool;

    /// Produce a signature
    /// # Errors
    /// If unable to sign the data with the key
    fn sign(
        private_key: &Self::PrivateKey,
        data: &[u8],
    ) -> Result<Self::PureAssembledSignatureType, Self::SignError>;

    /// Produce a public key from a private key
    fn from_private(private_key: &Self::PrivateKey) -> Self;
    /// Serialize a public key to bytes
    fn to_bytes(&self) -> Vec<u8>;
    /// Deserialize a public key from bytes
    /// # Errors
    ///
    /// Will return `Err` if deserialization fails
    fn from_bytes(bytes: &[u8]) -> Result<Self, SerializationError>;

    /// Generate a new key pair
    fn generated_from_seed_indexed(seed: [u8; 32], index: u64) -> (Self, Self::PrivateKey);

    /// get the stake table entry from the public key and stake value
    fn stake_table_entry(&self, stake: u64) -> Self::StakeTableEntry;

    /// only get the public key from the stake table entry
    fn public_key(entry: &Self::StakeTableEntry) -> Self;

    /// get the public parameter for the assembled signature checking
    fn public_parameter(
        stake_entries: Vec<Self::StakeTableEntry>,
        threshold: U256,
    ) -> Self::QcParams;

    /// check the quorum certificate for the assembled signature, returning `Ok(())` if it is valid.
    ///
    /// # Errors
    /// Returns an error if the signature key fails to validate
    fn check(
        real_qc_pp: &Self::QcParams,
        data: &[u8],
        qc: &Self::QcType,
    ) -> Result<(), SignatureError>;

    /// get the assembled signature and the `BitVec` separately from the assembled signature
    fn sig_proof(signature: &Self::QcType) -> (Self::PureAssembledSignatureType, BitVec);

    /// assemble the signature from the partial signature and the indication of signers in `BitVec`
    fn assemble(
        real_qc_pp: &Self::QcParams,
        signers: &BitSlice,
        sigs: &[Self::PureAssembledSignatureType],
    ) -> Self::QcType;

    /// generates the genesis public key. Meant to be dummy/filler
    #[must_use]
    fn genesis_proposer_pk() -> Self;
}

/// Builder Signature Key trait with minimal requirements
pub trait BuilderSignatureKey:
    Send
    + Sync
    + Clone
    + Sized
    + Debug
    + Hash
    + Serialize
    + DeserializeOwned
    + PartialEq
    + Eq
    + PartialOrd
    + Ord
    + Display
{
    /// The type of the keys builder would use to sign its messages
    type BuilderPrivateKey: PrivateSignatureKey;

    /// The type of the signature builder would use to sign its messages
    type BuilderSignature: Send
        + Sync
        + Sized
        + Clone
        + Debug
        + Eq
        + Serialize
        + for<'a> Deserialize<'a>
        + Hash;

    /// Type of error that can occur when signing data
    type SignError: std::error::Error + Send + Sync;

    /// validate the message with the builder's public key
    fn validate_builder_signature(&self, signature: &Self::BuilderSignature, data: &[u8]) -> bool;

    /// validate signature over sequencing fee information
    /// with the builder's public key
    fn validate_fee_signature<Metadata: EncodeBytes>(
        &self,
        signature: &Self::BuilderSignature,
        fee_amount: u64,
        metadata: &Metadata,
<<<<<<< HEAD
        vid_commitment: &VidCommitment,
=======
>>>>>>> 88775ceb
    ) -> bool {
        self.validate_builder_signature(signature, &aggregate_fee_data(fee_amount, metadata))
    }

    /// validate signature over sequencing fee information
    /// with the builder's public key (marketplace version)
    fn validate_sequencing_fee_signature_marketplace(
        &self,
        signature: &Self::BuilderSignature,
        fee_amount: u64,
        view_number: u64,
    ) -> bool {
        self.validate_builder_signature(
            signature,
            &aggregate_fee_data_marketplace(fee_amount, view_number),
        )
    }

    /// validate the bundle's signature using the builder's public key
    fn validate_bundle_signature<TYPES: NodeType<BuilderSignatureKey = Self>>(
        &self,
        bundle: Bundle<TYPES>,
    ) -> bool where {
        let commitments = bundle
            .transactions
            .iter()
            .flat_map(|txn| <[u8; 32]>::from(txn.commit()))
            .collect::<Vec<u8>>();

        self.validate_builder_signature(&bundle.signature, &commitments)
    }

    /// validate signature over block information with the builder's public key
    fn validate_block_info_signature(
        &self,
        signature: &Self::BuilderSignature,
        block_size: u64,
        fee_amount: u64,
        payload_commitment: &BuilderCommitment,
    ) -> bool {
        self.validate_builder_signature(
            signature,
            &aggregate_block_info_data(block_size, fee_amount, payload_commitment),
        )
    }

    /// sign the message with the builder's private key
    /// # Errors
    /// If unable to sign the data with the key
    fn sign_builder_message(
        private_key: &Self::BuilderPrivateKey,
        data: &[u8],
    ) -> Result<Self::BuilderSignature, Self::SignError>;

    /// sign sequencing fee offer
    /// # Errors
    /// If unable to sign the data with the key
    fn sign_fee<Metadata: EncodeBytes>(
        private_key: &Self::BuilderPrivateKey,
        fee_amount: u64,
        metadata: &Metadata,
<<<<<<< HEAD
        vid_commitment: &VidCommitment,
=======
>>>>>>> 88775ceb
    ) -> Result<Self::BuilderSignature, Self::SignError> {
        Self::sign_builder_message(private_key, &aggregate_fee_data(fee_amount, metadata))
    }

    /// sign fee offer (marketplace version)
    /// # Errors
    /// If unable to sign the data with the key
    fn sign_sequencing_fee_marketplace(
        private_key: &Self::BuilderPrivateKey,
        fee_amount: u64,
        view_number: u64,
    ) -> Result<Self::BuilderSignature, Self::SignError> {
        Self::sign_builder_message(
            private_key,
            &aggregate_fee_data_marketplace(fee_amount, view_number),
        )
    }

    /// sign transactions (marketplace version)
    /// # Errors
    /// If unable to sign the data with the key
    fn sign_bundle<TYPES: NodeType>(
        private_key: &Self::BuilderPrivateKey,
        transactions: &[TYPES::Transaction],
    ) -> Result<Self::BuilderSignature, Self::SignError> {
        let commitments = transactions
            .iter()
            .flat_map(|txn| <[u8; 32]>::from(txn.commit()))
            .collect::<Vec<u8>>();

        Self::sign_builder_message(private_key, &commitments)
    }

    /// sign information about offered block
    /// # Errors
    /// If unable to sign the data with the key
    fn sign_block_info(
        private_key: &Self::BuilderPrivateKey,
        block_size: u64,
        fee_amount: u64,
        payload_commitment: &BuilderCommitment,
    ) -> Result<Self::BuilderSignature, Self::SignError> {
        Self::sign_builder_message(
            private_key,
            &aggregate_block_info_data(block_size, fee_amount, payload_commitment),
        )
    }

    /// Generate a new key pair
    fn generated_from_seed_indexed(seed: [u8; 32], index: u64) -> (Self, Self::BuilderPrivateKey);
}

/// Aggregate all inputs used for signature over fee data
<<<<<<< HEAD
fn aggregate_fee_data<Metadata: EncodeBytes>(
    fee_amount: u64,
    metadata: &Metadata,
    vid_commitment: &VidCommitment,
) -> Vec<u8> {
=======
fn aggregate_fee_data<Metadata: EncodeBytes>(fee_amount: u64, metadata: &Metadata) -> Vec<u8> {
>>>>>>> 88775ceb
    let mut fee_info = Vec::new();
    fee_info.extend_from_slice(fee_amount.to_be_bytes().as_ref());
    fee_info.extend_from_slice(metadata.encode().as_ref());
    fee_info
}

/// Aggregate all inputs used for signature over fee data
fn aggregate_fee_data_marketplace(fee_amount: u64, view_number: u64) -> Vec<u8> {
    let mut fee_info = Vec::new();
    fee_info.extend_from_slice(fee_amount.to_be_bytes().as_ref());
    fee_info.extend_from_slice(view_number.to_be_bytes().as_ref());
    fee_info
}

/// Aggregate all inputs used for signature over block info
fn aggregate_block_info_data(
    block_size: u64,
    fee_amount: u64,
    payload_commitment: &BuilderCommitment,
) -> Vec<u8> {
    let mut block_info = Vec::new();
    block_info.extend_from_slice(block_size.to_be_bytes().as_ref());
    block_info.extend_from_slice(fee_amount.to_be_bytes().as_ref());
    block_info.extend_from_slice(payload_commitment.as_ref());
    block_info
}<|MERGE_RESOLUTION|>--- conflicted
+++ resolved
@@ -23,14 +23,7 @@
 use tagged_base64::{TaggedBase64, Tb64Error};
 
 use super::EncodeBytes;
-<<<<<<< HEAD
-use crate::{
-    bundle::Bundle, data::VidCommitment, traits::node_implementation::NodeType,
-    utils::BuilderCommitment,
-};
-=======
 use crate::{bundle::Bundle, traits::node_implementation::NodeType, utils::BuilderCommitment};
->>>>>>> 88775ceb
 
 /// Type representing stake table entries in a `StakeTable`
 pub trait StakeTableEntryType<K> {
@@ -226,10 +219,6 @@
         signature: &Self::BuilderSignature,
         fee_amount: u64,
         metadata: &Metadata,
-<<<<<<< HEAD
-        vid_commitment: &VidCommitment,
-=======
->>>>>>> 88775ceb
     ) -> bool {
         self.validate_builder_signature(signature, &aggregate_fee_data(fee_amount, metadata))
     }
@@ -291,10 +280,6 @@
         private_key: &Self::BuilderPrivateKey,
         fee_amount: u64,
         metadata: &Metadata,
-<<<<<<< HEAD
-        vid_commitment: &VidCommitment,
-=======
->>>>>>> 88775ceb
     ) -> Result<Self::BuilderSignature, Self::SignError> {
         Self::sign_builder_message(private_key, &aggregate_fee_data(fee_amount, metadata))
     }
@@ -348,15 +333,7 @@
 }
 
 /// Aggregate all inputs used for signature over fee data
-<<<<<<< HEAD
-fn aggregate_fee_data<Metadata: EncodeBytes>(
-    fee_amount: u64,
-    metadata: &Metadata,
-    vid_commitment: &VidCommitment,
-) -> Vec<u8> {
-=======
 fn aggregate_fee_data<Metadata: EncodeBytes>(fee_amount: u64, metadata: &Metadata) -> Vec<u8> {
->>>>>>> 88775ceb
     let mut fee_info = Vec::new();
     fee_info.extend_from_slice(fee_amount.to_be_bytes().as_ref());
     fee_info.extend_from_slice(metadata.encode().as_ref());
