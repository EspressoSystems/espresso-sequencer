// Copyright (c) 2021-2024 Espresso Systems (espressosys.com)
// This file is part of the HotShot repository.

// You should have received a copy of the MIT License
// along with the HotShot repository. If not, see <https://mit-license.org/>.

//! This module provides types for VID disperse related data structures.

use std::{collections::BTreeMap, fmt::Debug, hash::Hash, marker::PhantomData, sync::Arc};

use hotshot_utils::anytrace::*;
use jf_vid::{VidDisperse as JfVidDisperse, VidScheme};
use serde::{Deserialize, Serialize};
use tokio::task::spawn_blocking;

use crate::{
    epoch_membership::EpochMembershipCoordinator,
    impl_has_epoch,
    message::Proposal,
    simple_vote::HasEpoch,
    traits::{
<<<<<<< HEAD
        block_contents::EncodeBytes, node_implementation::NodeType, signature_key::SignatureKey,
=======
        block_contents::EncodeBytes, election::Membership, node_implementation::NodeType,
        signature_key::SignatureKey, BlockPayload,
    },
    vid::{
        advz::{advz_scheme, ADVZCommitment, ADVZCommon, ADVZScheme, ADVZShare},
        avidm::{init_avidm_param, AvidMCommitment, AvidMScheme, AvidMShare},
>>>>>>> 06c7f62e
    },
    vote::HasViewNumber,
};

use super::ns_table::parse_ns_table;

impl_has_epoch!(
    ADVZDisperse<TYPES>,
    AvidMDisperse<TYPES>,
    VidDisperseShare2<TYPES>
);

/// ADVZ dispersal data
#[derive(Debug, Serialize, Deserialize, Clone, Eq, PartialEq, Hash)]
pub struct ADVZDisperse<TYPES: NodeType> {
    /// The view number for which this VID data is intended
    pub view_number: TYPES::View,
    /// Epoch the data of this proposal belongs to
    pub epoch: Option<TYPES::Epoch>,
    /// Epoch to which the recipients of this VID belong to
    pub target_epoch: Option<TYPES::Epoch>,
    /// VidCommitment calculated based on the number of nodes in `target_epoch`.
    pub payload_commitment: ADVZCommitment,
    /// A storage node's key and its corresponding VID share
    pub shares: BTreeMap<TYPES::SignatureKey, ADVZShare>,
    /// VID common data sent to all storage nodes
    pub common: ADVZCommon,
}

impl<TYPES: NodeType> HasViewNumber<TYPES> for ADVZDisperse<TYPES> {
    fn view_number(&self) -> TYPES::View {
        self.view_number
    }
}

impl<TYPES: NodeType> ADVZDisperse<TYPES> {
    /// Create VID dispersal from a specified membership for the target epoch.
    /// Uses the specified function to calculate share dispersal
    /// Allows for more complex stake table functionality
    async fn from_membership(
        view_number: TYPES::View,
<<<<<<< HEAD
        mut vid_disperse: JfVidDisperse<VidSchemeType>,
        membership: &EpochMembershipCoordinator<TYPES>,
=======
        mut vid_disperse: JfVidDisperse<ADVZScheme>,
        membership: &Arc<RwLock<TYPES::Membership>>,
>>>>>>> 06c7f62e
        target_epoch: Option<TYPES::Epoch>,
        data_epoch: Option<TYPES::Epoch>,
    ) -> Self {
        let shares = membership
            .membership_for_epoch(target_epoch)
            .await
            .unwrap()
            .committee_members(view_number)
            .await
            .iter()
            .map(|node| (node.clone(), vid_disperse.shares.remove(0)))
            .collect();

        Self {
            view_number,
            shares,
            common: vid_disperse.common,
            payload_commitment: vid_disperse.commit,
            epoch: data_epoch,
            target_epoch,
        }
    }

    /// Calculate the vid disperse information from the payload given a view, epoch and membership,
    /// If the sender epoch is missing, it means it's the same as the target epoch.
    ///
    /// # Errors
    /// Returns an error if the disperse or commitment calculation fails
    #[allow(clippy::panic)]
    pub async fn calculate_vid_disperse(
        payload: &TYPES::BlockPayload,
        membership: &EpochMembershipCoordinator<TYPES>,
        view: TYPES::View,
        target_epoch: Option<TYPES::Epoch>,
        data_epoch: Option<TYPES::Epoch>,
    ) -> Result<Self> {
<<<<<<< HEAD
        let num_nodes = membership
            .membership_for_epoch(target_epoch)
            .await?
            .total_nodes()
            .await;

=======
        let num_nodes = membership.read().await.total_nodes(target_epoch);
>>>>>>> 06c7f62e
        let txns = payload.encode();

        let vid_disperse = spawn_blocking(move || advz_scheme(num_nodes).disperse(&txns))
            .await
            .wrap()
            .context(error!("Join error"))?
            .wrap()
            .context(|err| error!("Failed to calculate VID disperse. Error: {}", err))?;

<<<<<<< HEAD
        let payload_commitment = if target_epoch == data_epoch {
            None
        } else {
            let num_nodes = membership
                .membership_for_epoch(data_epoch)
                .await?
                .total_nodes()
                .await;

            Some(
              spawn_blocking(move || advz_scheme(num_nodes).commit_only(&txns))
                .await
                .wrap()
                .context(error!("Join error"))?
                .wrap()
                .context(|err| error!("Failed to calculate VID commitment with (num_storage_nodes, payload_byte_len) = ({}, {}). Error: {}", num_nodes, num_txns, err))?
            )
        };
=======
        Ok(Self::from_membership(view, vid_disperse, membership, target_epoch, data_epoch).await)
    }
>>>>>>> 06c7f62e

    /// Returns the payload length in bytes.
    pub fn payload_byte_len(&self) -> u32 {
        ADVZScheme::get_payload_byte_len(&self.common)
    }
}

#[derive(Debug, Serialize, Deserialize, Clone, Eq, PartialEq, Hash)]
/// ADVZ share and associated metadata for a single node
pub struct ADVZDisperseShare<TYPES: NodeType> {
    /// The view number for which this VID data is intended
    pub view_number: TYPES::View,
    /// Block payload commitment
    pub payload_commitment: ADVZCommitment,
    /// A storage node's key and its corresponding VID share
    pub share: ADVZShare,
    /// VID common data sent to all storage nodes
    pub common: ADVZCommon,
    /// a public key of the share recipient
    pub recipient_key: TYPES::SignatureKey,
}

impl<TYPES: NodeType> HasViewNumber<TYPES> for ADVZDisperseShare<TYPES> {
    fn view_number(&self) -> TYPES::View {
        self.view_number
    }
}

impl<TYPES: NodeType> ADVZDisperseShare<TYPES> {
    /// Create a vector of `VidDisperseShare` from `VidDisperse`
    pub fn from_advz_disperse(vid_disperse: ADVZDisperse<TYPES>) -> Vec<Self> {
        vid_disperse
            .shares
            .into_iter()
            .map(|(recipient_key, share)| Self {
                share,
                recipient_key,
                view_number: vid_disperse.view_number,
                common: vid_disperse.common.clone(),
                payload_commitment: vid_disperse.payload_commitment,
            })
            .collect()
    }

    /// Consume `self` and return a `Proposal`
    pub fn to_proposal(
        self,
        private_key: &<TYPES::SignatureKey as SignatureKey>::PrivateKey,
    ) -> Option<Proposal<TYPES, Self>> {
        let Ok(signature) =
            TYPES::SignatureKey::sign(private_key, self.payload_commitment.as_ref())
        else {
            tracing::error!("VID: failed to sign dispersal share payload");
            return None;
        };
        Some(Proposal {
            signature,
            _pd: PhantomData,
            data: self,
        })
    }

    /// Create `VidDisperse` out of an iterator to `VidDisperseShare`s
    pub fn to_advz_disperse<'a, I>(mut it: I) -> Option<ADVZDisperse<TYPES>>
    where
        I: Iterator<Item = &'a Self>,
    {
        let first_vid_disperse_share = it.next()?.clone();
        let mut share_map = BTreeMap::new();
        share_map.insert(
            first_vid_disperse_share.recipient_key,
            first_vid_disperse_share.share,
        );
        let mut vid_disperse = ADVZDisperse {
            view_number: first_vid_disperse_share.view_number,
            epoch: None,
            target_epoch: None,
            payload_commitment: first_vid_disperse_share.payload_commitment,
            common: first_vid_disperse_share.common,
            shares: share_map,
        };
        let _ = it.map(|vid_disperse_share| {
            vid_disperse.shares.insert(
                vid_disperse_share.recipient_key.clone(),
                vid_disperse_share.share.clone(),
            )
        });
        Some(vid_disperse)
    }

    /// Split a VID share proposal into a proposal for each recipient.
    pub fn to_vid_share_proposals(
        vid_disperse: ADVZDisperse<TYPES>,
        signature: &<TYPES::SignatureKey as SignatureKey>::PureAssembledSignatureType,
    ) -> Vec<Proposal<TYPES, Self>> {
        vid_disperse
            .shares
            .into_iter()
            .map(|(recipient_key, share)| Proposal {
                data: Self {
                    share,
                    recipient_key,
                    view_number: vid_disperse.view_number,
                    common: vid_disperse.common.clone(),
                    payload_commitment: vid_disperse.payload_commitment,
                },
                signature: signature.clone(),
                _pd: PhantomData,
            })
            .collect()
    }

    /// Internally verify the share given necessary information
    ///
    /// # Errors
    /// Verification fail
    #[allow(clippy::result_unit_err)]
    pub fn verify_share(&self, total_nodes: usize) -> std::result::Result<(), ()> {
        advz_scheme(total_nodes)
            .verify_share(&self.share, &self.common, &self.payload_commitment)
            .unwrap_or(Err(()))
    }

    /// Returns the payload length in bytes.
    pub fn payload_byte_len(&self) -> u32 {
        ADVZScheme::get_payload_byte_len(&self.common)
    }
}

/// ADVZ dispersal data
#[derive(Debug, Serialize, Deserialize, Clone, Eq, PartialEq, Hash)]
pub struct AvidMDisperse<TYPES: NodeType> {
    /// The view number for which this VID data is intended
    pub view_number: TYPES::View,
    /// Epoch the data of this proposal belongs to
    pub epoch: Option<TYPES::Epoch>,
    /// Epoch to which the recipients of this VID belong to
    pub target_epoch: Option<TYPES::Epoch>,
    /// VidCommitment calculated based on the number of nodes in `target_epoch`.
    pub payload_commitment: AvidMCommitment,
    /// A storage node's key and its corresponding VID share
    pub shares: BTreeMap<TYPES::SignatureKey, AvidMShare>,
    /// Length of payload in bytes
    pub payload_byte_len: usize,
}

impl<TYPES: NodeType> HasViewNumber<TYPES> for AvidMDisperse<TYPES> {
    fn view_number(&self) -> TYPES::View {
        self.view_number
    }
}

impl<TYPES: NodeType> AvidMDisperse<TYPES> {
    /// Create VID dispersal from a specified membership for the target epoch.
    /// Uses the specified function to calculate share dispersal
    /// Allows for more complex stake table functionality
    async fn from_membership(
        view_number: TYPES::View,
        commit: AvidMCommitment,
        shares: &[AvidMShare],
        membership: &Arc<RwLock<TYPES::Membership>>,
        target_epoch: Option<TYPES::Epoch>,
        data_epoch: Option<TYPES::Epoch>,
    ) -> Self {
        let payload_byte_len = shares[0].payload_byte_len();
        let shares = membership
            .read()
            .await
            .committee_members(view_number, target_epoch)
            .iter()
            .zip(shares)
            .map(|(node, share)| (node.clone(), share.clone()))
            .collect();

        Self {
            view_number,
            shares,
            payload_commitment: commit,
            epoch: data_epoch,
            target_epoch,
            payload_byte_len,
        }
    }

    /// Calculate the vid disperse information from the payload given a view, epoch and membership,
    /// If the sender epoch is missing, it means it's the same as the target epoch.
    ///
    /// # Errors
    /// Returns an error if the disperse or commitment calculation fails
    #[allow(clippy::panic)]
    #[allow(clippy::single_range_in_vec_init)]
    pub async fn calculate_vid_disperse(
        payload: &TYPES::BlockPayload,
        membership: &Arc<RwLock<TYPES::Membership>>,
        view: TYPES::View,
        target_epoch: Option<TYPES::Epoch>,
        data_epoch: Option<TYPES::Epoch>,
        metadata: &<TYPES::BlockPayload as BlockPayload<TYPES>>::Metadata,
    ) -> Result<Self> {
        let num_nodes = membership.read().await.total_nodes(target_epoch);

        let txns = payload.encode();
        let num_txns = txns.len();

        let avidm_param = init_avidm_param(num_nodes)?;
        // TODO: get weight distribution
        let weights = vec![1u32; num_nodes];
        let ns_table = parse_ns_table(num_txns, &metadata.encode());
        let ns_table_clone = ns_table.clone();
        let (commit, shares) = spawn_blocking(move || {
            AvidMScheme::ns_disperse(&avidm_param, &weights, &txns, ns_table_clone)
        })
        .await
        .wrap()
        .context(error!("Join error"))?
        .wrap()
        .context(|err| error!("Failed to calculate VID disperse. Error: {}", err))?;

        Ok(
            Self::from_membership(view, commit, &shares, membership, target_epoch, data_epoch)
                .await,
        )
    }

    /// Returns the payload length in bytes.
    pub fn payload_byte_len(&self) -> u32 {
        self.payload_byte_len as u32
    }
}

#[derive(Debug, Serialize, Deserialize, Clone, Eq, PartialEq, Hash)]
/// VID share and associated metadata for a single node
pub struct VidDisperseShare2<TYPES: NodeType> {
    /// The view number for which this VID data is intended
    pub view_number: TYPES::View,
    /// The epoch number for which this VID data belongs to
    pub epoch: Option<TYPES::Epoch>,
    /// The epoch number to which the recipient of this VID belongs to
    pub target_epoch: Option<TYPES::Epoch>,
    /// Block payload commitment
    pub payload_commitment: AvidMCommitment,
    /// A storage node's key and its corresponding VID share
    pub share: AvidMShare,
    /// a public key of the share recipient
    pub recipient_key: TYPES::SignatureKey,
}

impl<TYPES: NodeType> HasViewNumber<TYPES> for VidDisperseShare2<TYPES> {
    fn view_number(&self) -> TYPES::View {
        self.view_number
    }
}

impl<TYPES: NodeType> VidDisperseShare2<TYPES> {
    /// Create a vector of `VidDisperseShare` from `VidDisperse`
    pub fn from_vid_disperse(vid_disperse: AvidMDisperse<TYPES>) -> Vec<Self> {
        vid_disperse
            .shares
            .into_iter()
            .map(|(recipient_key, share)| Self {
                share,
                recipient_key,
                view_number: vid_disperse.view_number,
                payload_commitment: vid_disperse.payload_commitment,
                epoch: vid_disperse.epoch,
                target_epoch: vid_disperse.target_epoch,
            })
            .collect()
    }

    /// Consume `self` and return a `Proposal`
    pub fn to_proposal(
        self,
        private_key: &<TYPES::SignatureKey as SignatureKey>::PrivateKey,
    ) -> Option<Proposal<TYPES, Self>> {
        let Ok(signature) =
            TYPES::SignatureKey::sign(private_key, self.payload_commitment.as_ref())
        else {
            tracing::error!("VID: failed to sign dispersal share payload");
            return None;
        };
        Some(Proposal {
            signature,
            _pd: PhantomData,
            data: self,
        })
    }

    /// Create `VidDisperse` out of an iterator to `VidDisperseShare`s
    pub fn to_vid_disperse<'a, I>(mut it: I) -> Option<AvidMDisperse<TYPES>>
    where
        I: Iterator<Item = &'a Self>,
    {
        let first_vid_disperse_share = it.next()?.clone();
        let payload_byte_len = first_vid_disperse_share.share.payload_byte_len();
        let mut share_map = BTreeMap::new();
        share_map.insert(
            first_vid_disperse_share.recipient_key,
            first_vid_disperse_share.share,
        );
        let mut vid_disperse = AvidMDisperse {
            view_number: first_vid_disperse_share.view_number,
            epoch: first_vid_disperse_share.epoch,
            target_epoch: first_vid_disperse_share.target_epoch,
            payload_commitment: first_vid_disperse_share.payload_commitment,
            shares: share_map,
            payload_byte_len,
        };
        let _ = it.map(|vid_disperse_share| {
            vid_disperse.shares.insert(
                vid_disperse_share.recipient_key.clone(),
                vid_disperse_share.share.clone(),
            )
        });
        Some(vid_disperse)
    }

    /// Returns the payload length in bytes.
    pub fn payload_byte_len(&self) -> u32 {
        self.share.payload_byte_len() as u32
    }

    /// Split a VID share proposal into a proposal for each recipient.
    pub fn to_vid_share_proposals(
        vid_disperse: AvidMDisperse<TYPES>,
        signature: &<TYPES::SignatureKey as SignatureKey>::PureAssembledSignatureType,
    ) -> Vec<Proposal<TYPES, Self>> {
        vid_disperse
            .shares
            .into_iter()
            .map(|(recipient_key, share)| Proposal {
                data: Self {
                    share,
                    recipient_key,
                    view_number: vid_disperse.view_number,
                    payload_commitment: vid_disperse.payload_commitment,
                    epoch: vid_disperse.epoch,
                    target_epoch: vid_disperse.target_epoch,
                },
                signature: signature.clone(),
                _pd: PhantomData,
            })
            .collect()
    }

    /// Internally verify the share given necessary information
    ///
    /// # Errors
    #[allow(clippy::result_unit_err)]
    pub fn verify_share(&self, total_nodes: usize) -> std::result::Result<(), ()> {
        let avidm_param = init_avidm_param(total_nodes).map_err(|_| ())?;
        AvidMScheme::verify_share(&avidm_param, &self.payload_commitment, &self.share)
            .unwrap_or(Err(()))
    }
}<|MERGE_RESOLUTION|>--- conflicted
+++ resolved
@@ -6,7 +6,7 @@
 
 //! This module provides types for VID disperse related data structures.
 
-use std::{collections::BTreeMap, fmt::Debug, hash::Hash, marker::PhantomData, sync::Arc};
+use std::{collections::BTreeMap, fmt::Debug, hash::Hash, marker::PhantomData};
 
 use hotshot_utils::anytrace::*;
 use jf_vid::{VidDisperse as JfVidDisperse, VidScheme};
@@ -14,21 +14,17 @@
 use tokio::task::spawn_blocking;
 
 use crate::{
-    epoch_membership::EpochMembershipCoordinator,
+    epoch_membership::{EpochMembership, EpochMembershipCoordinator},
     impl_has_epoch,
     message::Proposal,
     simple_vote::HasEpoch,
     traits::{
-<<<<<<< HEAD
         block_contents::EncodeBytes, node_implementation::NodeType, signature_key::SignatureKey,
-=======
-        block_contents::EncodeBytes, election::Membership, node_implementation::NodeType,
-        signature_key::SignatureKey, BlockPayload,
+        BlockPayload,
     },
     vid::{
         advz::{advz_scheme, ADVZCommitment, ADVZCommon, ADVZScheme, ADVZShare},
         avidm::{init_avidm_param, AvidMCommitment, AvidMScheme, AvidMShare},
->>>>>>> 06c7f62e
     },
     vote::HasViewNumber,
 };
@@ -70,13 +66,8 @@
     /// Allows for more complex stake table functionality
     async fn from_membership(
         view_number: TYPES::View,
-<<<<<<< HEAD
-        mut vid_disperse: JfVidDisperse<VidSchemeType>,
+        mut vid_disperse: JfVidDisperse<ADVZScheme>,
         membership: &EpochMembershipCoordinator<TYPES>,
-=======
-        mut vid_disperse: JfVidDisperse<ADVZScheme>,
-        membership: &Arc<RwLock<TYPES::Membership>>,
->>>>>>> 06c7f62e
         target_epoch: Option<TYPES::Epoch>,
         data_epoch: Option<TYPES::Epoch>,
     ) -> Self {
@@ -113,16 +104,12 @@
         target_epoch: Option<TYPES::Epoch>,
         data_epoch: Option<TYPES::Epoch>,
     ) -> Result<Self> {
-<<<<<<< HEAD
         let num_nodes = membership
             .membership_for_epoch(target_epoch)
             .await?
             .total_nodes()
             .await;
 
-=======
-        let num_nodes = membership.read().await.total_nodes(target_epoch);
->>>>>>> 06c7f62e
         let txns = payload.encode();
 
         let vid_disperse = spawn_blocking(move || advz_scheme(num_nodes).disperse(&txns))
@@ -132,29 +119,8 @@
             .wrap()
             .context(|err| error!("Failed to calculate VID disperse. Error: {}", err))?;
 
-<<<<<<< HEAD
-        let payload_commitment = if target_epoch == data_epoch {
-            None
-        } else {
-            let num_nodes = membership
-                .membership_for_epoch(data_epoch)
-                .await?
-                .total_nodes()
-                .await;
-
-            Some(
-              spawn_blocking(move || advz_scheme(num_nodes).commit_only(&txns))
-                .await
-                .wrap()
-                .context(error!("Join error"))?
-                .wrap()
-                .context(|err| error!("Failed to calculate VID commitment with (num_storage_nodes, payload_byte_len) = ({}, {}). Error: {}", num_nodes, num_txns, err))?
-            )
-        };
-=======
         Ok(Self::from_membership(view, vid_disperse, membership, target_epoch, data_epoch).await)
     }
->>>>>>> 06c7f62e
 
     /// Returns the payload length in bytes.
     pub fn payload_byte_len(&self) -> u32 {
@@ -315,15 +281,14 @@
         view_number: TYPES::View,
         commit: AvidMCommitment,
         shares: &[AvidMShare],
-        membership: &Arc<RwLock<TYPES::Membership>>,
+        membership: &EpochMembership<TYPES>,
         target_epoch: Option<TYPES::Epoch>,
         data_epoch: Option<TYPES::Epoch>,
     ) -> Self {
         let payload_byte_len = shares[0].payload_byte_len();
         let shares = membership
-            .read()
+            .committee_members(view_number)
             .await
-            .committee_members(view_number, target_epoch)
             .iter()
             .zip(shares)
             .map(|(node, share)| (node.clone(), share.clone()))
@@ -348,13 +313,14 @@
     #[allow(clippy::single_range_in_vec_init)]
     pub async fn calculate_vid_disperse(
         payload: &TYPES::BlockPayload,
-        membership: &Arc<RwLock<TYPES::Membership>>,
+        membership: &EpochMembershipCoordinator<TYPES>,
         view: TYPES::View,
         target_epoch: Option<TYPES::Epoch>,
         data_epoch: Option<TYPES::Epoch>,
         metadata: &<TYPES::BlockPayload as BlockPayload<TYPES>>::Metadata,
     ) -> Result<Self> {
-        let num_nodes = membership.read().await.total_nodes(target_epoch);
+        let target_mem = membership.membership_for_epoch(target_epoch).await?;
+        let num_nodes = target_mem.total_nodes().await;
 
         let txns = payload.encode();
         let num_txns = txns.len();
@@ -374,7 +340,7 @@
         .context(|err| error!("Failed to calculate VID disperse. Error: {}", err))?;
 
         Ok(
-            Self::from_membership(view, commit, &shares, membership, target_epoch, data_epoch)
+            Self::from_membership(view, commit, &shares, &target_mem, target_epoch, data_epoch)
                 .await,
         )
     }
