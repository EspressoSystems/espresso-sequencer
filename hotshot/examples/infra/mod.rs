--- conflicted
+++ resolved
@@ -231,13 +231,8 @@
     >,
 > where
     <TYPES as NodeType>::StateType: TestableState,
-<<<<<<< HEAD
     <TYPES as NodeType>::BlockPayload: TestableBlock,
-    SequencingLeaf<TYPES>: TestableLeaf,
-=======
-    <TYPES as NodeType>::BlockType: TestableBlock,
     Leaf<TYPES>: TestableLeaf,
->>>>>>> 2612c2aa
     Self: Sync,
     SystemContext<TYPES, NODE>: HotShotType<TYPES, NODE>,
 {
@@ -516,13 +511,8 @@
     > for WebServerDARun<TYPES, NODE, MEMBERSHIP>
 where
     <TYPES as NodeType>::StateType: TestableState,
-<<<<<<< HEAD
     <TYPES as NodeType>::BlockPayload: TestableBlock,
-    SequencingLeaf<TYPES>: TestableLeaf,
-=======
-    <TYPES as NodeType>::BlockType: TestableBlock,
     Leaf<TYPES>: TestableLeaf,
->>>>>>> 2612c2aa
     Self: Sync,
 {
     async fn initialize_networking(
@@ -693,13 +683,8 @@
     > for Libp2pDARun<TYPES, NODE, MEMBERSHIP>
 where
     <TYPES as NodeType>::StateType: TestableState,
-<<<<<<< HEAD
     <TYPES as NodeType>::BlockPayload: TestableBlock,
-    SequencingLeaf<TYPES>: TestableLeaf,
-=======
-    <TYPES as NodeType>::BlockType: TestableBlock,
     Leaf<TYPES>: TestableLeaf,
->>>>>>> 2612c2aa
     Self: Sync,
 {
     async fn initialize_networking(
@@ -918,13 +903,8 @@
     args: ValidatorArgs,
 ) where
     <TYPES as NodeType>::StateType: TestableState,
-<<<<<<< HEAD
     <TYPES as NodeType>::BlockPayload: TestableBlock,
-    SequencingLeaf<TYPES>: TestableLeaf,
-=======
-    <TYPES as NodeType>::BlockType: TestableBlock,
     Leaf<TYPES>: TestableLeaf,
->>>>>>> 2612c2aa
 {
     setup_logging();
     setup_backtrace();
