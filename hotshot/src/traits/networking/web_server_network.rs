--- conflicted
+++ resolved
@@ -855,8 +855,6 @@
                         .await;
                 }
             }
-<<<<<<< HEAD
-=======
             ConsensusIntentEvent::PollForVIDDisperse(view_number) => {
                 // Check if we already have a task for this (we shouldn't)
 
@@ -897,7 +895,6 @@
                         .await;
                 }
             }
->>>>>>> 640e43a8
             ConsensusIntentEvent::PollForCurrentProposal => {
                 // create new task
                 let (_, receiver) = unbounded();
@@ -909,11 +906,7 @@
                             .poll_web_server(receiver, MessagePurpose::CurrentProposal, 1)
                             .await
                         {
-<<<<<<< HEAD
-                            error!(
-=======
                             warn!(
->>>>>>> 640e43a8
                                 "Background receive proposal polling encountered an error: {:?}",
                                 e
                             );
