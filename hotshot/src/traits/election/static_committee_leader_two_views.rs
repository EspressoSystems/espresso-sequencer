// Copyright (c) 2021-2024 Espresso Systems (espressosys.com)
// This file is part of the HotShot repository.

// You should have received a copy of the MIT License
// along with the HotShot repository. If not, see <https://mit-license.org/>.

use hotshot_types::{
    drb::DrbResult,
    traits::{
        election::Membership,
        node_implementation::NodeType,
        signature_key::{SignatureKey, StakeTableEntryType},
    },
    PeerConfig,
};
use hotshot_utils::anytrace::Result;
use primitive_types::U256;
use std::{collections::BTreeMap, num::NonZeroU64};

#[derive(Clone, Debug, Eq, PartialEq, Hash)]

/// The static committee election
pub struct StaticCommitteeLeaderForTwoViews<T: NodeType> {
    /// The nodes eligible for leadership.
    /// NOTE: This is currently a hack because the DA leader needs to be the quorum
    /// leader but without voting rights.
    eligible_leaders: Vec<<T::SignatureKey as SignatureKey>::StakeTableEntry>,

    /// The nodes on the committee and their stake
    stake_table: Vec<<T::SignatureKey as SignatureKey>::StakeTableEntry>,

    /// The nodes on the committee and their stake
    da_stake_table: Vec<<T::SignatureKey as SignatureKey>::StakeTableEntry>,

    /// The nodes on the committee and their stake, indexed by public key
    indexed_stake_table:
        BTreeMap<T::SignatureKey, <T::SignatureKey as SignatureKey>::StakeTableEntry>,

    /// The nodes on the committee and their stake, indexed by public key
    indexed_da_stake_table:
        BTreeMap<T::SignatureKey, <T::SignatureKey as SignatureKey>::StakeTableEntry>,
}

impl<TYPES: NodeType> Membership<TYPES> for StaticCommitteeLeaderForTwoViews<TYPES> {
    type Error = hotshot_utils::anytrace::Error;

    /// Create a new election
    fn new(
        committee_members: Vec<PeerConfig<<TYPES as NodeType>::SignatureKey>>,
        da_members: Vec<PeerConfig<<TYPES as NodeType>::SignatureKey>>,
    ) -> Self {
        // For each eligible leader, get the stake table entry
        let eligible_leaders: Vec<<TYPES::SignatureKey as SignatureKey>::StakeTableEntry> =
            committee_members
                .iter()
                .map(|member| member.stake_table_entry.clone())
                .filter(|entry| entry.stake() > U256::zero())
                .collect();

        // For each member, get the stake table entry
        let members: Vec<<TYPES::SignatureKey as SignatureKey>::StakeTableEntry> =
            committee_members
                .iter()
                .map(|member| member.stake_table_entry.clone())
                .filter(|entry| entry.stake() > U256::zero())
                .collect();

        // For each member, get the stake table entry
        let da_members: Vec<<TYPES::SignatureKey as SignatureKey>::StakeTableEntry> = da_members
            .iter()
            .map(|member| member.stake_table_entry.clone())
            .filter(|entry| entry.stake() > U256::zero())
            .collect();

        // Index the stake table by public key
        let indexed_stake_table: BTreeMap<
            TYPES::SignatureKey,
            <TYPES::SignatureKey as SignatureKey>::StakeTableEntry,
        > = members
            .iter()
            .map(|entry| (TYPES::SignatureKey::public_key(entry), entry.clone()))
            .collect();

        // Index the stake table by public key
        let indexed_da_stake_table: BTreeMap<
            TYPES::SignatureKey,
            <TYPES::SignatureKey as SignatureKey>::StakeTableEntry,
        > = da_members
            .iter()
            .map(|entry| (TYPES::SignatureKey::public_key(entry), entry.clone()))
            .collect();

        Self {
            eligible_leaders,
            stake_table: members,
            da_stake_table: da_members,
            indexed_stake_table,
            indexed_da_stake_table,
        }
    }

    /// Get the stake table for the current view
    fn stake_table(
        &self,
        _epoch: Option<<TYPES as NodeType>::Epoch>,
    ) -> Vec<<<TYPES as NodeType>::SignatureKey as SignatureKey>::StakeTableEntry> {
        self.stake_table.clone()
    }

    /// Get the stake table for the current view
    fn da_stake_table(
        &self,
        _epoch: Option<<TYPES as NodeType>::Epoch>,
    ) -> Vec<<<TYPES as NodeType>::SignatureKey as SignatureKey>::StakeTableEntry> {
        self.da_stake_table.clone()
    }

    /// Get all members of the committee for the current view
    fn committee_members(
        &self,
        _view_number: <TYPES as NodeType>::View,
        _epoch: Option<<TYPES as NodeType>::Epoch>,
    ) -> std::collections::BTreeSet<<TYPES as NodeType>::SignatureKey> {
        self.stake_table
            .iter()
            .map(TYPES::SignatureKey::public_key)
            .collect()
    }

    /// Get all members of the committee for the current view
    fn da_committee_members(
        &self,
        _view_number: <TYPES as NodeType>::View,
        _epoch: Option<<TYPES as NodeType>::Epoch>,
    ) -> std::collections::BTreeSet<<TYPES as NodeType>::SignatureKey> {
        self.da_stake_table
            .iter()
            .map(TYPES::SignatureKey::public_key)
            .collect()
    }

    /// Get all eligible leaders of the committee for the current view
    fn committee_leaders(
        &self,
        _view_number: <TYPES as NodeType>::View,
        _epoch: Option<<TYPES as NodeType>::Epoch>,
    ) -> std::collections::BTreeSet<<TYPES as NodeType>::SignatureKey> {
        self.eligible_leaders
            .iter()
            .map(TYPES::SignatureKey::public_key)
            .collect()
    }

    /// Get the stake table entry for a public key
    fn stake(
        &self,
        pub_key: &<TYPES as NodeType>::SignatureKey,
        _epoch: Option<<TYPES as NodeType>::Epoch>,
    ) -> Option<<TYPES::SignatureKey as SignatureKey>::StakeTableEntry> {
        // Only return the stake if it is above zero
        self.indexed_stake_table.get(pub_key).cloned()
    }

    /// Get DA the stake table entry for a public key
    fn da_stake(
        &self,
        pub_key: &<TYPES as NodeType>::SignatureKey,
        _epoch: Option<<TYPES as NodeType>::Epoch>,
    ) -> Option<<TYPES::SignatureKey as SignatureKey>::StakeTableEntry> {
        // Only return the stake if it is above zero
        self.indexed_da_stake_table.get(pub_key).cloned()
    }

    /// Check if a node has stake in the committee
    fn has_stake(
        &self,
        pub_key: &<TYPES as NodeType>::SignatureKey,
        _epoch: Option<<TYPES as NodeType>::Epoch>,
    ) -> bool {
        self.indexed_stake_table
            .get(pub_key)
            .is_some_and(|x| x.stake() > U256::zero())
    }

    /// Check if a node has stake in the committee
    fn has_da_stake(
        &self,
        pub_key: &<TYPES as NodeType>::SignatureKey,
        _epoch: Option<<TYPES as NodeType>::Epoch>,
    ) -> bool {
        self.indexed_da_stake_table
            .get(pub_key)
            .is_some_and(|x| x.stake() > U256::zero())
    }

    /// Index the vector of public keys with the current view number
    fn lookup_leader(
        &self,
        view_number: <TYPES as NodeType>::View,
        _epoch: Option<<TYPES as NodeType>::Epoch>,
    ) -> Result<TYPES::SignatureKey> {
        let index =
            usize::try_from((*view_number / 2) % self.eligible_leaders.len() as u64).unwrap();
        let res = self.eligible_leaders[index].clone();

        Ok(TYPES::SignatureKey::public_key(&res))
    }

    /// Get the total number of nodes in the committee
    fn total_nodes(&self, _epoch: Option<<TYPES as NodeType>::Epoch>) -> usize {
        self.stake_table.len()
    }

    /// Get the total number of DA nodes in the committee
    fn da_total_nodes(&self, _epoch: Option<<TYPES as NodeType>::Epoch>) -> usize {
        self.da_stake_table.len()
    }

    /// Get the voting success threshold for the committee
    fn success_threshold(&self, _epoch: Option<<TYPES as NodeType>::Epoch>) -> NonZeroU64 {
        NonZeroU64::new(((self.stake_table.len() as u64 * 2) / 3) + 1).unwrap()
    }

    /// Get the voting success threshold for the committee
    fn da_success_threshold(&self, _epoch: Option<<TYPES as NodeType>::Epoch>) -> NonZeroU64 {
        NonZeroU64::new(((self.da_stake_table.len() as u64 * 2) / 3) + 1).unwrap()
    }

    /// Get the voting failure threshold for the committee
    fn failure_threshold(&self, _epoch: Option<<TYPES as NodeType>::Epoch>) -> NonZeroU64 {
        NonZeroU64::new(((self.stake_table.len() as u64) / 3) + 1).unwrap()
    }

    /// Get the voting upgrade threshold for the committee
    fn upgrade_threshold(&self, _epoch: Option<<TYPES as NodeType>::Epoch>) -> NonZeroU64 {
        NonZeroU64::new(((self.stake_table.len() as u64 * 9) / 10) + 1).unwrap()
    }
<<<<<<< HEAD
    fn has_epoch(&self, _epoch: TYPES::Epoch) -> bool {
        true
    }

    async fn get_epoch_root(
        &self,
        _block_height: u64,
    ) -> Option<(TYPES::Epoch, TYPES::BlockHeader)> {
        None
    }
=======

    fn add_drb_result(&mut self, _epoch: <TYPES as NodeType>::Epoch, _drb_result: DrbResult) {}
>>>>>>> d10b00b7
}<|MERGE_RESOLUTION|>--- conflicted
+++ resolved
@@ -235,7 +235,6 @@
     fn upgrade_threshold(&self, _epoch: Option<<TYPES as NodeType>::Epoch>) -> NonZeroU64 {
         NonZeroU64::new(((self.stake_table.len() as u64 * 9) / 10) + 1).unwrap()
     }
-<<<<<<< HEAD
     fn has_epoch(&self, _epoch: TYPES::Epoch) -> bool {
         true
     }
@@ -246,8 +245,6 @@
     ) -> Option<(TYPES::Epoch, TYPES::BlockHeader)> {
         None
     }
-=======
 
     fn add_drb_result(&mut self, _epoch: <TYPES as NodeType>::Epoch, _drb_result: DrbResult) {}
->>>>>>> d10b00b7
 }