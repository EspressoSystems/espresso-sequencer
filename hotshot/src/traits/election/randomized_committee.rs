--- conflicted
+++ resolved
@@ -260,7 +260,6 @@
         .unwrap()
     }
 
-<<<<<<< HEAD
     fn has_epoch(&self, _epoch: TYPES::Epoch) -> bool {
         true
     }
@@ -271,10 +270,7 @@
     ) -> Option<(TYPES::Epoch, TYPES::BlockHeader)> {
         None
     }
-    fn add_drb_result(&mut self, _epoch: <TYPES as NodeType>::Epoch, _drb: DrbResult) {}
-=======
     fn add_drb_result(&mut self, _epoch: <TYPES as NodeType>::Epoch, _drb_result: DrbResult) {}
 
     fn set_first_epoch(&mut self, _epoch: TYPES::Epoch, _initial_drb_result: DrbResult) {}
->>>>>>> 4771ff52
 }