--- conflicted
+++ resolved
@@ -25,11 +25,6 @@
     view_sync::{ViewSyncTaskState, ViewSyncTaskStateTypes},
 };
 use hotshot_types::{
-<<<<<<< HEAD
-    certificate::ViewSyncCertificate,
-=======
-    block_impl::{VIDBlockPayload, VIDTransaction},
->>>>>>> bb5051d2
     data::{Leaf, ProposalType, QuorumProposal},
     event::Event,
     message::{Message, Messages, SequencingMessage},
