# Reference Data

This directory contains reference instantiations of the data types used by the sequencer which have a stable
language-agnostic interface for serialization (in both `.json` files and binary `.bin` files) and cryptographic
commitments. The objects in this directory have well-known commitments. They serve as examples of the data formats used
by the Espresso Sequencer, and can be used as test cases for ports of the serialization and commitment algorithms to
other languages.

<<<<<<< HEAD
The Rust module `sequencer::reference_tests` contains test cases which are designed to fail if the serialization format
or commitment scheme for any of these data types changes. If you make a breaking change, you may need to update these
reference objects as well. Running those tests will also print out information about the commitments of these reference
objects, which can be useful for generating test cases for ports. To run them and get the output, use

```bash
cargo test --all-features -p sequencer -- --nocapture --test-threads 1 reference_tests
=======
The Rust module `espresso-types::reference_tests` contains test cases which are designed to fail if the serialization
format or commitment scheme for any of these data types changes. If you make a breaking change, you may need to update
these reference objects as well. Running those tests will also print out information about the commitments of these
reference objects, which can be useful for generating test cases for ports. To run them and get the output, use

```bash
cargo test --all-features -p espresso-types -- --nocapture --test-threads 1 reference_tests
>>>>>>> 4968ecea
```<|MERGE_RESOLUTION|>--- conflicted
+++ resolved
@@ -6,15 +6,6 @@
 by the Espresso Sequencer, and can be used as test cases for ports of the serialization and commitment algorithms to
 other languages.
 
-<<<<<<< HEAD
-The Rust module `sequencer::reference_tests` contains test cases which are designed to fail if the serialization format
-or commitment scheme for any of these data types changes. If you make a breaking change, you may need to update these
-reference objects as well. Running those tests will also print out information about the commitments of these reference
-objects, which can be useful for generating test cases for ports. To run them and get the output, use
-
-```bash
-cargo test --all-features -p sequencer -- --nocapture --test-threads 1 reference_tests
-=======
 The Rust module `espresso-types::reference_tests` contains test cases which are designed to fail if the serialization
 format or commitment scheme for any of these data types changes. If you make a breaking change, you may need to update
 these reference objects as well. Running those tests will also print out information about the commitments of these
@@ -22,5 +13,4 @@
 
 ```bash
 cargo test --all-features -p espresso-types -- --nocapture --test-threads 1 reference_tests
->>>>>>> 4968ecea
 ```