--- conflicted
+++ resolved
@@ -9,15 +9,9 @@
     "builder_commitment": "BUILDER_COMMITMENT~jlEvJoHPETCSwXF6UKcD22zOjfoHGuyVFTVkP_BNc-no",
     "builder_signature": [
       {
-<<<<<<< HEAD
-        "r": "0xf3c4e11501986214611725f3c2fae13403623ec6445a0091a2483e7b454d901b",
-        "s": "0x41c33866e8eb2e315a88abf52d7acbea1052cc67305ca32906c20b2537753ad7",
-        "v": 28
-=======
         "r": "0xa66e49fb371b83d36a6f326b95eb6146c397f3b037fd04b5f3c973d0e5624105",
         "s": "0x43c6d12317c58dd8f831d34e2fa64bba04f51374ef7fce826121ba5dc5df64cf",
         "v": 27
->>>>>>> 88775ceb
       }
     ],
     "chain_config": {
