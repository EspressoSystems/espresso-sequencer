--- conflicted
+++ resolved
@@ -1,11 +1,6 @@
-<<<<<<< HEAD
 [versions]
 base = "0.1"
 upgrade = "0.2"
-=======
-base_version = "0.1"
-upgrade_version = "0.2"
->>>>>>> 7ef71eae
 
 [stake_table]
 capacity = 200
