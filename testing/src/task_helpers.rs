--- conflicted
+++ resolved
@@ -13,12 +13,8 @@
 use hotshot_task::event_stream::ChannelStream;
 use hotshot_task_impls::events::SequencingHotShotEvent;
 use hotshot_types::{
-<<<<<<< HEAD
     block_impl::{VIDBlockHeader, VIDBlockPayload, NUM_CHUNKS, NUM_STORAGE_NODES},
-=======
-    block_impl::{VIDBlockPayload, NUM_CHUNKS, NUM_STORAGE_NODES},
     consensus::ConsensusMetricsValue,
->>>>>>> d0de51d2
     data::{QuorumProposal, SequencingLeaf, VidScheme, ViewNumber},
     message::{Message, Proposal},
     traits::{
