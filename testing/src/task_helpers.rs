use crate::{
    node_types::{MemoryImpl, TestTypes},
    test_builder::TestMetadata,
};
use commit::Committable;
use hotshot::{
    certificate::QuorumCertificate,
    traits::{NodeImplementation, TestableNodeImplementation},
    types::{bn254::BLSPubKey, SignatureKey, SystemContextHandle},
    HotShotConsensusApi, HotShotInitializer, SystemContext,
};
use hotshot_task::event_stream::ChannelStream;
use hotshot_task_impls::events::HotShotEvent;
use hotshot_types::{
    block_impl::{VIDBlockHeader, VIDBlockPayload, NUM_CHUNKS, NUM_STORAGE_NODES},
    consensus::ConsensusMetricsValue,
    data::{Leaf, QuorumProposal, VidScheme, ViewNumber},
    message::{Message, Proposal},
    traits::{
        block_contents::BlockHeader,
        consensus_api::ConsensusSharedApi,
        election::{ConsensusExchange, Membership, SignedCertificate},
        node_implementation::{CommitteeEx, ExchangesType, NodeType, QuorumEx},
        signature_key::EncodedSignature,
        state::{ConsensusTime, TestableBlock},
    },
};

pub async fn build_system_handle(
    node_id: u64,
) -> (
    SystemContextHandle<TestTypes, MemoryImpl>,
    ChannelStream<HotShotEvent<TestTypes, MemoryImpl>>,
) {
    let builder = TestMetadata::default_multiple_rounds();

<<<<<<< HEAD
    let launcher = builder.gen_launcher::<TestTypes, MemoryImpl>();
=======
    let launcher = builder.gen_launcher::<SequencingTestTypes, SequencingMemoryImpl>(node_id);
>>>>>>> 4200da75

    let networks = (launcher.resource_generator.channel_generator)(node_id);
    let storage = (launcher.resource_generator.storage)(node_id);
    let config = launcher.resource_generator.config.clone();

    let initializer = HotShotInitializer::<
        TestTypes,
        <MemoryImpl as NodeImplementation<TestTypes>>::Leaf,
    >::from_genesis(
        <MemoryImpl as TestableNodeImplementation<TestTypes>>::block_genesis()
    )
    .unwrap();

    let known_nodes_with_stake = config.known_nodes_with_stake.clone();
<<<<<<< HEAD
    let private_key =
        <BLSPubKey as SignatureKey>::generated_from_seed_indexed([0u8; 32], node_id).1;
    let public_key = <TestTypes as NodeType>::SignatureKey::from_private(&private_key);
=======
    let private_key = config.my_own_validator_config.private_key.clone();
    let public_key = config.my_own_validator_config.public_key;
>>>>>>> 4200da75
    let quorum_election_config = config.election_config.clone().unwrap_or_else(|| {
        <QuorumEx<TestTypes, MemoryImpl> as ConsensusExchange<
            TestTypes,
            Message<TestTypes, MemoryImpl>,
        >>::Membership::default_election_config(config.total_nodes.get() as u64)
    });

    let committee_election_config = config.election_config.clone().unwrap_or_else(|| {
        <CommitteeEx<TestTypes, MemoryImpl> as ConsensusExchange<
            TestTypes,
            Message<TestTypes, MemoryImpl>,
        >>::Membership::default_election_config(config.total_nodes.get() as u64)
    });
    let exchanges = <MemoryImpl as NodeImplementation<TestTypes>>::Exchanges::create(
        known_nodes_with_stake.clone(),
        (quorum_election_config, committee_election_config),
        networks,
        public_key,
        public_key.get_stake_table_entry(1u64),
        private_key.clone(),
    );
    SystemContext::init(
        public_key,
        private_key,
        node_id,
        config,
        storage,
        exchanges,
        initializer,
        ConsensusMetricsValue::new(),
    )
    .await
    .expect("Could not init hotshot")
}

async fn build_quorum_proposal_and_signature(
    handle: &SystemContextHandle<TestTypes, MemoryImpl>,
    private_key: &<BLSPubKey as SignatureKey>::PrivateKey,
    view: u64,
) -> (QuorumProposal<TestTypes, Leaf<TestTypes>>, EncodedSignature) {
    let consensus_lock = handle.get_consensus();
    let consensus = consensus_lock.read().await;
    let api: HotShotConsensusApi<TestTypes, MemoryImpl> = HotShotConsensusApi {
        inner: handle.hotshot.inner.clone(),
    };
    let _quorum_exchange = api.inner.exchanges.quorum_exchange().clone();

    let parent_view_number = &consensus.high_qc.view_number();
    let Some(parent_view) = consensus.state_map.get(parent_view_number) else {
        panic!("Couldn't find high QC parent in state map.");
    };
    let Some(leaf) = parent_view.get_leaf_commitment() else {
        panic!("Parent of high QC points to a view without a proposal");
    };
    let Some(leaf) = consensus.saved_leaves.get(&leaf) else {
        panic!("Failed to find high QC parent.");
    };
    let parent_leaf = leaf.clone();
    let parent_header = parent_leaf.block_header.clone();

    // every event input is seen on the event stream in the output.
    let block = <VIDBlockPayload as TestableBlock>::genesis();
    let payload_commitment = block.commit();
    let block_header = VIDBlockHeader::new(payload_commitment, &parent_header);
    let leaf = Leaf {
        view_number: ViewNumber::new(view),
        justify_qc: consensus.high_qc.clone(),
        parent_commitment: parent_leaf.commit(),
        block_header: block_header.clone(),
        block_payload: None,
        rejected: vec![],
        timestamp: 0,
        proposer_id: api.public_key().to_bytes(),
    };
    let signature = <BLSPubKey as SignatureKey>::sign(private_key, leaf.commit().as_ref());
    let proposal = QuorumProposal::<TestTypes, Leaf<TestTypes>> {
        block_header,
        view_number: ViewNumber::new(view),
        justify_qc: QuorumCertificate::genesis(),
        timeout_certificate: None,
        proposer_id: leaf.proposer_id,
        dac: None,
    };

    (proposal, signature)
}

pub async fn build_quorum_proposal(
    handle: &SystemContextHandle<TestTypes, MemoryImpl>,
    private_key: &<BLSPubKey as SignatureKey>::PrivateKey,
    view: u64,
) -> Proposal<QuorumProposal<TestTypes, Leaf<TestTypes>>> {
    let (proposal, signature) =
        build_quorum_proposal_and_signature(handle, private_key, view).await;
    Proposal {
        data: proposal,
        signature,
    }
}

pub fn key_pair_for_id(node_id: u64) -> (<BLSPubKey as SignatureKey>::PrivateKey, BLSPubKey) {
    let private_key =
        <BLSPubKey as SignatureKey>::generated_from_seed_indexed([0u8; 32], node_id).1;
    let public_key = <TestTypes as NodeType>::SignatureKey::from_private(&private_key);
    (private_key, public_key)
}

pub fn vid_init() -> VidScheme {
    let srs = hotshot_types::data::test_srs(NUM_STORAGE_NODES);
    VidScheme::new(NUM_CHUNKS, NUM_STORAGE_NODES, &srs).unwrap()
}<|MERGE_RESOLUTION|>--- conflicted
+++ resolved
@@ -34,11 +34,7 @@
 ) {
     let builder = TestMetadata::default_multiple_rounds();
 
-<<<<<<< HEAD
-    let launcher = builder.gen_launcher::<TestTypes, MemoryImpl>();
-=======
-    let launcher = builder.gen_launcher::<SequencingTestTypes, SequencingMemoryImpl>(node_id);
->>>>>>> 4200da75
+    let launcher = builder.gen_launcher::<TestTypes, MemoryImpl>(node_id);
 
     let networks = (launcher.resource_generator.channel_generator)(node_id);
     let storage = (launcher.resource_generator.storage)(node_id);
@@ -53,14 +49,8 @@
     .unwrap();
 
     let known_nodes_with_stake = config.known_nodes_with_stake.clone();
-<<<<<<< HEAD
-    let private_key =
-        <BLSPubKey as SignatureKey>::generated_from_seed_indexed([0u8; 32], node_id).1;
-    let public_key = <TestTypes as NodeType>::SignatureKey::from_private(&private_key);
-=======
     let private_key = config.my_own_validator_config.private_key.clone();
     let public_key = config.my_own_validator_config.public_key;
->>>>>>> 4200da75
     let quorum_election_config = config.election_config.clone().unwrap_or_else(|| {
         <QuorumEx<TestTypes, MemoryImpl> as ConsensusExchange<
             TestTypes,
