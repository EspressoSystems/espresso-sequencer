--- conflicted
+++ resolved
@@ -108,13 +108,7 @@
     /// block -> # entries decided on that block
     pub block_map: HashMap<VidCommitment, usize>,
 
-<<<<<<< HEAD
-    /// state -> # entries decided on that state
-    pub state_map: HashMap<TYPES::ValidatedState, usize>,
-
-=======
     /// node idx -> number transactions
->>>>>>> fa635d37
     pub num_txns_map: HashMap<u64, usize>,
 }
 
