#[cfg(test)]
#[cfg_attr(
    async_executor_impl = "tokio",
    tokio::test(flavor = "multi_thread", worker_threads = 2)
)]
#[cfg_attr(async_executor_impl = "async-std", async_std::test)]
async fn test_success() {
    use hotshot_testing::{
        completion_task::{CompletionTaskDescription, TimeBasedCompletionTaskDescription},
        node_types::{MemoryImpl, TestTypes},
        test_builder::TestMetadata,
    };
    use std::time::Duration;

    async_compatibility_layer::logging::setup_logging();
    async_compatibility_layer::logging::setup_backtrace();
    let metadata = TestMetadata {
        // allow more time to pass in CI
        completion_task_description: CompletionTaskDescription::TimeBasedCompletionTaskBuilder(
            TimeBasedCompletionTaskDescription {
                duration: Duration::from_secs(60),
            },
        ),
        ..TestMetadata::default()
    };
    metadata
<<<<<<< HEAD
        .gen_launcher::<TestTypes, MemoryImpl>()
=======
        .gen_launcher::<SequencingTestTypes, SequencingMemoryImpl>(0)
>>>>>>> 4200da75
        .launch()
        .run_test()
        .await;
}

/// Test one node leaving the network.
#[cfg(test)]
#[cfg_attr(
    async_executor_impl = "tokio",
    tokio::test(flavor = "multi_thread", worker_threads = 2)
)]
#[cfg_attr(async_executor_impl = "async-std", async_std::test)]
async fn test_with_failures_one() {
    use std::time::Duration;

    use hotshot_testing::{
        node_types::{MemoryImpl, TestTypes},
        spinning_task::{ChangeNode, SpinningTaskDescription, UpDown},
        test_builder::TestMetadata,
    };

    async_compatibility_layer::logging::setup_logging();
    async_compatibility_layer::logging::setup_backtrace();
    let mut metadata = TestMetadata::default_more_nodes_less_success();
    // The first 14 (i.e., 20 - f) nodes are in the DA committee and we may shutdown the
    // remaining 6 (i.e., f) nodes. We could remove this restriction after fixing the
    // following issue.
    // TODO: Update message broadcasting to avoid hanging
    // <https://github.com/EspressoSystems/HotShot/issues/1567>
    let dead_nodes = vec![ChangeNode {
        idx: 19,
        updown: UpDown::Down,
    }];

    metadata.spinning_properties = SpinningTaskDescription {
        node_changes: vec![(Duration::new(4, 0), dead_nodes)],
    };
    metadata
<<<<<<< HEAD
        .gen_launcher::<TestTypes, MemoryImpl>()
=======
        .gen_launcher::<SequencingTestTypes, SequencingMemoryImpl>(0)
>>>>>>> 4200da75
        .launch()
        .run_test()
        .await;
}

/// Test f/2 nodes leaving the network.
#[cfg(test)]
#[cfg_attr(
    async_executor_impl = "tokio",
    tokio::test(flavor = "multi_thread", worker_threads = 2)
)]
#[cfg_attr(async_executor_impl = "async-std", async_std::test)]
async fn test_with_failures_half_f() {
    use std::time::Duration;

    use hotshot_testing::{
        node_types::{MemoryImpl, TestTypes},
        spinning_task::{ChangeNode, SpinningTaskDescription, UpDown},
        test_builder::TestMetadata,
    };

    async_compatibility_layer::logging::setup_logging();
    async_compatibility_layer::logging::setup_backtrace();
    let mut metadata = TestMetadata::default_more_nodes_less_success();
    // The first 14 (i.e., 20 - f) nodes are in the DA committee and we may shutdown the
    // remaining 6 (i.e., f) nodes. We could remove this restriction after fixing the
    // following issue.
    // TODO: Update message broadcasting to avoid hanging
    // <https://github.com/EspressoSystems/HotShot/issues/1567>
    let dead_nodes = vec![
        ChangeNode {
            idx: 17,
            updown: UpDown::Down,
        },
        ChangeNode {
            idx: 18,
            updown: UpDown::Down,
        },
        ChangeNode {
            idx: 19,
            updown: UpDown::Down,
        },
    ];

    metadata.spinning_properties = SpinningTaskDescription {
        node_changes: vec![(Duration::new(4, 0), dead_nodes)],
    };
    metadata
<<<<<<< HEAD
        .gen_launcher::<TestTypes, MemoryImpl>()
=======
        .gen_launcher::<SequencingTestTypes, SequencingMemoryImpl>(0)
>>>>>>> 4200da75
        .launch()
        .run_test()
        .await;
}

/// Test f nodes leaving the network.
#[cfg(test)]
#[cfg_attr(
    async_executor_impl = "tokio",
    tokio::test(flavor = "multi_thread", worker_threads = 2)
)]
#[cfg_attr(async_executor_impl = "async-std", async_std::test)]
async fn test_with_failures_f() {
    use std::time::Duration;

    use hotshot_testing::{
        node_types::{MemoryImpl, TestTypes},
        spinning_task::{ChangeNode, SpinningTaskDescription, UpDown},
        test_builder::TestMetadata,
    };

    async_compatibility_layer::logging::setup_logging();
    async_compatibility_layer::logging::setup_backtrace();
    let mut metadata = TestMetadata::default_more_nodes_less_success();
    // The first 14 (i.e., 20 - f) nodes are in the DA committee and we may shutdown the
    // remaining 6 (i.e., f) nodes. We could remove this restriction after fixing the
    // following issue.
    // TODO: Update message broadcasting to avoid hanging
    // <https://github.com/EspressoSystems/HotShot/issues/1567>
    let dead_nodes = vec![
        ChangeNode {
            idx: 14,
            updown: UpDown::Down,
        },
        ChangeNode {
            idx: 15,
            updown: UpDown::Down,
        },
        ChangeNode {
            idx: 16,
            updown: UpDown::Down,
        },
        ChangeNode {
            idx: 17,
            updown: UpDown::Down,
        },
        ChangeNode {
            idx: 18,
            updown: UpDown::Down,
        },
        ChangeNode {
            idx: 19,
            updown: UpDown::Down,
        },
    ];

    metadata.spinning_properties = SpinningTaskDescription {
        node_changes: vec![(Duration::new(4, 0), dead_nodes)],
    };
    metadata
<<<<<<< HEAD
        .gen_launcher::<TestTypes, MemoryImpl>()
=======
        .gen_launcher::<SequencingTestTypes, SequencingMemoryImpl>(0)
>>>>>>> 4200da75
        .launch()
        .run_test()
        .await;
}<|MERGE_RESOLUTION|>--- conflicted
+++ resolved
@@ -24,11 +24,7 @@
         ..TestMetadata::default()
     };
     metadata
-<<<<<<< HEAD
-        .gen_launcher::<TestTypes, MemoryImpl>()
-=======
-        .gen_launcher::<SequencingTestTypes, SequencingMemoryImpl>(0)
->>>>>>> 4200da75
+        .gen_launcher::<TestTypes, MemoryImpl>(0)
         .launch()
         .run_test()
         .await;
@@ -67,11 +63,7 @@
         node_changes: vec![(Duration::new(4, 0), dead_nodes)],
     };
     metadata
-<<<<<<< HEAD
-        .gen_launcher::<TestTypes, MemoryImpl>()
-=======
-        .gen_launcher::<SequencingTestTypes, SequencingMemoryImpl>(0)
->>>>>>> 4200da75
+        .gen_launcher::<TestTypes, MemoryImpl>(0)
         .launch()
         .run_test()
         .await;
@@ -120,11 +112,7 @@
         node_changes: vec![(Duration::new(4, 0), dead_nodes)],
     };
     metadata
-<<<<<<< HEAD
-        .gen_launcher::<TestTypes, MemoryImpl>()
-=======
-        .gen_launcher::<SequencingTestTypes, SequencingMemoryImpl>(0)
->>>>>>> 4200da75
+        .gen_launcher::<TestTypes, MemoryImpl>(0)
         .launch()
         .run_test()
         .await;
@@ -185,11 +173,7 @@
         node_changes: vec![(Duration::new(4, 0), dead_nodes)],
     };
     metadata
-<<<<<<< HEAD
-        .gen_launcher::<TestTypes, MemoryImpl>()
-=======
-        .gen_launcher::<SequencingTestTypes, SequencingMemoryImpl>(0)
->>>>>>> 4200da75
+        .gen_launcher::<TestTypes, MemoryImpl>(0)
         .launch()
         .run_test()
         .await;
